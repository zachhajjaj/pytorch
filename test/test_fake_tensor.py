# Owner(s): ["module: meta tensors"]

from torch.testing._internal.common_utils import TestCase, run_tests
import torch
import itertools
from torch.testing._internal.jit_utils import RUN_CUDA
from torch._subclasses.fake_tensor import FakeTensor, FakeTensorMode, FakeTensorConverter
from torch.utils._python_dispatch import enable_torch_dispatch_mode
import unittest


class FakeTensorTest(TestCase):
    def test_basic(self):
        x = FakeTensor.from_tensor(torch.empty(2, 2, device="cpu"))
        y = x = FakeTensor.from_tensor(torch.empty(4, 2, 2, device="cpu"))
        y = x + x
        self.assertEqual(y.shape, (4, 2, 2))
        self.assertEqual(y.device, torch.device("cpu"))

    @unittest.skipIf(not RUN_CUDA, "requires cuda")
    def test_shape_take_not_device(self):
        x = FakeTensor.from_tensor(torch.empty(1, device="cpu"))
        y = FakeTensor.from_tensor(torch.empty(8, 8, device="cuda"))
        out = x.resize_as_(y)
        self.assertEqual(out.shape, (8, 8))
        self.assertEqual(out.device.type, "cpu")

    @unittest.skipIf(not RUN_CUDA, "requires cuda")
    def test_zero_dim(self):
        x = FakeTensor.from_tensor(torch.tensor(0.0))
        y = FakeTensor.from_tensor(torch.rand([4, 4], device="cuda"))
        out = x + y
        self.assertEqual(out.shape, (4, 4))
        self.assertEqual(out.device, y.device)

    @unittest.skipIf(not RUN_CUDA, "requires cuda")
    def test_throw(self):
        x = FakeTensor.from_tensor(torch.tensor(0.0))
        y = FakeTensor.from_tensor(torch.rand([4, 4], device="cuda"))
        z = FakeTensor.from_tensor(torch.rand([4, 4], device="cpu"))
        self.assertRaises(Exception, lambda: torch.lerp(x, y, z))

    def test_dispatch_device(self):
        x = FakeTensor.from_tensor(torch.rand([4, 4]))
        self.assertEqual(x.device.type, "cpu")

    @unittest.skipIf(not RUN_CUDA, "requires cuda")
    def test_type_as(self):
        x = FakeTensor.from_tensor(torch.rand([16, 1], device="cpu"))
        y = FakeTensor.from_tensor(torch.rand([4, 4], device="cuda"))
        out = x.type_as(y)
        self.assertEqual(out.device.type, "cuda")

    def test_constructor(self):
        with enable_torch_dispatch_mode(FakeTensorMode(inner=None)):
            x = torch.rand([4, 4], device="cpu")

        self.assertTrue(isinstance(x, FakeTensor))
        self.assertTrue(x.device.type == "cpu")

    def test_mode(self):
        x = FakeTensor.from_tensor(torch.rand([1]))
        with enable_torch_dispatch_mode(FakeTensorMode(inner=None)):
            y = torch.rand([4], device="cpu")
            out = x + y
<<<<<<< HEAD

        self.assertTrue(isinstance(y, FakeTensor))

    @unittest.skipIf(not RUN_CUDA, "requires cuda")
    def test_non_kwarg_device(self):
        x = FakeTensor.from_tensor(torch.rand([16, 1], device="cpu"))
        y = x.to(torch.device("cpu"))
        self.assertIs(x, y)
        z = x.to(torch.device("cuda"))
        self.assertEqual(z.device.type, "cuda")

    def test_fake_mode_error(self):
        x = torch.rand([4, 4])

        with self.assertRaisesRegex(Exception, "non-Fake Tensor inputs"):
            with enable_torch_dispatch_mode(FakeTensorMode(inner=None)):
                y = x[0]

    @unittest.skipIf(not RUN_CUDA, "requires cuda")
    def test_like_constructor(self):
        x = FakeTensor.from_tensor(torch.rand([4, 4]))
        y = torch.ones_like(x)
        self.assertTrue(isinstance(y, FakeTensor))
        self.assertEqual(y.device.type, "cpu")
        z = torch.ones_like(x, device="cuda")
        self.assertTrue(isinstance(z, FakeTensor))
        self.assertEqual(z.device.type, "cuda")

    @unittest.skipIf(not RUN_CUDA, "requires cuda")
    def test_cpu_fallback(self):
        filters = FakeTensor.from_tensor(torch.randn(8, 4, 3, 3).cuda())
        inputs = FakeTensor.from_tensor(torch.randn(1, 4, 5, 5).cuda())
        with self.assertRaises(NotImplementedError):
            torch.nn.functional.conv2d(inputs, filters, padding=1)

        with torch._subclasses.fake_tensor.enable_cpu_fallback(True):
            out = torch.nn.functional.conv2d(inputs, filters, padding=1)
        self.assertEqual(out.device.type, "cuda")
        self.assertEqual(list(out.size()), [1, 8, 5, 5])
=======

        self.assertTrue(isinstance(y, FakeTensor))

    def test_fake_mode_error(self):
        x = torch.rand([4, 4])

        with self.assertRaisesRegex(Exception, "non-Fake Tensor inputs"):
            with enable_torch_dispatch_mode(FakeTensorMode(inner=None)):
                y = x[0]
>>>>>>> 642fc945

    @unittest.skipIf(not RUN_CUDA, "requires cuda")
    def test_cpu_fallback_returned_impl(self):
        x = FakeTensor.from_tensor(torch.randn([4, 4]).cuda())
        y = FakeTensor.from_tensor(torch.randn([4, 4]).cuda())
        with self.assertRaises(NotImplementedError):
            with torch._subclasses.fake_tensor.enable_cpu_fallback(True):
                out = torch.relu_(x)

def contains_type(type: torch._C.Type, maybe_contained_type: torch._C.Type):
    return maybe_contained_type.isSubtypeOf(type) or any(
        contains_type(e, maybe_contained_type) for e in type.containedTypes()
    )


class FakeTensorConverterTest(TestCase):
    def memoized_conversion_to_meta(self):
        x = torch.rand(2, 2, 2)
        converter = FakeTensorConverter()
        self.assertIs(converter(x), converter(x))

    def memoized_conversion_from_meta(self):
        x = torch.rand(2, 2).to(device='meta')
        converter = FakeTensorConverter()
        self.assertIs(converter(x, "cpu"), converter(x, "cpu"))

    def test_separate_tensor_storages(self):
        x = torch.rand(2, 2, 2)
        y = x[0]
        converter = FakeTensorConverter()
        x_conv = converter(x)
        y_conv = converter(y)
        self.assertEqual(torch._C._storage_id(x_conv), torch._C._storage_id(y_conv))

class FakeTensorOperatorInvariants(TestCase):
    @staticmethod
    def get_aten_op(schema):
        namespace, name = schema.name.split("::")
        overload = schema.overload_name if schema.overload_name else "default"
        assert namespace == "aten"
        return getattr(getattr(torch.ops.aten, name), overload)

    @staticmethod
    def get_all_aten_schemas():
        for schema in torch._C._jit_get_all_schemas():
            namespace = schema.name.split("::")[0]
            if namespace != "aten":
                continue
            yield schema

    def test_non_kwarg_only_device(self):
        for schema in self.get_all_aten_schemas():
            ten_type = torch._C.TensorType.get()
            if not any(
                contains_type(arg.type, ten_type)
                for arg in itertools.chain(schema.arguments, schema.returns)
            ):
                continue

            opt_device = torch._C.OptionalType(torch._C.DeviceObjType.get())
            has_non_kwarg_device = any(
                not arg.kwarg_only and arg.type.isSubtypeOf(opt_device)
                for arg in schema.arguments
            )
            if has_non_kwarg_device:
                self.assertTrue(
                    self.get_aten_op(schema) in torch._subclasses.fake_tensor._device_not_kwarg_ops
                )

    def test_tensor_constructors_all_have_kwarg_device(self):
        for schema in self.get_all_aten_schemas():
            op = self.get_aten_op(schema)
            if not torch._subclasses.fake_tensor._is_tensor_constructor(op):
                continue

            opt_device = torch._C.OptionalType(torch._C.DeviceObjType.get())
            has_kwarg_device = any(
                arg.kwarg_only and arg.type.isSubtypeOf(opt_device)
                for arg in schema.arguments
            )

            self.assertTrue(
                has_kwarg_device or op == torch.ops.aten._list_to_tensor.default
            )

    def test_like_ops(self):
        for schema in self.get_all_aten_schemas():
            if "_like" == schema.name[-5:]:
                op = self.get_aten_op(schema)
                self.assertTrue(op in torch._subclasses.fake_tensor._like_tensor_constructors)

if __name__ == "__main__":
    run_tests()<|MERGE_RESOLUTION|>--- conflicted
+++ resolved
@@ -11,45 +11,57 @@
 
 class FakeTensorTest(TestCase):
     def test_basic(self):
-        x = FakeTensor.from_tensor(torch.empty(2, 2, device="cpu"))
-        y = x = FakeTensor.from_tensor(torch.empty(4, 2, 2, device="cpu"))
-        y = x + x
-        self.assertEqual(y.shape, (4, 2, 2))
-        self.assertEqual(y.device, torch.device("cpu"))
+        mode = FakeTensorMode(inner=None)
+        x = torch.empty(2, 2, device="cpu")
+        y = torch.empty(4, 2, 2, device="cpu")
+        with enable_torch_dispatch_mode(mode):
+            x = mode.from_tensor(x)
+            y = mode.from_tensor(y)
+            z = x + y
+            self.assertEqual(z.shape, (4, 2, 2))
+            self.assertEqual(z.device, torch.device("cpu"))
+            self.assertTrue(isinstance(z, FakeTensor))
+
 
     @unittest.skipIf(not RUN_CUDA, "requires cuda")
     def test_shape_take_not_device(self):
-        x = FakeTensor.from_tensor(torch.empty(1, device="cpu"))
-        y = FakeTensor.from_tensor(torch.empty(8, 8, device="cuda"))
-        out = x.resize_as_(y)
-        self.assertEqual(out.shape, (8, 8))
-        self.assertEqual(out.device.type, "cpu")
+        with enable_torch_dispatch_mode(FakeTensorMode(inner=None)):
+            x = torch.empty(1, device="cpu")
+            y = torch.empty(8, 8, device="cuda")
+            out = x.resize_as_(y)
+            self.assertEqual(out.shape, (8, 8))
+            self.assertEqual(out.device.type, "cpu")
+            self.assertTrue(isinstance(out, FakeTensor))
 
     @unittest.skipIf(not RUN_CUDA, "requires cuda")
     def test_zero_dim(self):
-        x = FakeTensor.from_tensor(torch.tensor(0.0))
-        y = FakeTensor.from_tensor(torch.rand([4, 4], device="cuda"))
-        out = x + y
-        self.assertEqual(out.shape, (4, 4))
-        self.assertEqual(out.device, y.device)
+        mode = FakeTensorMode(inner=None)
+        x = torch.tensor(0.)  # TODO: tensor() errors
+        with enable_torch_dispatch_mode(mode):
+            y = torch.rand([4, 4], device="cuda")
+            out = mode.from_tensor(x) + y
+            self.assertEqual(out.shape, (4, 4))
+            self.assertEqual(out.device, y.device)
+            self.assertTrue(isinstance(out, FakeTensor))
 
     @unittest.skipIf(not RUN_CUDA, "requires cuda")
     def test_throw(self):
-        x = FakeTensor.from_tensor(torch.tensor(0.0))
-        y = FakeTensor.from_tensor(torch.rand([4, 4], device="cuda"))
-        z = FakeTensor.from_tensor(torch.rand([4, 4], device="cpu"))
-        self.assertRaises(Exception, lambda: torch.lerp(x, y, z))
-
-    def test_dispatch_device(self):
-        x = FakeTensor.from_tensor(torch.rand([4, 4]))
-        self.assertEqual(x.device.type, "cpu")
+        mode = FakeTensorMode(inner=None)
+        x = torch.tensor(0.)  # TODO: tensor() errors
+        with enable_torch_dispatch_mode(mode):
+            x_conv = mode.from_tensor(x)
+            y = torch.rand([4, 4], device="cuda")
+            z = torch.rand([4, 4], device="cpu")
+            self.assertRaises(Exception, lambda: torch.lerp(x_conv, y, z))
 
     @unittest.skipIf(not RUN_CUDA, "requires cuda")
     def test_type_as(self):
-        x = FakeTensor.from_tensor(torch.rand([16, 1], device="cpu"))
-        y = FakeTensor.from_tensor(torch.rand([4, 4], device="cuda"))
-        out = x.type_as(y)
-        self.assertEqual(out.device.type, "cuda")
+        with enable_torch_dispatch_mode(FakeTensorMode(inner=None)):
+            x = torch.rand([16, 1], device="cpu")
+            y = torch.rand([4, 4], device="cuda")
+            out = x.type_as(y)
+            self.assertEqual(out.device.type, "cuda")
+            self.assertTrue(isinstance(out, FakeTensor))
 
     def test_constructor(self):
         with enable_torch_dispatch_mode(FakeTensorMode(inner=None)):
@@ -59,21 +71,20 @@
         self.assertTrue(x.device.type == "cpu")
 
     def test_mode(self):
-        x = FakeTensor.from_tensor(torch.rand([1]))
         with enable_torch_dispatch_mode(FakeTensorMode(inner=None)):
             y = torch.rand([4], device="cpu")
-            out = x + y
-<<<<<<< HEAD
-
-        self.assertTrue(isinstance(y, FakeTensor))
+            out = y + y
+
+        self.assertTrue(isinstance(out, FakeTensor))
 
     @unittest.skipIf(not RUN_CUDA, "requires cuda")
     def test_non_kwarg_device(self):
-        x = FakeTensor.from_tensor(torch.rand([16, 1], device="cpu"))
-        y = x.to(torch.device("cpu"))
-        self.assertIs(x, y)
-        z = x.to(torch.device("cuda"))
-        self.assertEqual(z.device.type, "cuda")
+        with enable_torch_dispatch_mode(FakeTensorMode(inner=None)):
+            x = torch.rand([16, 1], device="cpu")
+            y = x.to(torch.device("cpu"))
+            self.assertIs(x, y)
+            z = x.to(torch.device("cuda"))
+            self.assertEqual(z.device.type, "cuda")
 
     def test_fake_mode_error(self):
         x = torch.rand([4, 4])
@@ -84,69 +95,102 @@
 
     @unittest.skipIf(not RUN_CUDA, "requires cuda")
     def test_like_constructor(self):
-        x = FakeTensor.from_tensor(torch.rand([4, 4]))
-        y = torch.ones_like(x)
-        self.assertTrue(isinstance(y, FakeTensor))
-        self.assertEqual(y.device.type, "cpu")
-        z = torch.ones_like(x, device="cuda")
-        self.assertTrue(isinstance(z, FakeTensor))
-        self.assertEqual(z.device.type, "cuda")
+        with enable_torch_dispatch_mode(FakeTensorMode(inner=None)):
+            x = torch.rand([4, 4])
+            y = torch.ones_like(x)
+            self.assertTrue(isinstance(y, FakeTensor))
+            self.assertEqual(y.device.type, "cpu")
+            z = torch.ones_like(x, device="cuda")
+            self.assertTrue(isinstance(z, FakeTensor))
+            self.assertEqual(z.device.type, "cuda")
+
+    @unittest.skipIf(not RUN_CUDA, "requires cuda")
+    def test_cpu_fallback_returned_impl(self):
+        with enable_torch_dispatch_mode(FakeTensorMode(inner=None, allow_cpu_fallback=True)):
+            x = torch.randn([4, 4]).cuda()
+            with self.assertRaises(NotImplementedError):
+                out = torch.relu_(x)
 
     @unittest.skipIf(not RUN_CUDA, "requires cuda")
     def test_cpu_fallback(self):
-        filters = FakeTensor.from_tensor(torch.randn(8, 4, 3, 3).cuda())
-        inputs = FakeTensor.from_tensor(torch.randn(1, 4, 5, 5).cuda())
-        with self.assertRaises(NotImplementedError):
-            torch.nn.functional.conv2d(inputs, filters, padding=1)
-
-        with torch._subclasses.fake_tensor.enable_cpu_fallback(True):
+        with enable_torch_dispatch_mode(FakeTensorMode(inner=None, allow_cpu_fallback=False)):
+            filters = torch.randn(8, 4, 3, 3).cuda()
+            inputs = torch.randn(1, 4, 5, 5).cuda()
+            with self.assertRaises(NotImplementedError):
+                torch.nn.functional.conv2d(inputs, filters, padding=1)
+
+        with enable_torch_dispatch_mode(FakeTensorMode(inner=None, allow_cpu_fallback=True)):
+            # intentionally bad inputs
+            filters = torch.randn(8, 20, 3, 3).cuda()
+            inputs = torch.randn(1, 7, 10, 5).cuda()
+            with self.assertRaises(RuntimeError):
+                torch.nn.functional.conv2d(inputs, filters, padding=1)
+
+        with enable_torch_dispatch_mode(FakeTensorMode(inner=None, allow_cpu_fallback=True)):
+            filters = torch.randn(8, 4, 3, 3).cuda()
+            inputs = torch.randn(1, 4, 5, 5).cuda()
+
             out = torch.nn.functional.conv2d(inputs, filters, padding=1)
-        self.assertEqual(out.device.type, "cuda")
-        self.assertEqual(list(out.size()), [1, 8, 5, 5])
-=======
-
-        self.assertTrue(isinstance(y, FakeTensor))
-
-    def test_fake_mode_error(self):
-        x = torch.rand([4, 4])
-
-        with self.assertRaisesRegex(Exception, "non-Fake Tensor inputs"):
-            with enable_torch_dispatch_mode(FakeTensorMode(inner=None)):
-                y = x[0]
->>>>>>> 642fc945
-
-    @unittest.skipIf(not RUN_CUDA, "requires cuda")
-    def test_cpu_fallback_returned_impl(self):
-        x = FakeTensor.from_tensor(torch.randn([4, 4]).cuda())
-        y = FakeTensor.from_tensor(torch.randn([4, 4]).cuda())
-        with self.assertRaises(NotImplementedError):
-            with torch._subclasses.fake_tensor.enable_cpu_fallback(True):
-                out = torch.relu_(x)
+            self.assertEqual(out.device.type, "cuda")
+            self.assertEqual(list(out.size()), [1, 8, 5, 5])
+
 
 def contains_type(type: torch._C.Type, maybe_contained_type: torch._C.Type):
     return maybe_contained_type.isSubtypeOf(type) or any(
         contains_type(e, maybe_contained_type) for e in type.containedTypes()
     )
 
-
 class FakeTensorConverterTest(TestCase):
-    def memoized_conversion_to_meta(self):
+    def test_memoized_conversion_to_meta(self):
         x = torch.rand(2, 2, 2)
-        converter = FakeTensorConverter()
-        self.assertIs(converter(x), converter(x))
-
-    def memoized_conversion_from_meta(self):
+        mode = FakeTensorMode(inner=None)
+        self.assertTrue(mode.from_tensor(x) is mode.from_tensor(x))
+
+    def test_memoized_conversion_from_meta(self):
         x = torch.rand(2, 2).to(device='meta')
-        converter = FakeTensorConverter()
-        self.assertIs(converter(x, "cpu"), converter(x, "cpu"))
+        mode = FakeTensorMode(inner=None)
+        converter = mode.fake_tensor_converter
+        self.assertTrue(converter(mode, x, "cpu") is converter(mode, x, "cpu"))
 
     def test_separate_tensor_storages(self):
         x = torch.rand(2, 2, 2)
         y = x[0]
+        mode = FakeTensorMode(inner=None)
+        converter = mode.fake_tensor_converter
+        x_conv = converter(mode, x)
+        y_conv = converter(mode, y)
+        self.assertEqual(torch._C._storage_id(x_conv), torch._C._storage_id(y_conv))
+
+    def test_dead_weak_ref(self):
+        x = torch.rand(2, 2, 2)
+        y = x[0]
+        mode = FakeTensorMode(inner=None)
         converter = FakeTensorConverter()
-        x_conv = converter(x)
-        y_conv = converter(y)
-        self.assertEqual(torch._C._storage_id(x_conv), torch._C._storage_id(y_conv))
+        x_conv = converter(mode, x)
+        x_conv_storage = torch._C._storage_id(x_conv)
+        del x_conv
+        self.assertFalse(x in converter.tensor_memo)
+        y_conv = converter(mode, y)
+        self.assertEqual(x_conv_storage, torch._C._storage_id(y_conv))
+
+    def test_no_active_mode(self):
+        mode = FakeTensorMode(inner=None)
+        with enable_torch_dispatch_mode(mode):
+            x = torch.empty(2, 2, device="cpu")
+            y = torch.empty(2, 2, device="cpu")
+
+        out = x + y
+        self.assertEqual(mode, out.fake_mode)
+        self.assertTrue(isinstance(out, FakeTensor))
+        self.assertEqual(out.device.type, "cpu")
+
+    def test_separate_mode_error(self):
+        with enable_torch_dispatch_mode(FakeTensorMode(inner=None)):
+            x = torch.empty(2, 2, device="cpu")
+        with enable_torch_dispatch_mode(FakeTensorMode(inner=None)):
+            y = torch.empty(2, 2, device="cpu")
+        self.assertRaises(Exception, lambda: x, y)
+
 
 class FakeTensorOperatorInvariants(TestCase):
     @staticmethod
