# Owner(s): ["module: primTorch"]

import torch
import os
from enum import Enum
from torch.overrides import resolve_name
from torch.utils._pytree import tree_map, tree_flatten
from torch._subclasses.meta_utils import MetaConverter
import torch.utils._python_dispatch
from torch.testing._internal.common_utils import (
    TestCase,
    skipIfCrossRef,
    suppress_warnings,
    TEST_WITH_ASAN,
    run_tests,
)
from torch.testing._internal.common_device_type import (
    ops,
    instantiate_device_type_tests,
    onlyCUDA,
)
from torch.testing._internal.common_methods_invocations import op_db
from torchgen.utils import YamlLoader
from torchgen.model import OperatorName

import sys
import yaml
import atexit
import re
from collections import defaultdict
import unittest
import warnings

bf16 = torch.bfloat16
f64 = torch.float64
f32 = torch.float32
f16 = torch.float16
c32 = torch.complex32
c64 = torch.complex64
c128 = torch.complex128
i8 = torch.int8
i16 = torch.int16
i32 = torch.int32
i64 = torch.int64
b8 = torch.bool
u8 = torch.uint8

dtype_abbrs = {
    torch.bfloat16: 'bf16',
    torch.float64: 'f64',
    torch.float32: 'f32',
    torch.float16: 'f16',
    torch.complex32: 'c32',
    torch.complex64: 'c64',
    torch.complex128: 'c128',
    torch.int8: 'i8',
    torch.int16: 'i16',
    torch.int32: 'i32',
    torch.int64: 'i64',
    torch.bool: 'b8',
    torch.uint8: 'u8',
}


class TestMetaConverter(TestCase):
    def assertSameVersionCounter(self, m1, m2):
        # Cannot easily test m1 and m2 have same storage due to
        # lack of Storage bindings.  Use version counter.
        vc = m1._version
        self.assertEqual(m2._version, vc)
        # Doing it this way ensures that we get VC bump even with leaves
        with torch.no_grad():
            m1._base.add_(3)
        self.assertNotEqual(m1._version, vc)
        self.assertEqual(m2._version, m1._version)

    def test_view_of_non_leaf(self):
        x = torch.randn(4, requires_grad=True)
        y = x.neg()
        z1 = y[:]
        z2 = y[:]
        to_meta = MetaConverter()
        m1 = to_meta(z1)
        m2 = to_meta(z2)
        self.assertEqual(m1.shape, z1.shape)
        self.assertTrue(m1._is_view())
        self.assertFalse(m1._base.is_leaf)
        self.assertSameVersionCounter(m1, m2)

    def test_view_of_leaf(self):
        x = torch.randn(4, requires_grad=True)
        z1 = x[:]
        z2 = x[:]
        to_meta = MetaConverter()
        m1 = to_meta(z1)
        m2 = to_meta(z2)
        self.assertEqual(m1.shape, z1.shape)
        self.assertTrue(m1._is_view())
        self.assertTrue(m1._base.is_leaf)
        self.assertSameVersionCounter(m1, m2)

    def test_leaf(self):
        x = torch.randn(4, requires_grad=True)
        to_meta = MetaConverter()
        m = to_meta(x)
        self.assertEqual(m.shape, x.shape)
        self.assertTrue(m.is_leaf)
        self.assertTrue(m.requires_grad)

    def test_non_leaf(self):
        x = torch.randn(4, requires_grad=True)
        y = x.neg()
        to_meta = MetaConverter()
        m = to_meta(y)
        self.assertEqual(m.shape, y.shape)
        self.assertFalse(m.is_leaf)
        self.assertTrue(m.requires_grad)

    def test_requires_grad_false(self):
        x = torch.randn(4, requires_grad=False)
        to_meta = MetaConverter()
        m = to_meta(x)
        self.assertEqual(m.shape, x.shape)
        self.assertFalse(m.requires_grad)

    # NB: complex stuff is not actually exercised right now because
    # we have a blanket exclusion for complex conversion

    def test_view_as_real(self):
        x = torch.randn(4, dtype=torch.complex64)
        y = torch.view_as_real(x)
        m = MetaConverter()(y)
        self.assertEqual(m.shape, y.shape)
        self.assertEqual(m.stride(), y.stride())
        self.assertEqual(m.dtype, y.dtype)

    def test_complex_noncontiguous_bug(self):
        x = torch.randn((2, 2, 4, 9), dtype=torch.complex32)[:, 0, :, :]
        m = MetaConverter()(x)
        self.assertEqual(m.shape, x.shape)
        self.assertEqual(m.stride(), x.stride())
        self.assertEqual(m.dtype, x.dtype)

    def test_view_as_complex(self):
        x = torch.randn((4, 2), dtype=torch.float32)
        y = torch.view_as_complex(x)
        m = MetaConverter()(y)
        self.assertEqual(m.shape, y.shape)
        self.assertEqual(m.stride(), y.stride())
        self.assertEqual(m.dtype, y.dtype)

    def test_view_dtype(self):
        x = torch.randn(4, dtype=torch.float32)
        y = x.view(dtype=torch.int32)
        m = MetaConverter()(y)
        self.assertEqual(m.shape, y.shape)
        self.assertEqual(m.stride(), y.stride())
        self.assertEqual(m.dtype, y.dtype)

    def test_imag(self):
        x = torch.randn(4, dtype=torch.complex64)
        y = x.imag
        m = MetaConverter()(y)
        self.assertEqual(m.shape, y.shape)
        self.assertEqual(m.dtype, y.dtype)
        self.assertEqual(m.stride(), y.stride())
        self.assertEqual(m.storage_offset(), y.storage_offset())


def assert_ref_meta_equal(test_case, meta_rs, rs, msg_callable):
    flat_meta_rs, _ = tree_flatten(meta_rs)
    flat_rs, _ = tree_flatten(rs)
    test_case.assertEqual(len(flat_meta_rs), len(flat_rs))
    for i, meta_r, r in zip(range(len(flat_rs)), flat_meta_rs, flat_rs):
        def test_assert(cond, msg):
            if not cond:
                raise RuntimeError(f"output {i}: {msg_callable(msg)}")
        if not isinstance(r, torch.Tensor):
            continue
        test_assert(isinstance(meta_r, torch.Tensor), f"but real {i}th result is Tensor")
        test_assert(meta_r.dtype == r.dtype, f"but real dtype was {r.dtype}")
        test_assert(meta_r.shape == r.shape, f"but real shape was {r.shape}")
        # NOTE: stride checking is currently disabled
        # See https://github.com/pytorch/pytorch/issues/78050
        # same_strides, _ = prims.utils.check_significant_strides(meta_r, r)
        # test_assert(same_strides, f"but real stride was {r.stride()}")
        test_assert(
            meta_r.storage_offset() == r.storage_offset(),
            f"but real storage_offset was {r.storage_offset()}")
        test_assert(meta_r.requires_grad == r.requires_grad, f"but real requires_grad was {r.requires_grad}")
        test_assert(meta_r.is_conj() == r.is_conj(), f"but real is_conj was {r.is_conj()}")
        test_assert(meta_r.is_neg() == r.is_neg(), f"but real is_neg was {r.is_neg()}")


# This environment variable controls whether or not we print expected failure
# lists at the end of a test suite run.  The intended usage looks like this:
#
# 1. Run `PYTORCH_COLLECT_EXPECT=1 python test/test_meta.py` on a CUDA build
#    of PyTorch that has LAPACK/MAGMA installed.  You can filter `-k test_meta`
#    or `-k test_dispatch_meta` to only focus on one or another list
# 2. Given the printed skip/xfail list, add them to the corresponding lists;
#    torch.* entries go in meta_function and aten.* entries go in meta_dispatch.
#    If there are preexisting entries, you need to merge in the entries.
#
# This is somewhat manual but typically you shouldn't need to do this, unless
# you've made a major change (e.g., added a new dtype to PyTorch) and need to
# refresh the lists.  If you want to do it from scratch, just clear out the
# preexisting lists before running.
#
# WARNING: Python dict literals will silently ignore duplicate keys
COLLECT_EXPECT = os.getenv('PYTORCH_COLLECT_EXPECT', '0') == '1'

seen_succeeded = {}
seen_failed = {}
failed_reasons = defaultdict(set)
def print_seen():
    expected_failures = []
    skips = []

    def fmt_dtypes(dtypes):
        r = ', '.join(sorted(dtype_abbrs[d] for d in dtypes))
        return '{' + r + '}'

    for op, failed_dtypes in seen_failed.items():
        ops = resolve_name(op)
        succeeded_dtypes = seen_succeeded.get(op, set())
        expected_failures_dtypes = failed_dtypes - succeeded_dtypes
        skips_dtypes = failed_dtypes & succeeded_dtypes
        reasons = ""
        if failed_reasons[op]:
            reasons = "  # " + ", ".join(sorted(failed_reasons[op]))
        if expected_failures_dtypes:
            expected_failures.append(f"    {ops}: {fmt_dtypes(expected_failures_dtypes)},{reasons}")
        if skips_dtypes:
            skips.append(f"    {ops}: {fmt_dtypes(skips_dtypes)},")
    expected_failures.sort()
    skips.sort()
    nl = '\n'
    print(f"""\
expected_failures = {{
{nl.join(expected_failures)}
}}

skips = {{
{nl.join(skips)}
}}
""")
if COLLECT_EXPECT:
    atexit.register(print_seen)

# Success forces pass; failure forces fail; skip unconditionally skips testing
TestExpect = Enum("TestExpect", ("SUCCESS", "XFAILURE", "SKIP"))

# unlike print produce strides
def verbose_print(e):
    class Lit:
        def __init__(self, s):
            self.s = s

        def __repr__(self):
            return self.s

    def go(t):
        if isinstance(t, torch.Tensor):
            return Lit(f"{t} stride={t.stride()}")
        else:
            return t

    return repr(tree_map(go, e))

def run_meta_crossref(
    test_case,
    test_expect,
    func,
    args,
    kwargs,
    *,
    dtype,
    device_type,
):
    to_meta = MetaConverter()
    do_meta = test_expect is not TestExpect.SKIP

    if do_meta:
        try:
            meta_args = tree_map(to_meta, args)
            meta_kwargs = tree_map(to_meta, kwargs)
        except Exception as e:
            raise RuntimeError(
                f"failed to convert args to meta; "
                f"originally (*{args}, **{kwargs})") from e

    rs = func(*args, **kwargs)

    # TODO: also handle cases where func raise an exception

    # For now, only attempt if we managed to convert all tensor types
    # (if any of them failed, we're in a mixed device situation and
    # this isn't well supported)
    if do_meta and to_meta.successful():
        # Special cases
        if func is torch.tensor_split:
            # Use original indices_or_sections, this argument is data dependent
            meta_args = (meta_args[0], args[1]) + meta_args[2:]
        elif func is torch.ops.aten.repeat_interleave.Tensor:
            if kwargs.get("output_size", None) is None:
                meta_args = args
        elif func is torch.ops.aten.index.Tensor:
            # Don't convert boolean tensors to meta as they will have nonzero
            # called on them
            indices = []
            for meta_index, real_index in zip(meta_args[1], args[1]):
                if meta_index is not None and meta_index.dtype in [torch.int8, torch.bool]:
                    indices.append(real_index)
                else:
                    indices.append(meta_index)
            meta_args = (meta_args[0], indices)
        try:
            # Suppress warnings, this doesn't matter for test_meta.py
            # but it does matter if you want to use this decorator
            # for cross-ref testing, as some tests may be looking at
            # errors
            with warnings.catch_warnings():
                warnings.simplefilter("ignore")
                meta_rs = func(*meta_args, **meta_kwargs)
        except Exception as e:
            if test_expect is TestExpect.XFAILURE:
                return rs
            seen_failed.setdefault(func, set()).add(dtype)
            if isinstance(e, NotImplementedError):
                m = RE_NOT_IMPLEMENTED_MSG.search(e.args[0])
                if m:
                    failed_reasons[func].add(m.group(1))
            if COLLECT_EXPECT:
                return rs
            raise RuntimeError(f"""\
failed to run: {resolve_name(func)}(
*{verbose_print(meta_args)},
**{verbose_print(meta_kwargs)}
)""") from e
        else:
            try:
                delim = ',\n  '
                assert_ref_meta_equal(test_case, meta_rs, rs, lambda msg: f"""\
meta disagrees with real impl:
{resolve_name(func)}(
  {delim.join(map(verbose_print, meta_args))},
  {delim.join(k + ": " + verbose_print(v) for k, v in meta_kwargs.items())}
) = (
  {verbose_print(meta_rs)}
)
{msg}
""")
            except Exception:
                if test_expect is TestExpect.XFAILURE:
                    return rs
                seen_failed.setdefault(func, set()).add(dtype)
                if COLLECT_EXPECT:
                    return rs
                raise
            else:
                seen_succeeded.setdefault(func, set()).add(dtype)
                if test_expect is TestExpect.XFAILURE and not COLLECT_EXPECT:
                    raise RuntimeError(f"unexpected success {resolve_name(func)}")

    return rs



RE_NOT_IMPLEMENTED_MSG = re.compile(r"Could not run '([^']+)' with arguments ")


meta_function_expected_failures = {
    torch.Tensor.item: {b8, bf16, c128, c64, f16, f32, f64, i16, i32, i64, i8, u8},  # aten::_local_scalar_dense
    torch.Tensor.to_sparse: {b8, bf16, f16, f32, f64, i16, i32, i64, i8, u8},  # aten::to_sparse, aten::to_sparse.sparse_dim
    torch.addbmm: {bf16, f32, f64, i16, i32, i64, i8, u8},  # aten::addbmm, aten::addbmm.out
    torch.allclose: {bf16, f16, f32, f64},  # aten::_local_scalar_dense
    torch.angle: {c32, b8, bf16, f16, f32, f64, i16, i32, i64, i8, u8},  # aten::angle, aten::angle.out
    torch.argwhere: {b8, bf16, f16, f32, f64, i16, i32, i64, i8, u8},  # aten::nonzero
    torch.bincount: {i16, i32, i64, i8, u8},  # aten::bincount
    torch.bucketize: {bf16, f16, f32, f64, i16, i32, i64, i8, u8},  # aten::bucketize.Tensor, aten::bucketize.Tensor_out
    torch.combinations: {b8, bf16, f16, f32, f64, i16, i32, i64, i8, u8},  # aten::masked_select
    torch.complex: {f16, f32, f64},  # aten::complex.out
    torch.conj_physical: {c32},  # aten::conj_physical.out
    torch.corrcoef: {bf16, f32, f64, i16, i32, i64, i8, u8},  # aten::_local_scalar_dense
    torch.count_nonzero: {b8, bf16, f16, f32, f64, i16, i32, i64, i8, u8},  # aten::count_nonzero.dim_IntList
    torch.cov: {bf16, f32, f64, i16, i32, i64, i8, u8},  # aten::_local_scalar_dense
    torch.diag: {bf16, b8, f32, f64, i16, i32, i64, i8, u8},  # aten::diag.out
    torch.diagflat: {bf16, b8, f32, f64, i16, i32, i64, i8, u8},  # aten::diag.out
    torch.fft.fft2: {b8, f32, f64, i16, i32, i64, i8, u8},  # aten::_fft_c2c
    torch.fft.fft: {b8, f32, f64, i16, i32, i64, i8, u8},  # aten::_fft_r2c
    torch.fft.fftn: {b8, f32, f64, i16, i32, i64, i8, u8},  # aten::_fft_c2c
    torch.fft.hfft2: {b8, f32, f64, i16, i32, i64, i8, u8},  # aten::_fft_c2c
    torch.fft.hfft: {b8, f32, f64, i16, i32, i64, i8, u8},
    torch.fft.hfftn: {b8, f32, f64, i16, i32, i64, i8, u8},  # aten::_fft_c2c
    torch.fft.ifft2: {b8, f32, f64, i16, i32, i64, i8, u8},  # aten::_fft_c2c
    torch.fft.ifft: {b8, f32, f64, i16, i32, i64, i8, u8},  # aten::_fft_r2c
    torch.fft.ifftn: {b8, f32, f64, i16, i32, i64, i8, u8},  # aten::_fft_c2c
    torch.fft.ihfft2: {b8, f32, f64, i16, i32, i64, i8, u8},  # aten::_fft_r2c
    torch.fft.ihfft: {b8, f32, f64, i16, i32, i64, i8, u8},  # aten::_fft_r2c
    torch.fft.ihfftn: {b8, f32, f64, i16, i32, i64, i8, u8},  # aten::_fft_r2c
    torch.fft.irfft2: {b8, f32, f64, i16, i32, i64, i8, u8},  # aten::_fft_c2r, aten::_fft_c2r.out
    torch.fft.irfft: {b8, f32, f64, i16, i32, i64, i8, u8},  # aten::_fft_c2r, aten::_fft_c2r.out
    torch.fft.irfftn: {b8, f32, f64, i16, i32, i64, i8, u8},  # aten::_fft_c2r, aten::_fft_c2r.out
    torch.fft.rfft2: {b8, f32, f64, i16, i32, i64, i8, u8},  # aten::_fft_r2c
    torch.fft.rfft: {b8, f32, f64, i16, i32, i64, i8, u8},  # aten::_fft_r2c
    torch.fft.rfftn: {b8, f32, f64, i16, i32, i64, i8, u8},  # aten::_fft_r2c
    torch.floor_divide: {bf16, f16, f32, f64, i16, i32, i64, i8, u8},  # aten::floor_divide, aten::floor_divide.out
    torch.frexp: {bf16, f16, f32, f64},  # aten::frexp.Tensor_out
    torch.functional.istft: {f32, f64},  # aten::view_as_complex
    torch.functional.stft: {f32, f64},  # aten::_fft_r2c
    torch.functional.unique: {b8, bf16, f32, f64, i16, i32, i64, i8, u8},  # aten::_unique2, aten::unique_dim
    torch.functional.unique_consecutive: {b8, bf16, f32, f64, i16, i32, i64, i8, u8},  # aten::unique_consecutive
    torch.histc: {bf16, f32, f64},  # aten::histc, aten::histc.out
    torch.histogram: {f32, f64},  # aten::histogram.bin_ct, aten::histogram.bins_tensor
    torch.histogramdd: {f32, f64},  # aten::_histogramdd_bin_edges, aten::_histogramdd_from_bin_tensors
    torch.kthvalue: {bf16, f32, f64, i16, i32, i64, i8, u8},  # aten::kthvalue.values
    torch.logcumsumexp: {bf16, f32, f64},  # aten::_logcumsumexp, aten::_logcumsumexp.out
    torch.masked_select: {b8, bf16, f16, f32, f64, i16, i32, i64, i8, u8},  # aten::masked_select, aten::masked_select.out
    torch.matrix_exp: {bf16, f32, f64},  # aten::linalg_matrix_exp
    torch.median: {bf16, f32, f64, i16, i32, i64, i8, u8},  # aten::median, aten::median.dim_values
    torch.mode: {b8, bf16, f16, f32, f64, i16, i32, i64, i8, u8},  # aten::mode
    torch.multinomial: {bf16, f32, f64},  # aten::multinomial, aten::multinomial.out
    torch.mvlgamma: {bf16, f32, f64, i16, i32, i64, i8, u8},  # aten::_local_scalar_dense, aten::mvlgamma.out
    torch.nanmean: {bf16, f16, f32, f64},
    torch.nanmedian: {bf16, f32, f64, i16, i32, i64, i8, u8},  # aten::nanmedian, aten::nanmedian.dim_values
    torch.nanquantile: {f32, f64},
    torch.nansum: {b8, bf16, f16, f32, f64, i16, i32, i64, i8, u8},  # aten::nansum, aten::nansum.out
    torch.nn.functional.conv1d: {bf16, f32, f64, i64},
    torch.nn.functional.conv2d: {bf16, f32, f64, i64},
    torch.nn.functional.conv_transpose1d: {f32, f64, i64},
    torch.nn.functional.conv_transpose2d: {f32, f64, i64},
    torch.nn.functional.conv_transpose3d: {f32, f64, i64},
    torch.nn.functional.ctc_loss: {f32, f64},
    torch.nn.functional.embedding_bag: {f16, f32, f64},  # aten::_embedding_bag_forward_only
    torch.nn.functional.gaussian_nll_loss: {bf16, f32, f64},  # aten::_local_scalar_dense
    torch.nn.functional.grid_sample: {f32, f64},  # aten::grid_sampler_2d, aten::grid_sampler_3d
    torch.nn.functional.max_pool3d: {f32, f64},  # aten::max_pool3d_with_indices
    torch.nn.functional.max_pool3d_with_indices: {f32, f64},  # aten::max_pool3d_with_indices
    torch.nn.functional.max_unpool1d: {f32, f64},  # aten::max_unpool2d
    torch.nn.functional.max_unpool2d: {f32, f64},  # aten::max_unpool2d
    torch.nn.functional.max_unpool3d: {f32, f64},  # aten::max_unpool3d
    torch.nn.functional.multi_margin_loss: {f32, f64},  # aten::multi_margin_loss
    torch.nn.functional.multilabel_margin_loss: {f32, f64},  # aten::multilabel_margin_loss_forward
    torch.nn.functional.one_hot: {i64},  # aten::_local_scalar_dense
    torch.nn.functional.pdist: {f32, f64},  # aten::_pdist_forward
    torch.nn.functional.prelu: {bf16, f32, f64},  # aten::prelu
    torch.nn.functional.rrelu: {bf16, f32, f64},  # aten::rrelu_with_noise
    torch.nn.functional.unfold: {bf16, f16, f32, f64},  # aten::im2col
    torch.nonzero: {b8, bf16, f16, f32, f64, i16, i32, i64, i8, u8},  # aten::nonzero, aten::nonzero.out
    torch.polar: {f32, f64},  # aten::polar.out
    torch.repeat_interleave: {b8, bf16, f16, f32, f64, i16, i32, i64, i8, u8},  # aten::repeat_interleave.Tensor
<<<<<<< HEAD
=======
    torch.roll: {b8, bf16, f16, f32, f64, i16, i32, i64, i8, u8},  # aten::roll
    torch.segment_reduce: {bf16, f16, f32, f64},  # aten::segment_reduce
>>>>>>> 0be9df4e
    torch.searchsorted: {bf16, f16, f32, f64, i16, i32, i64, i8, u8},  # aten::searchsorted.Tensor, aten::searchsorted.Tensor_out
    torch.symeig: {f32, f64},
    torch.take: {b8, bf16, f16, f32, f64, i16, i32, i64, i8, u8},  # aten::take, aten::take.out
    torch.trace: {f32, f64, i16, i32, i64, i8, u8},  # aten::trace
    torch.vdot: {bf16, f32, f64, i16, i32, i64, i8, u8},  # aten::vdot
    torch.ormqr: {f32, f64},
    torch.lu_solve: {f32, f64},
    torch.cholesky: {f32, f64},  # aten::cholesky, aten::cholesky.out
    torch.cholesky_inverse: {f32, f64},  # aten::cholesky_inverse, aten::cholesky_inverse.out
    torch.cholesky_solve: {f32, f64},  # aten::_cholesky_solve_helper
    torch.eig: {f32, f64},  # aten::_local_scalar_dense
    torch.geqrf: {f32, f64},  # aten::geqrf
    torch.linalg.det: {f32, f64},  # aten::_det_lu_based_helper
    torch.linalg.eig: {f32, f64},  # aten::linalg_eig
    torch.linalg.eigh: {f32, f64},
    torch.linalg.eigvals: {f32, f64},
    torch.linalg.eigvalsh: {f32, f64},  # aten::linalg_eigvalsh.out
    torch.linalg.householder_product: {f32, f64},  # aten::linalg_householder_product
    torch.linalg.lstsq: {f32, f64},  # aten::linalg_lstsq.out
    torch.linalg.slogdet: {f32, f64},  # aten::linalg_slogdet
    torch.linalg.solve: {f32, f64},  # aten::linalg_solve, aten::linalg_solve.out
    torch.linalg.solve_triangular: {f32, f64},  # aten::linalg_solve_triangular
    torch.linalg.tensorsolve: {f32, f64},  # aten::linalg_solve
    torch.logdet: {f32, f64},  # aten::_local_scalar_dense, aten::nonzero
}

"""
# This is some sample code for how we could dump these dicts into YAML
# file for easier reading/writing
import yaml
print(yaml.dump(
  {resolve_name(k): [dtype_abbrs[d] for d in v]
   for k, v in meta_function_expected_failures.items()}, default_flow_style=None))
import sys
sys.exit()
"""

meta_function_skips = {
    torch.aminmax: {b8, f32, f64, i16, i32, i64, i8, u8},
    torch.conj_physical: {b8, bf16, f16, f32, f64, i16, i32, i64, i8, u8},
    torch.cummax: {b8, bf16, f32, f64, i16, i32, i64, i8, u8},
    torch.cummin: {b8, bf16, f32, f64, i16, i32, i64, i8, u8},
    torch.diff: {b8},
    torch.functional.cdist: {f32, f64},
    torch.functional.tensordot: {bf16, f32, f64, i16, i32, i64, i8, u8},
    torch.inner: {bf16, f32, f64, i16, i32, i64, i8, u8},
    torch.logical_not: {b8, bf16, f16, f32, f64, i16, i32, i64, i8, u8},
    torch.nn.functional.cross_entropy: {bf16, f32, f64},
    torch.nn.functional.interpolate: {bf16, f32, f64, u8},
    torch.nn.functional.nll_loss: {bf16, f32, f64},  # TODO
    torch.linalg.pinv: {f32, f64},
    torch.empty: {b8, bf16, c128, c64, c32, f16, f32, f64, i16, i32, i64, i8, u8},
}

meta_function_device_expected_failures = defaultdict(dict)
meta_function_device_skips = defaultdict(dict)

meta_function_device_expected_failures['cpu'] = {
}

meta_function_device_expected_failures['cuda'] = {
    torch.addbmm: {f16},  # aten::addbmm, aten::addbmm.out
    torch.corrcoef: {bf16, f16},  # aten::_local_scalar_dense
    torch.cov: {f16},  # aten::_local_scalar_dense
    torch.diag: {bf16, f16},  # aten::diag.out
    torch.diagflat: {bf16, f16},  # aten::diag.out
    torch.fft.fft2: {c32, f16},  # aten::_fft_c2c, aten::_fft_c2c.out
    torch.fft.fft: {c32, f16},  # aten::_fft_c2c, aten::_fft_c2c.out
    torch.fft.fftn: {c32, f16},  # aten::_fft_c2c, aten::_fft_c2c.out
    torch.fft.hfft2: {c32, f16},  # aten::_fft_c2c
    torch.fft.hfft: {c32, f16},
    torch.fft.hfftn: {c32, f16},  # aten::_fft_c2c
    torch.fft.ifft2: {c32, f16},  # aten::_fft_c2c, aten::_fft_c2c.out
    torch.fft.ifft: {c32, f16},  # aten::_fft_c2c, aten::_fft_c2c.out
    torch.fft.ifftn: {c32, f16},  # aten::_fft_c2c, aten::_fft_c2c.out
    torch.fft.ihfft2: {f16},
    torch.fft.ihfft: {f16},
    torch.fft.ihfftn: {f16},
    torch.fft.irfft2: {c32, f16},  # aten::_fft_c2r, aten::_fft_c2r.out
    torch.fft.irfft: {c32, f16},  # aten::_fft_c2r, aten::_fft_c2r.out
    torch.fft.irfftn: {c32, f16},  # aten::_fft_c2r, aten::_fft_c2r.out
    torch.fft.rfft2: {f16},
    torch.fft.rfft: {f16},
    torch.fft.rfftn: {f16},
    torch.functional.unique: {f16},  # aten::_unique2, aten::unique_dim
    torch.functional.unique_consecutive: {f16},  # aten::unique_consecutive
    torch.geqrf: {f32, f64},  # aten::geqrf
    torch.histc: {i16, i32, i64, i8},  # aten::histc, aten::histc.out
    torch.kthvalue: {f16},  # aten::kthvalue.values
    torch.linalg.householder_product: {f32, f64},  # aten::linalg_householder_product, aten::linalg_householder_product.out
    torch.linalg.solve_triangular: {f32, f64},  # aten::linalg_solve_triangular, aten::linalg_solve_triangular.out
    torch.logcumsumexp: {bf16, f16},  # aten::_logcumsumexp, aten::_logcumsumexp.out
    torch.matrix_exp: {f16},  # aten::linalg_matrix_exp
    torch.median: {f16},  # aten::median, aten::median.dim_values
    torch.multinomial: {f16},  # aten::multinomial, aten::multinomial.out
    torch.mvlgamma: {f16},  # aten::_local_scalar_dense, aten::mvlgamma.out
    torch.nanmedian: {f16},  # aten::nanmedian, aten::nanmedian.dim_values
    torch.nn.functional.conv1d: {f16, c32},
    torch.nn.functional.conv2d: {f16, c32},
    torch.nn.functional.conv_transpose1d: {bf16, f16},
    torch.nn.functional.conv_transpose2d: {bf16, f16},
    torch.nn.functional.conv_transpose3d: {bf16, f16},
    torch.nn.functional.embedding_bag: {bf16},  # aten::_embedding_bag_forward_only
    torch.nn.functional.gaussian_nll_loss: {f16},  # aten::_local_scalar_dense
    torch.nn.functional.grid_sample: {f16},  # aten::grid_sampler_2d, aten::grid_sampler_3d
    torch.nn.functional.max_pool3d: {bf16, f16},  # aten::max_pool3d_with_indices
    torch.nn.functional.max_pool3d_with_indices: {bf16, f16},  # aten::max_pool3d_with_indices
    torch.nn.functional.max_unpool1d: {f16},  # aten::max_unpool2d
    torch.nn.functional.max_unpool2d: {f16},  # aten::max_unpool2d
    torch.nn.functional.max_unpool3d: {f16},  # aten::max_unpool3d
    torch.nn.functional.multi_margin_loss: {bf16, f16},  # aten::multi_margin_loss
    torch.nn.functional.multilabel_margin_loss: {bf16, f16},  # aten::multilabel_margin_loss_forward
    torch.nn.functional.prelu: {f16},  # aten::prelu
    torch.nn.functional.rrelu: {f16},  # aten::rrelu_with_noise
    torch.ormqr: {f32, f64},  # aten::ormqr, aten::ormqr.out
    torch.trace: {b8, bf16, f16},  # aten::diag.out
    torch.vdot: {f16},  # aten::vdot
}

meta_function_device_skips['cuda'] = {
    torch.cummax: {f16},
    torch.cummin: {f16},
    torch.functional.tensordot: {f16},
    torch.inner: {f16},
    torch.linalg.matrix_power: {f32, f64},
    torch.linalg.matrix_rank: {f32, f64},
    torch.linalg.svd: {f32, f64},
    torch.nn.functional.cross_entropy: {f16},
    torch.nn.functional.interpolate: {f16},
    torch.nn.functional.nll_loss: {f16},
    torch.svd: {f32, f64},
}

# This is a __torch_function__ mode that, when enabled, interposes every
# Torch API call and runs the operator as normal, and then reruns it
# with meta inputs, and then checks that everything about the output agrees.
# Most of the logic deals with faithfully replicating the original tensor
# as a meta tensor, which is nontrivial because there are a lot of subsystems
# that may potentially be exercised.
#
# That being said, this class is a little overkill for what it is doing in
# this test file (since I could have just inlined __torch_function__ on the
# OpInfo call, and OpInfos generally have very regular inputs), but it will be
# useful for more comprehensive testing e.g., as seen in
# https://github.com/pytorch/pytorch/pull/75994  The big benefit is it is
# A LOT more efficient that torch dispatch mode (at the cost of less coverage)
class MetaCrossRefFunctionMode(torch.overrides.TorchFunctionMode):
    test_case: TestCase
    device_type: str
    dtype: torch.dtype

    def __init__(self, test_case, *, device, dtype):
        self.test_case = test_case
        self.device_type = torch.device(device).type
        self.dtype = dtype

    def __torch_function__(self, func, types, args=(), kwargs=None):
        kwargs = kwargs or {}

        if torch.jit.is_tracing() or isinstance(func, torch.ScriptMethod):
            return func(*args, **kwargs)

        if self.dtype in meta_function_skips.get(func, set()):
            test_expect = TestExpect.SKIP
        elif self.dtype in meta_function_device_skips[self.device_type].get(func, set()):
            test_expect = TestExpect.SKIP
        elif self.dtype in meta_function_expected_failures.get(func, set()):
            test_expect = TestExpect.XFAILURE
        elif self.dtype in meta_function_device_expected_failures[self.device_type].get(func, set()):
            test_expect = TestExpect.XFAILURE
        else:
            test_expect = TestExpect.SUCCESS

        return run_meta_crossref(
            self.test_case, test_expect, func, args,
            kwargs, dtype=self.dtype, device_type=self.device_type
        )

aten = torch.ops.aten

# these always fail
meta_dispatch_expected_failures = {
    aten._cdist_forward.default: {f64, f32},
    aten._conj_physical.default: {c32},
    aten._convolution.default: {c64, i64, f64, c128, bf16, f32},
    aten._ctc_loss.default: {f64, f32},
    aten._embedding_bag_forward_only.default: {f16, f64, f32},
    aten._fft_r2c.default: {i64, u8, b8, f32, i8, f64, i16, i32},
    aten._histogramdd_bin_edges.default: {f64, f32},
    aten._histogramdd_from_bin_cts.default: {f64, f32},
    aten._histogramdd_from_bin_tensors.default: {f64, f32},
    aten._local_scalar_dense.default: {c64, i64, c128, bf16, f16, u8, b8, f32, i8, f64, i16, i32},
    aten._pdist_forward.default: {f64, f32},
    aten._unique2.default: {i64, bf16, u8, b8, f32, i8, f64, i16, i32},
    aten.addbmm.default: {i64, bf16, u8, f32, i8, f64, i16, i32},
    aten.addbmm.out: {i64, bf16, u8, f32, i8, f64, i16, i32},
    aten.angle.default: {c32, i64, bf16, f16, u8, b8, f32, i8, f64, i16, i32},
    aten.angle.out: {c32, i64, bf16, f16, u8, b8, f32, i8, f64, i16, i32},
    aten.bincount.default: {i8, i64, i16, u8, i32},
    aten.bucketize.Tensor: {i64, bf16, f16, u8, f32, i8, f64, i16, i32},
    aten.bucketize.Tensor_out: {i64, bf16, f16, u8, f32, i8, f64, i16, i32},
    aten.col2im.default: {c64, f32, f64, c128},
    aten.complex.default: {c64, f64, c128, f16, f32},
    aten.complex.out: {f16},
    aten.conj_physical.out: {i64, bf16, f16, u8, b8, f32, i8, f64, i16, c32, i32},
    aten.convolution.default: {c64, i64, f64, c128, bf16, f32},
    aten.count_nonzero.default: {i64, bf16, f16, u8, b8, f32, i8, f64, i16, i32},
    aten.count_nonzero.dim_IntList: {i64, bf16, f16, u8, b8, f32, i8, f64, i16, i32},
    aten.diag.default: {i64, u8, b8, f32, i8, f64, i16, i32, bf16},
    aten.diag.out: {bf16, i64, u8, b8, f32, i8, f64, i16, i32},
    aten.floor_divide.default: {i64, bf16, f16, u8, f32, i8, f64, i16, i32},
    aten.floor_divide.out: {i64, bf16, f16, u8, f32, i8, f64, i16, i32},
    aten.frexp.Tensor: {bf16, f16, f64, f32},
    aten.grid_sampler_2d.default: {f64, f32},
    aten.grid_sampler_3d.default: {f64, f32},
    aten.histc.default: {bf16, f64, f32},
    aten.histc.out: {bf16, f64, f32},
    aten.histogram.bin_ct: {f64, f32},
    aten.histogram.bins_tensor: {f64, f32},
    aten.im2col.default: {bf16, f16, f64, f32},
    aten.kthvalue.default: {i64, bf16, u8, f32, i8, f64, i16, i32},
    aten.linalg_matrix_exp.default: {bf16, f64, f32},
    aten.log_sigmoid_forward.output: {bf16, f64, f32},
    aten.logcumsumexp.default: {bf16, f64, f32},
    aten.logcumsumexp.out: {bf16, f64, f32},
    aten.logical_not.out: {i64, bf16, f16, u8, b8, f32, i8, f64, i16, i32},
    aten.logical_not_.default: {bf16, f16, f64, f32},
    aten.masked_select.default: {i64, bf16, f16, u8, b8, f32, i8, f64, i16, i32},
    aten.masked_select.out: {i64, bf16, f16, u8, b8, f32, i8, f64, i16, i32},
    aten.max_pool3d_with_indices.default: {f64, f32},
    aten.max_unpool2d.default: {f64, f32},
    aten.max_unpool3d.default: {f64, f32},
    aten.median.default: {i64, bf16, u8, f32, i8, f64, i16, i32},
    aten.median.dim: {i64, bf16, u8, f32, i8, f64, i16, i32},
    aten.mode.default: {i64, bf16, f16, u8, b8, f32, i8, f64, i16, i32},
    aten.multi_margin_loss.default: {f64, f32},
    aten.multilabel_margin_loss_forward.default: {f64, f32},
    aten.multinomial.default: {bf16, f64, f32},
    aten.multinomial.out: {bf16, f64, f32},
    aten.mvlgamma.default: {i64, bf16, u8, f32, i8, f64, i16, i32},
    aten.mvlgamma.out: {i64, bf16, u8, f32, i8, f64, i16, i32},
    aten.nanmedian.default: {i64, bf16, u8, f32, i8, f64, i16, i32},
    aten.nanmedian.dim: {i64, bf16, u8, f32, i8, f64, i16, i32},
    aten.nansum.default: {i64, bf16, f16, u8, b8, f32, i8, f64, i16, i32},
    aten.nansum.out: {i64, bf16, f16, u8, b8, f32, i8, f64, i16, i32},
    aten.nll_loss2d_forward.default: {bf16, f64, f32},
    aten.nonzero.default: {i64, bf16, f16, u8, b8, f32, i8, f64, i16, i32},
    aten.nonzero.out: {i64, bf16, f16, u8, b8, f32, i8, f64, i16, i32},
    aten.polar.default: {f64, f32},
    aten.prelu.default: {bf16, f64, f32},
    aten.rrelu_with_noise.default: {bf16, f64, f32},
    aten.searchsorted.Tensor: {i64, bf16, f16, u8, f32, i8, f64, i16, i32},
    aten.searchsorted.Tensor_out: {i64, bf16, f16, u8, f32, i8, f64, i16, i32},
    aten.segment_reduce.default: {bf16, f16, f32, f64},
    aten.take.default: {i64, bf16, f16, u8, b8, f32, i8, f64, i16, i32},
    aten.take.out: {i64, bf16, f16, u8, b8, f32, i8, f64, i16, i32},
    aten.tensordot.out: {i64, bf16, u8, f32, i8, f64, i16, i32},
    aten.to_sparse.default: {i64, bf16, f16, u8, b8, f32, i8, f64, i16, i32},
    aten.to_sparse.sparse_dim: {i64, bf16, f16, u8, b8, f32, i8, f64, i16, i32},
    aten.trace.default: {i8, i64, f64, i16, u8, i32, f32},
    aten.unique_consecutive.default: {i64, bf16, u8, b8, f32, i8, f64, i16, i32},
    aten.unique_dim.default: {i64, bf16, u8, b8, f32, i8, f64, i16, i32},
    aten.upsample_nearest3d.vec: {bf16, u8, f64, f32},
    aten.vdot.default: {i64, bf16, u8, f32, i8, f64, i16, i32},
    aten.vdot.out: {i64, bf16, u8, f32, i8, f64, i16, i32},
    aten._det_lu_based_helper.default: {f32, f64},  # aten::_det_lu_based_helper
    aten.cholesky.default: {f32, f64},  # aten::cholesky
    aten.cholesky.out: {f32, f64},  # aten::cholesky.out
    aten.cholesky_inverse.default: {f32, f64},  # aten::cholesky_inverse
    aten.cholesky_inverse.out: {f32, f64},  # aten::cholesky_inverse.out
    aten.cholesky_solve.default: {f32, f64},  # aten::_cholesky_solve_helper
    aten.cholesky_solve.out: {f32, f64},  # aten::_cholesky_solve_helper
    aten.eig.default: {f32, f64},  # aten::_local_scalar_dense
    aten.geqrf.default: {f32, f64},  # aten::geqrf
    aten.linalg_eig.default: {f32, f64},  # aten::linalg_eig
    aten.linalg_eigh.default: {f32, f64},
    aten.linalg_eigvalsh.out: {f32, f64},  # aten::linalg_eigvalsh.out
    aten.linalg_householder_product.default: {f32, f64},  # aten::linalg_householder_product
    aten.linalg_householder_product.out: {f32, f64},  # aten::linalg_householder_product.out
    aten.linalg_lstsq.default: {f32, f64},  # aten::linalg_lstsq.out
    aten.linalg_slogdet.default: {f32, f64},  # aten::linalg_slogdet
    aten.linalg_solve.default: {f32, f64},  # aten::linalg_solve
    aten.linalg_solve.out: {f32, f64},  # aten::linalg_solve.out
    aten.linalg_solve_triangular.default: {f32, f64},  # aten::linalg_solve_triangular
    aten.linalg_solve_triangular.out: {f32, f64},  # aten::linalg_solve_triangular.out
    aten.logdet.default: {f32, f64},  # aten::_local_scalar_dense, aten::nonzero
    aten.lu_solve.default: {f32, f64},  # aten::lu_solve
    aten.lu_solve.out: {f32, f64},  # aten::lu_solve.out
    aten.ormqr.default: {f32, f64},  # aten::ormqr
    aten.ormqr.out: {f32, f64},  # aten::ormqr.out
    aten.symeig.default: {f32, f64},  # aten::_symeig_helper
}

# these sometimes pass and sometimes fail
meta_dispatch_skips = {
    aten._to_copy.default: {i64, bf16, f16, u8, b8, f32, i8, f64, i16, i32},
    aten.aminmax.default: {i64, u8, b8, f32, i8, f64, i16, i32},
    aten.cummax.default: {i64, bf16, u8, b8, f32, i8, f64, i16, i32},
    aten.cummin.default: {i64, bf16, u8, b8, f32, i8, f64, i16, i32},
    aten.linalg_pinv.atol_rtol_tensor: {f32, f64},
    aten.linalg_pinv.atol_rtol_tensor_out: {f32, f64},
    aten.empty.memory_format: {b8, bf16, c128, c64, c32, f16, f32, f64, i16, i32, i64, i8, u8},
}

meta_dispatch_device_expected_failures = defaultdict(dict)
meta_dispatch_device_skips = defaultdict(dict)

meta_dispatch_device_expected_failures['cuda'] = {
    aten._conj_physical.default: {f16},  # aten::conj_physical.out
    aten._convolution.default: {f16, c32},
    aten._embedding_bag_forward_only.default: {bf16},  # aten::_embedding_bag_forward_only
    aten._fft_c2c.default: {c32, f16},  # aten::_fft_c2c
    aten._fft_c2c.out: {c32, f16},  # aten::_fft_c2c.out
    aten._fft_c2r.default: {c32, f16},  # aten::_fft_c2r
    aten._fft_c2r.out: {c32, f16},  # aten::_fft_c2r.out
    aten._fft_r2c.default: {f16},  # aten::_fft_r2c
    aten._fft_r2c.out: {f16},  # aten::_fft_r2c.out
    aten._unique2.default: {f16},  # aten::_unique2
    aten._use_cudnn_ctc_loss.default: {f32, f64},  # aten::_use_cudnn_ctc_loss
    aten.addbmm.default: {f16},  # aten::addbmm
    aten.addbmm.out: {f16},  # aten::addbmm.out
    aten.convolution.default: {f16, c32},
    aten.cudnn_grid_sampler.default: {f16, f32, f64},  # aten::cudnn_grid_sampler
    aten.diag.default: {f16},  # aten::diag.out
    aten.diag.out: {bf16, f16},  # aten::diag.out
    aten.geqrf.default: {f32, f64},  # aten::geqrf
    aten.grid_sampler_2d.default: {f16},  # aten::grid_sampler_2d
    aten.grid_sampler_3d.default: {f16},  # aten::grid_sampler_3d
    aten.histc.default: {i16, i32, i64, i8},  # aten::histc
    aten.histc.out: {i16, i32, i64, i8},  # aten::histc.out
    aten.kthvalue.default: {f16},  # aten::kthvalue.values
    aten.linalg_eigvalsh.out: {f32, f64},  # aten::linalg_eigvalsh.out
    aten.linalg_householder_product.default: {f32, f64},  # aten::linalg_householder_product
    aten.linalg_householder_product.out: {f32, f64},  # aten::linalg_householder_product.out
    aten.linalg_matrix_exp.default: {f16},  # aten::linalg_matrix_exp
    aten.linalg_solve_triangular.default: {f32, f64},  # aten::linalg_solve_triangular
    aten.linalg_solve_triangular.out: {f32, f64},  # aten::linalg_solve_triangular.out
    aten.log_sigmoid_forward.default: {bf16, f16, f64, f32},
    aten.log_sigmoid_forward.output: {f16},  # aten::log_sigmoid_forward.output
    aten.logcumsumexp.default: {bf16, f16},  # aten::_logcumsumexp
    aten.logcumsumexp.out: {bf16, f16},  # aten::_logcumsumexp.out
    aten.max_pool3d_with_indices.default: {bf16, f16},  # aten::max_pool3d_with_indices
    aten.max_unpool2d.default: {f16},  # aten::max_unpool2d
    aten.max_unpool3d.default: {f16},  # aten::max_unpool3d
    aten.median.default: {f16},  # aten::median
    aten.median.dim: {f16},  # aten::median.dim_values
    aten.multi_margin_loss.default: {bf16, f16},  # aten::multi_margin_loss
    aten.multilabel_margin_loss_forward.default: {bf16, f16},  # aten::multilabel_margin_loss_forward
    aten.multinomial.default: {f16},  # aten::multinomial
    aten.multinomial.out: {f16},  # aten::multinomial.out
    aten.mvlgamma.default: {f16},  # aten::_local_scalar_dense
    aten.mvlgamma.out: {f16},  # aten::mvlgamma.out
    aten.nanmedian.default: {f16},  # aten::nanmedian
    aten.nanmedian.dim: {f16},  # aten::nanmedian.dim_values
    aten.native_group_norm.default: {bf16, f16},
    aten.nll_loss2d_forward.default: {f16},  # aten::nll_loss2d_forward
    aten.ormqr.default: {f32, f64},  # aten::ormqr
    aten.ormqr.out: {f32, f64},  # aten::ormqr.out
    aten.prelu.default: {f16},  # aten::prelu
    aten.rrelu_with_noise.default: {f16},  # aten::rrelu_with_noise
    aten.tensordot.out: {f16},  # aten::tensordot.out
    aten.trace.default: {b8, bf16, f16},  # aten::diag.out
    aten.unique_consecutive.default: {f16},  # aten::unique_consecutive
    aten.unique_dim.default: {f16},  # aten::unique_dim
    aten.upsample_nearest3d.vec: {f16},  # aten::upsample_nearest3d.vec
    aten.vdot.default: {f16},  # aten::vdot
    aten.vdot.out: {f16},  # aten::vdot
}

meta_dispatch_device_skips['cuda'] = {
    aten._conj.default: {c32, f16},
    aten.cudnn_batch_norm.default: {f32, f64},
    aten.cummax.default: {f16},
    aten.cummin.default: {f16},
    # ROCm stuff; technically this should be expected failure but it's
    # not worth it; these should get unified anyway
    aten.miopen_batch_norm.default: {f32},
}

class MetaCrossRefDispatchMode(torch.utils._python_dispatch.TorchDispatchMode):
    test_case: TestCase
    device: torch.device
    dtype: torch.dtype

    def __init__(self, test_case, *, device, dtype):
        self.test_case = test_case
        # save TLS
        self.precision = test_case.precision
        self.rel_tol = test_case.rel_tol
        self.device_type = torch.device(device).type
        self.dtype = dtype

    def __torch_dispatch__(self, func, types, args=(), kwargs=None):
        kwargs = kwargs or {}

        self.test_case.precision = self.precision
        self.test_case.rel_tol = self.rel_tol

        if self.dtype in meta_dispatch_skips.get(func, set()):
            test_expect = TestExpect.SKIP
        elif self.dtype in meta_dispatch_device_skips[self.device_type].get(func, set()):
            test_expect = TestExpect.SKIP
        elif self.dtype in meta_dispatch_expected_failures.get(func, set()):
            test_expect = TestExpect.XFAILURE
        elif self.dtype in meta_dispatch_device_expected_failures[self.device_type].get(func, set()):
            test_expect = TestExpect.XFAILURE
        else:
            test_expect = TestExpect.SUCCESS

        return run_meta_crossref(
            self.test_case,
            test_expect,
            func,
            args,
            kwargs,
            dtype=self.dtype,
            device_type=self.device_type,
        )


# NB: we're running these tests only on CUDA because there are some
# inconsistencies between CUDA and CPU, and running on CUDA makes it easier
# to ignore the CPU case when inconsistencies arise.  Ideally we deal
# with the inconsistencies but this takes time.
class TestMeta(TestCase):
    @unittest.skipIf(TEST_WITH_ASAN, "Skipped under ASAN")
    @onlyCUDA
    @skipIfCrossRef
    @suppress_warnings
    @ops(op_db)
    def test_meta(self, device, dtype, op):
        # run the OpInfo sample inputs, cross-referencing them with the
        # meta implementation and check the results are the same.  All
        # the heavy lifting happens in MetaCrossRefFunctionMode
        func = op.get_op()
        samples = op.sample_inputs(device, dtype, requires_grad=False)
        for sample_input in samples:
            args = [sample_input.input] + list(sample_input.args)
            kwargs = sample_input.kwargs
            with MetaCrossRefFunctionMode.push(self, dtype=dtype, device=device):
                expected = func(*args, **kwargs)
                if isinstance(expected, torch.Tensor) and op.supports_out:
                    func(*args, **kwargs, out=expected)

    @unittest.skipIf(TEST_WITH_ASAN, "Skipped under ASAN")
    @onlyCUDA
    @skipIfCrossRef
    @suppress_warnings
    @ops(op_db)
    def test_dispatch_meta(self, device, dtype, op):
        func = op.get_op()
        samples = op.sample_inputs(device, dtype, requires_grad=False)
        for sample_input in samples:
            args = [sample_input.input] + list(sample_input.args)
            kwargs = sample_input.kwargs
            with MetaCrossRefDispatchMode.push(self, dtype=dtype, device=device):
                expected = func(*args, **kwargs)
                if isinstance(expected, torch.Tensor) and op.supports_out:
                    func(*args, **kwargs, out=expected)

instantiate_device_type_tests(TestMeta, globals())

def print_op_str_if_not_supported(op_str):
    op = OperatorName.parse(op_str)
    packet = getattr(torch.ops.aten, str(op.name))
    overload = getattr(packet, op.overload_name if op.overload_name else "default")
    if any(overload in d for d in [meta_dispatch_skips, meta_dispatch_device_skips['cuda']]):
        print(f"{overload}  # SKIP")
    if any(overload in d for d in [meta_dispatch_expected_failures, meta_dispatch_device_expected_failures['cuda']]):
        print(overload)


if __name__ == "__main__":
    COMPARE_XLA = os.getenv('PYTORCH_COMPARE_XLA', None)
    if COMPARE_XLA is not None:
        with open(COMPARE_XLA, "r") as f:
            d = yaml.load(f, Loader=YamlLoader)
            ops = d.get("full_codegen", []) + d.get("supported", []) + d.get("autograd", [])
            for op_str in ops:
                print_op_str_if_not_supported(op_str)
        sys.exit(0)

    COMPARE_TEXT = os.getenv('PYTORCH_COMPARE_TEXT', None)
    if COMPARE_TEXT is not None:
        with open(COMPARE_TEXT, "r") as f:
            for op_str in f:
                print_op_str_if_not_supported(op_str.strip())
        sys.exit(0)

    run_tests()<|MERGE_RESOLUTION|>--- conflicted
+++ resolved
@@ -450,11 +450,7 @@
     torch.nonzero: {b8, bf16, f16, f32, f64, i16, i32, i64, i8, u8},  # aten::nonzero, aten::nonzero.out
     torch.polar: {f32, f64},  # aten::polar.out
     torch.repeat_interleave: {b8, bf16, f16, f32, f64, i16, i32, i64, i8, u8},  # aten::repeat_interleave.Tensor
-<<<<<<< HEAD
-=======
-    torch.roll: {b8, bf16, f16, f32, f64, i16, i32, i64, i8, u8},  # aten::roll
     torch.segment_reduce: {bf16, f16, f32, f64},  # aten::segment_reduce
->>>>>>> 0be9df4e
     torch.searchsorted: {bf16, f16, f32, f64, i16, i32, i64, i8, u8},  # aten::searchsorted.Tensor, aten::searchsorted.Tensor_out
     torch.symeig: {f32, f64},
     torch.take: {b8, bf16, f16, f32, f64, i16, i32, i64, i8, u8},  # aten::take, aten::take.out
