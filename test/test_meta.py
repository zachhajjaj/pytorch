--- conflicted
+++ resolved
@@ -841,11 +841,6 @@
     aten.nonzero.out: {i64, bf16, f16, u8, b8, f32, i8, f64, i16, i32},
     aten.polar.default: {f64, f32},
     aten.prelu.default: {bf16, f64, f32},
-<<<<<<< HEAD
-    aten.repeat_interleave.Tensor: {c64, i64, c128, bf16, f16, u8, b8, f32, i8, f64, i16, i32},
-=======
-    aten.relu.default: {i64, bf16, u8, f32, i8, f64, i16, i32},
->>>>>>> bd3c8c5b
     aten.roll.default: {i64, bf16, f16, u8, b8, f32, i8, f64, i16, i32},
     aten.rrelu_with_noise.default: {bf16, f64, f32},
     aten.searchsorted.Tensor: {i64, bf16, f16, u8, f32, i8, f64, i16, i32},
