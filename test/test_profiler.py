# Owner(s): ["oncall: profiler"]

import collections
import functools
import gc
import io
import json
import os
import re
import tempfile
import textwrap
import typing
import unittest

import expecttest

import torch
import torch.nn as nn
import torch.optim
import torch.utils.data
import torch.utils.data.datapipes as dp
from torch.testing._internal.common_cuda import TEST_CUDA, TEST_MULTIGPU
from torch.testing._internal.common_utils import (
    TestCase, run_tests, TEST_WITH_ASAN, TEST_WITH_ROCM, IS_WINDOWS,
    TEST_WITH_CROSSREF, TemporaryFileName, TemporaryDirectoryName)
from torch.autograd import (_record_function_with_args_enter, _record_function_with_args_exit)
from torch.autograd.profiler import profile as _profile
from torch.autograd.profiler_legacy import profile as _profile_legacy
from torch.profiler import (
    kineto_available, profile, record_function, supported_activities,
    DeviceType, ProfilerAction, ProfilerActivity, ExecutionGraphObserver,
    utils
)
from torch.testing._internal.common_device_type import skipCUDAVersionIn

try:
    import psutil
    HAS_PSUTIL = True
except ImportError:
    HAS_PSUTIL = False
import pickle


@unittest.skipIf(not HAS_PSUTIL, "Requires psutil to run")
@unittest.skipIf(TEST_WITH_ASAN, "Cannot test with ASAN")
@unittest.skipIf(IS_WINDOWS, "Test is flaky on Windows")
@unittest.skipIf(not torch.cuda.is_available(), "CUDA is required")
class TestProfilerCUDA(TestCase):

    @skipCUDAVersionIn([(11, 5)])  # https://github.com/pytorch/pytorch/issues/69023
    def test_mem_leak(self):
        """Checks that there's no memory leak when using profiler with CUDA
        """
        t = torch.rand(1, 1).cuda()
        p = psutil.Process()
        last_rss = collections.deque(maxlen=5)
        for outer_idx in range(10):
            with _profile(use_cuda=True):
                for _ in range(1024):
                    t = torch.mm(t, t)

            gc.collect()
            torch.cuda.empty_cache()
            last_rss.append(p.memory_info().rss)

        # with CUDA events leaking the increase in memory was ~7 MB between
        # profiler invocations above
        is_increasing = all(
            [last_rss[idx] > last_rss[idx - 1] for idx in range(1, len(last_rss))])
        max_diff = -1
        for idx in range(1, len(last_rss)):
            max_diff = max(max_diff, last_rss[idx] - last_rss[idx - 1])
        self.assertTrue(not (is_increasing and max_diff > 100 * 1024),
                        msg='memory usage is increasing, {}'.format(str(last_rss)))

    def test_custom_module_input_op_ids(self):
        class MyFunc(torch.autograd.Function):
            @staticmethod
            def forward(ctx, x):
                ctx.save_for_backward(x)
                return x

            @staticmethod
            def backward(ctx, gO):
                x, = ctx.saved_tensors
                return x

        def custom_layer(input_ten):
            return MyFunc.apply(input_ten)

        # Only testing that emit_nvtx runs when
        # record_shapes option is enabled.
        with torch.autograd.profiler.emit_nvtx(record_shapes=True) as prof:
            x = torch.randn(10, 10, requires_grad=True)
            y = torch.randn(10, 10, requires_grad=True)
            z = x + y
            s = custom_layer(z)
            q = s.sum()
            q.backward()

class IcicleNode:
    OP_TEMPLATE = "[ {}]"
    PAD_LENGTH = len(OP_TEMPLATE.format(""))

    @staticmethod
    def test(f):
        """Mark unit test that will be using IcicleNode to test traces.

        This decorator serves two purposes. First, it provides a method name
        that `format` can use to tell where the test runner (which is
        environment specific) ends and the unit test begins. Second, it runs
        the test with replicates and allows `assertTreesMatch` to adjust
        based on which replicate is running.
        """

        @functools.wraps(f)
        def begin_unit_test_marker(self, replicates=5):
            try:
                for i in range(replicates):
                    self.icicle_replicate = i
                    return f(self)
            finally:
                delattr(self, "icicle_replicate")
        return begin_unit_test_marker

    @classmethod
    def format(cls, profiler, indent: int = 0):
        tree = profiler.kineto_results.experimental_event_tree()
        lines = cls.cat([cls(i).materialize() for i in tree])
        lines = lines[min([i + 1 for i, l in enumerate(lines) if "begin_unit_test_marker" in l] or [0]):]
        out = "\n".join([textwrap.indent(l.rstrip(), " " * indent) for l in lines])
        return f"{out}\n{' ' * indent}"

    @staticmethod
    def cat(inputs: typing.List[typing.List[str]], join_str="") -> typing.List[str]:
        assert inputs and all(i for i in inputs), "inputs cannot be empty"
        depth = max(len(i) for i in inputs)
        widths = [max(len(j) for j in i) for i in inputs]
        inputs = [i + [""] * (depth - len(i)) for i in inputs]
        inputs = [[j.ljust(w) for j in i] for i, w in zip(inputs, widths)]
        return [join_str.join(i) for i in zip(*inputs)]

    @staticmethod
    def fmt_name(name: str) -> str:
        # torch::autograd::Node relies on c10::demangle to generate names, and
        # Windows demangles to include `struct` in the name.
        if IS_WINDOWS:
            name = name.replace('struct torch::autograd::AccumulateGrad', 'torch::autograd::AccumulateGrad')

        match = re.match(r"(.*)\.py\(([0-9]+)\): (.*)$", name)
        if match:
            filename, lineno, fn = match.groups()

            # This test can appear as `test/test_profiler.py` depending on
            # where it is run from.
            if filename.endswith(os.path.splitext(__file__)[0]):
                filename = os.path.split(os.path.splitext(__file__)[0])[1]

            # We test against a string literal, so all paths have to look like POSIX paths.
            filename = filename.replace(os.sep, "/")

            # We don't want to have to update this test every time PyTorch changes.
            lineno = lineno if os.path.split(filename.strip())[1] == "test_profiler" else "..."
            return f"{filename}.py({lineno}): {fn}"

        return re.sub(
            "object at 0x[0-9a-fA-F]+>",
            "object at 0xXXXXXXXXXXXX>",
            name)

    def __init__(self, event) -> None:
        self.width = 0
        self.children : typing.List[IcicleNode] = []
        for child in event.children:
            self.children.append(IcicleNode(child))
            self.width += self.children[-1].width

        self.name = self.fmt_name(event.name() + " ")
        self.width = max(self.width, len(self.name) + self.PAD_LENGTH)

    def materialize(self) -> typing.List[str]:
        name = self.OP_TEMPLATE.format(self.name.ljust(self.width - self.PAD_LENGTH, "-"))
        out = [name]
        if self.children:
            out.extend(self.cat([child.materialize() for child in self.children]))
        return out

class TestRecordFunction(TestCase):
    def _record_function_with_param(self):
        u = torch.randn(3, 4, 5, requires_grad=True)
        with _profile(with_stack=True, use_kineto=kineto_available(), record_shapes=True) as prof:
            with record_function("## TEST 1 ##", "1, 2, 3"):
                rf_handle = _record_function_with_args_enter("## TEST 2 ##", 1, False, 2.5, [u, u], "hello", u)
                _record_function_with_args_exit(rf_handle)
            with record_function("## TEST 3 ##"):
                rf_handle = _record_function_with_args_enter("## TEST 4 ##")
                _record_function_with_args_exit(rf_handle)
        return prof

    def test_record_function(self):
        prof_result = self._record_function_with_param()
        found_test_1 = False
        found_test_2 = False
        found_test_3 = False
        found_test_4 = False
        for e in prof_result.function_events:
            if "## TEST 1 ##" == e.name:
                found_test_1 = True
                self.assertTrue(e.input_shapes == [[]])
            elif "## TEST 2 ##" == e.name:
                found_test_2 = True
                self.assertTrue(e.input_shapes == [[], [], [], [], [], [3, 4, 5]])
            elif "## TEST 3 ##" == e.name:
                found_test_3 = True
                self.assertTrue(e.input_shapes == [])
            elif "## TEST 4 ##" == e.name:
                found_test_4 = True
                self.assertTrue(e.input_shapes == [])
        self.assertTrue(found_test_1)
        self.assertTrue(found_test_2)
        self.assertTrue(found_test_3)
        self.assertTrue(found_test_4)

    def test_datapipe_with_record_function(self):
        with _profile(with_stack=True, use_kineto=kineto_available(), record_shapes=True) as prof:
            input_dp1 = dp.iter.IterableWrapper(range(4))
            input_dp2 = dp.iter.IterableWrapper(range(4, 8))
            input_dp3 = dp.iter.IterableWrapper(range(8, 12))
            output_dp = input_dp1.mux(input_dp2, input_dp3)
            output = list(output_dp)

        has_iter = False
        has_mux = False
        for e in prof.function_events:
            if has_iter and has_mux:
                break

            if not has_iter and e.name == "enumerate(DataPipe)#IterableWrapperIterDataPipe":
                has_iter = True
            if not has_mux and e.name == "enumerate(DataPipe)#MultiplexerIterDataPipe":
                has_mux = True
        self.assertTrue(has_iter)
        self.assertTrue(has_mux)

    def test_datapipe_delegation_with_profiler(self):
        class IDPIterator(torch.utils.data.IterDataPipe):
            def __init__(self):
                self.data = list(range(10))
                self._idx = 0

            def __iter__(self):
                return self

            def __next__(self):
                if self._idx >= 10:
                    self._idx = 0
                    raise StopIteration
                self._idx += 1
                return self.data[self._idx - 1]

            def get_value(self, idx):
                return self.data[idx]

        dp1 = IDPIterator()  # The object itself is an iterator
        self.assertEqual(5, dp1.get_value(5))
        it_dp1 = iter(dp1)  # This creates the 1st iterator
        self.assertEqual(5, it_dp1.get_value(5))  # type: ignore[attr-defined]
        self.assertEqual(list(range(10)), list(it_dp1))

        class IDPDelegator(torch.utils.data.IterDataPipe):
            def __init__(self, datapipe):
                self.datapipe = datapipe

            def __iter__(self):
                return iter(self.datapipe)

        dp2 = IDPDelegator(dp1)
        it_dp2 = iter(dp2)
        self.assertEqual(5, it_dp2.get_value(5))
        self.assertEqual(list(range(10)), list(it_dp2))

    def test_datapipe_with_record_function_fork(self):
        with _profile(with_stack=True, use_kineto=kineto_available(), record_shapes=True) as prof:
            input_dp = dp.iter.IterableWrapper(range(10))
            dp1, dp2, dp3 = input_dp.fork(num_instances=3)
            output1 = list(dp1)
        has_iter = False
        has_child = False
        for e in prof.function_events:
            if has_iter and has_child:
                break

            if not has_iter and e.name == "enumerate(DataPipe)#IterableWrapperIterDataPipe":
                has_iter = True
            if not has_child and e.name == "enumerate(DataPipe)#_ChildDataPipe":
                has_child = True
        self.assertTrue(has_iter)
        self.assertTrue(has_child)


class TestExecutionGraph(TestCase):
    def payload(self, use_cuda=False):
        u = torch.randn(3, 4, 5, requires_grad=True)
        with record_function("## TEST 1 ##", "1, 2, 3"):
            rf_handle = _record_function_with_args_enter("## TEST 2 ##", 1, False, 2.5, [u, u], (u, u), "hello", u)
            x = torch.randn(10, 10)
            if use_cuda:
                x = x.cuda()
            y = torch.randn(10, 10)
            if use_cuda:
                y = y.cuda()
            z = x + y + x * y + x * y
            if use_cuda:
                z = z.cpu()
            _record_function_with_args_exit(rf_handle)

    def get_execution_graph_root(self, output_file_name):
        nodes = []
        with open(output_file_name, 'r') as f:
            eg_graph = json.load(f)
            assert "nodes" in eg_graph
            nodes = eg_graph["nodes"]
        return nodes

    @unittest.skipIf(not kineto_available(), "Kineto is required")
    def test_execution_graph_with_kineto(self):
        trace_called_num = 0

        def trace_handler(p):
            nonlocal trace_called_num
            trace_called_num += 1

        use_cuda = torch.profiler.ProfilerActivity.CUDA in supported_activities()
        # Create a temp file to save execution graph data.
        fp = tempfile.NamedTemporaryFile('w+t', suffix='.json', delete=False)
        fp.close()
        expected_loop_events = 0
        eg = ExecutionGraphObserver()
        eg.register_callback(fp.name)
        with profile(
            activities=supported_activities(),
            schedule=torch.profiler.schedule(
                skip_first=3,
                wait=1,
                warmup=1,
                active=2),
            on_trace_ready=trace_handler,
        ) as p:
            eg.start()
            for idx in range(10):
                expected_loop_events += 1
                with record_function(f"## LOOP {idx} ##"):
                    self.payload(use_cuda=use_cuda)
                p.step()
            eg.stop()

        eg.unregister_callback()

        assert trace_called_num == 2
        assert fp.name == eg.get_output_file_path()
        nodes = self.get_execution_graph_root(fp.name)
        loop_count = 0
        for n in nodes:
            assert "name" in n
            if "[pytorch|profiler|execution_graph|process]" in n["name"]:
                found_root_node = True
            if n["name"].startswith("## LOOP "):
                loop_count += 1
        assert found_root_node
        assert loop_count == expected_loop_events

    def test_execution_graph_alone(self):
        use_cuda = torch.profiler.ProfilerActivity.CUDA in supported_activities()
        # Create a temp file to save execution graph data.
        fp = tempfile.NamedTemporaryFile('w+t', suffix='.json', delete=False)
        fp.close()
        expected_loop_events = 0

        eg = ExecutionGraphObserver()
        eg.register_callback(fp.name)
        eg.start()
        for idx in range(5):
            expected_loop_events += 1
            with record_function(f"## LOOP {idx} ##"):
                self.payload(use_cuda=use_cuda)
        eg.stop()
        eg.unregister_callback()

        assert fp.name == eg.get_output_file_path()
        nodes = self.get_execution_graph_root(fp.name)
        loop_count = 0
        for n in nodes:
            assert "name" in n
            if "[pytorch|profiler|execution_graph|process]" in n["name"]:
                found_root_node = True
            if n["name"].startswith("## LOOP "):
                loop_count += 1
        assert found_root_node
        assert loop_count == expected_loop_events

    def test_execution_graph_start_stop(self):
        use_cuda = torch.profiler.ProfilerActivity.CUDA in supported_activities()
        # Create a temp file to save execution graph data.
        fp = tempfile.NamedTemporaryFile('w+t', suffix='.json', delete=False)
        fp.close()
        expected_loop_events = 0
        eg = ExecutionGraphObserver()
        eg.register_callback(fp.name)
        for idx in range(10):
            if idx == 3:
                eg.start()
            elif idx == 5:
                eg.stop()
            elif idx == 8:
                eg.start()
            elif idx == 9:
                eg.stop()
                eg.unregister_callback()
            if eg._execution_graph_running:
                expected_loop_events += 1
            with record_function(f"## LOOP {idx} ##"):
                self.payload(use_cuda=use_cuda)

        assert fp.name == eg.get_output_file_path()
        nodes = self.get_execution_graph_root(fp.name)
        loop_count = 0
        for n in nodes:
            assert "name" in n
            if "[pytorch|profiler|execution_graph|process]" in n["name"]:
                found_root_node = True
            if n["name"].startswith("## LOOP "):
                loop_count += 1
        assert found_root_node
        assert loop_count == expected_loop_events

    def test_execution_graph_no_capture(self):
        fp = tempfile.NamedTemporaryFile('w+t', suffix='.json', delete=False)
        fp.close()
        eg = ExecutionGraphObserver()
        eg.register_callback(fp.name)
        eg.unregister_callback()

        assert fp.name == eg.get_output_file_path()
        nodes = self.get_execution_graph_root(fp.name)
        for n in nodes:
            assert "name" in n
            if "[pytorch|profiler|execution_graph|process]" in n["name"]:
                found_root_node = True
        assert found_root_node


class TestProfiler(TestCase):

    @unittest.skipIf(TEST_WITH_CROSSREF, "crossref intercepts calls and changes the callsite.")
    def test_source(self):
        """Checks that source code attribution works for eager, TS and autograd mode
        """
        # avoid automatic inlining
        prev_opt = torch._C._get_graph_executor_optimize()
        torch._C._set_graph_executor_optimize(False)

        @torch.jit.script
        def ts_method_2(x, y):
            return torch.matmul(x, y)

        @torch.jit.script
        def ts_method_1(x, y, z):
            a = x + z
            w = ts_method_2(x, y) + a
            return w.sum()

        class DummyModule(nn.Module):
            def __init__(self):
                super(DummyModule, self).__init__()
                self.conv = torch.nn.Conv2d(3, 2, kernel_size=1, stride=2, padding=3, bias=False)

            def forward(self, x):
                return self.conv(x)

        mod = DummyModule()

        with _profile(with_stack=True, use_kineto=kineto_available()) as p:
            x = torch.randn(10, 10, requires_grad=True)
            y = torch.randn(10, 10, requires_grad=True)
            z = x + y
            w = ts_method_1(x, y, z)
            v = 2 * w
            v.backward()
            a = torch.randn(2, 3, 2, 2, requires_grad=True)
            b = mod(a)
            c = b.sum()
            c.backward()

        for e in p.function_events:
            if "aten::add" in e.name or "AddBackward" in e.name:
                self.assertTrue(any(["test_profiler" in entry for entry in e.stack]))
                self.assertTrue(any([(
                    "test_source" in entry or
                    "ts_method_1" in entry or
                    "ts_method_2" in entry) for entry in e.stack]))

        torch._C._set_graph_executor_optimize(prev_opt)

    def payload(self, use_cuda=False):
        x = torch.randn(10, 10)
        if use_cuda:
            x = x.cuda()
        y = torch.randn(10, 10)
        if use_cuda:
            y = y.cuda()
        z = torch.mm(x, y)
        z = z + y
        if use_cuda:
            z = z.cpu()

    @unittest.skipIf(not kineto_available(), "Kineto is required")
    def test_kineto(self):
        use_cuda = torch.profiler.ProfilerActivity.CUDA in supported_activities()
        with _profile(use_cuda=use_cuda, use_kineto=True):
            self.payload(use_cuda=use_cuda)

        # rerun to avoid initial start overhead
        with _profile(use_cuda=use_cuda, use_kineto=True) as p:
            self.payload(use_cuda=use_cuda)
        output = p.key_averages().table(
            sort_by="self_cuda_time_total" if use_cuda else "self_cpu_time_total", row_limit=-1)
        # print(output)
        found_gemm = False
        found_memcpy = False
        found_mm = False
        for e in p.function_events:
            if "aten::mm" in e.name:
                found_mm = True
            if "gemm" in e.name:
                found_gemm = True
            if "Memcpy" in e.name or "memcpy" in e.name:
                found_memcpy = True
        if use_cuda:
            self.assertTrue(found_gemm)
            self.assertTrue(found_memcpy)
        else:
            self.assertTrue(found_mm)
        # p.export_chrome_trace("/tmp/test_trace.json")

    @unittest.skipIf(not kineto_available(), "Kineto is required")
    @unittest.skipIf(not TEST_MULTIGPU, "Multiple GPUs needed")
    @unittest.skipIf(TEST_WITH_ROCM, "Not supported on ROCm")
    def test_kineto_multigpu(self):
        with profile(
            activities=[
                ProfilerActivity.CPU,
                ProfilerActivity.CUDA]) as prof:
            for gpu_id in [0, 1]:
                x = torch.randn(10, 10).cuda(gpu_id)
                y = torch.randn(10, 10).cuda(gpu_id)
                z = x.matmul(y)

        found_gemm_0 = False
        found_gemm_1 = False
        found_cuda = False
        for evt in prof.events():
            if "gemm" in evt.name.lower() and evt.device_type == DeviceType.CUDA:
                if evt.device_index == 0:
                    found_gemm_0 = True
                elif evt.device_index == 1:
                    found_gemm_1 = True
            if "cuda" in evt.name.lower() and evt.device_type == DeviceType.CPU:
                found_cuda = True

        self.assertTrue(found_gemm_0)
        self.assertTrue(found_gemm_1)
        self.assertTrue(found_cuda)

    def test_memory_profiler(self):
        def run_profiler(tensor_creation_fn):
            # collecting allocs / deallocs
            with _profile(profile_memory=True, record_shapes=True, use_kineto=kineto_available()) as prof:
                x = None
                with record_function("test_user_scope_alloc"):
                    x = tensor_creation_fn()
                with record_function("test_user_scope_dealloc"):
                    del x
            return prof.key_averages(group_by_input_shape=True)

        def check_metrics(stats, metric, allocs=None, deallocs=None):
            stat_metrics = {}
            for stat in stats:
                stat_metrics[stat.key] = getattr(stat, metric)
            if allocs is not None:
                for alloc_fn in allocs:
                    self.assertTrue(alloc_fn in stat_metrics)
                    self.assertTrue(stat_metrics[alloc_fn] > 0)
            if deallocs is not None:
                for dealloc_fn in deallocs:
                    self.assertTrue(dealloc_fn in stat_metrics)
                    self.assertTrue(stat_metrics[dealloc_fn] < 0)

        def create_cpu_tensor():
            return torch.rand(10, 10)

        def create_cuda_tensor():
            return torch.rand(10, 10).cuda()

        def create_mkldnn_tensor():
            return torch.rand(10, 10, dtype=torch.float32).to_mkldnn()

        stats = run_profiler(create_cpu_tensor)
        check_metrics(
            stats,
            "cpu_memory_usage",
            allocs=[
                "aten::empty",
                "aten::rand",
                "test_user_scope_alloc",
            ],
            deallocs=[
                "test_user_scope_dealloc",
            ]
        )

        if kineto_available():
            with TemporaryFileName(mode="w+") as fname:
                with profile(profile_memory=True) as prof:
                    x = None
                    with record_function("test_user_scope_alloc"):
                        x = create_cpu_tensor()
                    with record_function("test_user_scope_dealloc"):
                        del x
                prof.export_chrome_trace(fname)
                with io.open(fname, 'r') as f:
                    trace = json.load(f)
                    assert "traceEvents" in trace
                    events = trace["traceEvents"]
                    found_memory_events = False
                    for evt in events:
                        assert "name" in evt
                        if evt["name"] == "[memory]":
                            found_memory_events = True
                            assert "args" in evt
                            assert "Addr" in evt["args"]
                            assert "Device Type" in evt["args"]
                            assert "Device Id" in evt["args"]
                            assert "Bytes" in evt["args"]

                            # Memory should be an instantaneous event.
                            assert "dur" not in evt["args"]
                            assert "cat" not in evt["args"]
                    assert found_memory_events

        if torch.cuda.is_available():
            create_cuda_tensor()
            stats = run_profiler(create_cuda_tensor)
            check_metrics(
                stats,
                "cuda_memory_usage",
                allocs=[
                    "test_user_scope_alloc",
                    "aten::to",
                    "aten::empty_strided",
                ],
                deallocs=[
                    "test_user_scope_dealloc",
                ]
            )
            check_metrics(
                stats,
                "cpu_memory_usage",
                allocs=[
                    "aten::rand",
                    "aten::empty",
                ]
            )

        if torch._C.has_mkldnn:
            create_mkldnn_tensor()
            stats = run_profiler(create_mkldnn_tensor)
            check_metrics(
                stats,
                "cpu_memory_usage",
                allocs=[
                    "test_user_scope_alloc",
                    "aten::rand",
                    "aten::empty",
                    "aten::to_mkldnn",
                ],
                deallocs=[
                    "test_user_scope_dealloc",
                ]
            )

        # check top-level memory events
        with _profile(profile_memory=True, use_kineto=kineto_available()) as prof:
            x = torch.rand(10, 10)
            del x
            if torch.cuda.is_available():
                y = torch.rand(10, 10).cuda()
                del y
            gc.collect()
        stats = prof.key_averages(group_by_input_shape=True)
        check_metrics(
            stats,
            "cpu_memory_usage",
            allocs=[
                "aten::rand",
                "aten::empty"
            ],
            deallocs=[
                "[memory]"
            ]
        )
        if torch.cuda.is_available():
            check_metrics(
                stats,
                "cuda_memory_usage",
                deallocs=[
                    "[memory]"
                ]
            )

    @unittest.skipIf(not kineto_available(), "Kineto is required")
    def test_module_hierarchy(self):
        class A(nn.Module):
            def __init__(self):
                super(A, self).__init__()

            def my_new_method(self, x):
                return x * 3

            def forward_impl_(self, x, y):
                return self.my_new_method(x) + y

            def forward(self, x, y):
                y = y - 2
                return self.forward_impl_(x, y)

        class B(nn.Module):
            def __init__(self):
                super(B, self).__init__()

            def forward(self, x):
                return x + 2

        class C(nn.Module):
            def __init__(self):
                super(C, self).__init__()
                self.A0 = A()
                self.B0 = B()

            def call_b(self, x):
                return self.B0.forward(x)

            def forward(self, x, y):
                return self.A0.forward(x, y) + self.call_b(x)

        model = C()
        model = torch.jit.script(model)
        input_a = torch.rand(128, 128)
        input_b = torch.rand(128, 128)
        op_to_module_hierarchy = {}
        op_to_module_hierarchy["aten::sub"] = ["TOP(C)::forward.A0(A)::forward."]
        op_to_module_hierarchy["aten::mul"] = [
            "TOP(C)::forward.A0(A)::forward.SELF(A)::forward_impl_.SELF(A)::my_new_method."]
        op_to_module_hierarchy["aten::add"] = [
            "TOP(C)::forward.A0(A)::forward.SELF(A)::forward_impl_.",
            "TOP(C)::forward.SELF(C)::call_b.B0(B)::forward.", "TOP(C)::forward."]
        with TemporaryFileName(mode="w+") as fname:
            with profile(activities=[torch.profiler.ProfilerActivity.CPU], with_modules=True,) as prof:
                model(input_a, input_b)
            prof.export_chrome_trace(fname)
            with io.open(fname, 'r') as f:
                trace = json.load(f)
                assert "traceEvents" in trace
                events = trace["traceEvents"]
                found_memory_events = False
                for evt in events:
                    assert "name" in evt
                    if "args" in evt:
                        op_name = evt["name"]
                        if "Module Hierarchy" in evt["args"]:
                            hierarchy = evt["args"]["Module Hierarchy"]
                            if op_name in op_to_module_hierarchy:
                                assert hierarchy in op_to_module_hierarchy[op_name]

    def test_high_level_trace(self):
        """Checks that python side high level events are recorded.
        """
        class RepeatedDataset(torch.utils.data.Dataset):
            def __init__(self, N, D_in, D_out):
                self.N = N
                self.x = torch.randn(N, D_in)
                self.y = torch.randn(N, D_out)

            def __len__(self):
                return self.N

            def __getitem__(self, idx):
                return self.x, self.y

        class TwoLayerNet(torch.nn.Module):
            def __init__(self, D_in, H, D_out):
                super(TwoLayerNet, self).__init__()
                self.linear1 = torch.nn.Linear(D_in, H)
                self.linear2 = torch.nn.Linear(H, D_out)

            def forward(self, x):
                h_relu = self.linear1(x).clamp(min=0)
                y_pred = self.linear2(h_relu)
                return y_pred

        class CustomSGD(torch.optim.SGD):
            def __init__(self, *args, **kwargs):
                super(CustomSGD, self).__init__(*args, **kwargs)

        def train():
            for _, data in enumerate(dataloader):
                x, y = data[0], data[1]
                y_pred = model(x)
                loss = criterion(y_pred, y)
                optimizer.zero_grad()
                loss.backward()
                optimizer.step()

        N, D_in, H, D_out = 8, 10, 5, 2
        model = TwoLayerNet(D_in, H, D_out)
        criterion = torch.nn.MSELoss(reduction='sum')
        optimizer = torch.optim.SGD(model.parameters(), lr=1e-4)
        ds = RepeatedDataset(N, D_in, D_out)
        dataloader = torch.utils.data.DataLoader(ds, batch_size=1)

        try:
            train()
        except Exception:
            self.assertTrue(False, "Expected no exception without profiling.")

        # Create multiple instances, expect each func is hooked only one time.
        # Nested wrappers(repeated patching) will make following test fail.
        optimizer_duplicate = torch.optim.SGD(model.parameters(), lr=1e-4)
        dataloader_duplicate = torch.utils.data.DataLoader(ds, batch_size=1)

        def judge(expected_event_count, prof):
            actual_event_count = {}
            for e in prof.function_events:
                if "#" in e.name:
                    key = e.name
                    if key in expected_event_count.keys():
                        actual_event_count[key] = actual_event_count.setdefault(key, 0) + 1
            for key, count in expected_event_count.items():
                self.assertTrue((key in actual_event_count.keys()) and (count == actual_event_count[key]))

        with _profile(use_kineto=kineto_available()) as prof:
            train()
        expected_event_count = {
            # "+1" because the final iteration will enter __next__ but skip the loop body.
            "enumerate(DataLoader)#_SingleProcessDataLoaderIter.__next__": (N + 1),
            "Optimizer.step#SGD.step": N,
            "Optimizer.zero_grad#SGD.zero_grad": N
        }
        judge(expected_event_count, prof)

        # Test on pickle/unpickle. Expect to work in multi-processing.
        optimizer = pickle.loads(pickle.dumps(optimizer))
        with _profile(use_kineto=kineto_available()) as prof:
            train()
        judge(expected_event_count, prof)

        # Test on customized optimizer.
        optimizer = CustomSGD(model.parameters(), lr=1e-4)
        with _profile(use_kineto=kineto_available()) as prof:
            train()
        expected_event_count = {
            "enumerate(DataLoader)#_SingleProcessDataLoaderIter.__next__": (N + 1),
            "Optimizer.step#CustomSGD.step": N,
            "Optimizer.zero_grad#CustomSGD.zero_grad": N
        }
        judge(expected_event_count, prof)

    def test_flops(self):
        model = torch.nn.Sequential(
            nn.Conv2d(16, 33, 18),
            nn.ReLU(),
            nn.Linear(243, 243),
            nn.ReLU(),
        )
        inputs = torch.randn(40, 16, 18, 260)
        with _profile(record_shapes=True, with_flops=True, use_kineto=kineto_available()) as prof:
            model(inputs)
        profiler_output = prof.key_averages(group_by_input_shape=True).table(sort_by="cpu_time_total", row_limit=10)
        self.assertIn("Total KFLOPs", profiler_output)
        if not (kineto_available() and torch.cuda.is_available()):
            return

        with profile(activities=[
                torch.profiler.ProfilerActivity.CPU,
                torch.profiler.ProfilerActivity.CUDA],
                record_shapes=True,
                with_flops=True,
        ) as kineto_profiler:
            model(inputs)
        profiler_output = kineto_profiler.key_averages().table(
            sort_by="self_cuda_time_total", row_limit=-1)
        self.assertIn("Total KFLOPs", profiler_output)

    def test_kineto_profiler_api(self):
        called_num = [0]

        use_cuda = torch.profiler.ProfilerActivity.CUDA in supported_activities()
        with profile(activities=supported_activities()):
            self.payload(use_cuda=use_cuda)

        def trace_handler(p):
            output = p.key_averages().table(
                sort_by="self_cuda_time_total" if use_cuda else "self_cpu_time_total", row_limit=-1)
            # print(output)
            # p.export_chrome_trace("/tmp/test_trace_" + str(called_num[0]) + ".json")
            called_num[0] += 1

        with profile(
            activities=supported_activities(),
            schedule=torch.profiler.schedule(
                wait=1,
                warmup=1,
                active=2),
            on_trace_ready=trace_handler
        ) as p:
            for idx in range(8):
                self.payload(use_cuda=use_cuda)
                p.step()

        self.assertEqual(called_num[0], 2)

        # case without schedule
        with profile(
            activities=supported_activities()
        ) as p:
            self.payload(use_cuda=use_cuda)
            self.payload(use_cuda=use_cuda)
        output = p.key_averages().table(
            sort_by="self_cuda_time_total" if use_cuda else "self_cpu_time_total", row_limit=-1)
        # print(output)

        test_schedule = torch.profiler.schedule(
            skip_first=2,
            wait=1,
            warmup=1,
            active=2,
            repeat=2)
        test_schedule_expected_outputs = [
            ProfilerAction.NONE,
            ProfilerAction.NONE,
            ProfilerAction.NONE,
            ProfilerAction.WARMUP,
            ProfilerAction.RECORD,
            ProfilerAction.RECORD_AND_SAVE,
            ProfilerAction.NONE,
            ProfilerAction.WARMUP,
            ProfilerAction.RECORD,
            ProfilerAction.RECORD_AND_SAVE,
            ProfilerAction.NONE,
            ProfilerAction.NONE,
            ProfilerAction.NONE,
            ProfilerAction.NONE,
        ]
        for step in range(len(test_schedule_expected_outputs)):
            self.assertEqual(test_schedule(step), test_schedule_expected_outputs[step])

    def test_export_stacks(self):
        with _profile(with_stack=True, use_kineto=kineto_available()) as p:
            x = torch.randn(10, 10)
            y = torch.randn(10, 10)
            z = torch.mm(x, y)
            z = z + y

        with TemporaryFileName(mode="w+") as fname:
            p.export_stacks(fname)
            with io.open(fname, 'r') as f:
                lines = f.readlines()
            assert len(lines) > 0, "Empty stacks file"
            for line in lines:
                is_int = False
                try:
                    assert int(line.split(" ")[-1]) > 0, "Invalid stacks record"
                    is_int = True
                except ValueError:
                    pass
                assert is_int, "Invalid stacks record"

    @unittest.skipIf(not kineto_available(), "Kineto is required")
    @unittest.skipIf(IS_WINDOWS, "Test is flaky on Windows")
    def test_tensorboard_trace_handler(self):
        use_cuda = torch.profiler.ProfilerActivity.CUDA in supported_activities()
        with _profile(use_cuda=use_cuda, use_kineto=True):
            self.payload(use_cuda=use_cuda)

        with TemporaryDirectoryName() as dname:
            with profile(
                activities=[
                    torch.profiler.ProfilerActivity.CPU
                ] + ([
                    torch.profiler.ProfilerActivity.CUDA
                ] if use_cuda else []),
                schedule=torch.profiler.schedule(
                    wait=1,
                    warmup=1,
                    active=2,
                    repeat=3),
                on_trace_ready=torch.profiler.tensorboard_trace_handler(dname)
            ) as p:
                for _ in range(18):
                    self.payload(use_cuda=use_cuda)
                    p.step()

            self.assertTrue(os.path.exists(dname))
            file_num = 0
            for file_name in os.listdir(dname):
                parts = file_name.split('.')
                self.assertTrue(len(parts) > 4)
                self.assertTrue(parts[-4].isdigit() and int(parts[-4]) > 0, "Wrong tracing file name pattern")
                self.assertEqual(parts[-3:], ['pt', 'trace', 'json'])
                file_num += 1
            self.assertEqual(file_num, 3)

        # test case for gzip file format
        with TemporaryDirectoryName() as dname:
            p = profile(
                activities=[
                    torch.profiler.ProfilerActivity.CPU
                ] + ([
                    torch.profiler.ProfilerActivity.CUDA
                ] if use_cuda else []),
                schedule=torch.profiler.schedule(
                    wait=1,
                    warmup=1,
                    active=2,
                    repeat=3),
                on_trace_ready=torch.profiler.tensorboard_trace_handler(dname, use_gzip=True)
            )
            p.start()
            for _ in range(18):
                self.payload(use_cuda=use_cuda)
                p.step()
            p.stop()

            self.assertTrue(os.path.exists(dname))
            file_num = 0
            for file_name in os.listdir(dname):
                parts = file_name.split('.')
                self.assertTrue(len(parts) > 4)
                self.assertTrue(parts[-5].isdigit() and int(parts[-5]) > 0, "Wrong tracing file name pattern")
                self.assertEqual(parts[-4:], ['pt', 'trace', 'json', 'gz'])
                file_num += 1
            self.assertEqual(file_num, 3)

    @unittest.skipIf(not kineto_available(), "Kineto is required")
    def test_profiler_metadata(self):
        t1, t2 = torch.ones(1), torch.ones(1)
        with profile() as prof:
            torch.add(t1, t2)
            prof.add_metadata("test_key1", "test_value1")
            prof.add_metadata_json("test_key2", "[1,2,3]")

        with TemporaryFileName(mode="w+") as fname:
            prof.export_chrome_trace(fname)
            with io.open(fname, 'r') as f:
                trace = json.load(f)
                assert "test_key1" in trace
                assert trace["test_key1"] == "test_value1"
                assert "test_key2" in trace
                assert trace["test_key2"] == [1, 2, 3]

    def _test_profiler_tracing(self, use_kineto):
        with _profile(use_kineto=use_kineto) as prof:
            t1, t2 = torch.ones(1), torch.ones(1)
            torch.add(t1, t2)

        with TemporaryFileName(mode="w+") as fname:
            prof.export_chrome_trace(fname)
            # read the trace and expect valid json
            # if the JSON generated by export_chrome_trace is not valid, this will throw and fail the test.
            with io.open(fname, 'r') as f:
                json.load(f)

        # test empty trace
        with _profile(use_kineto=use_kineto) as prof:
            pass
        # saving an empty trace
        with TemporaryFileName(mode="w+") as fname:
            prof.export_chrome_trace(fname)

        # Same test but for cuda.
        use_cuda = torch.profiler.ProfilerActivity.CUDA in supported_activities()
        if not use_cuda:
            return

        device = torch.device("cuda:0")
        with _profile(use_cuda=True, use_kineto=use_kineto) as prof:
            t1, t2 = torch.ones(1, device=device), torch.ones(1, device=device)
            torch.add(t1, t2)

        with TemporaryFileName(mode="w+") as fname:
            prof.export_chrome_trace(fname)
            # Now validate the json
            with io.open(fname, 'r') as f:
                json.load(f)

    def test_profiler_tracing(self):
        self._test_profiler_tracing(False)
        if kineto_available():
            self._test_profiler_tracing(True)

    @unittest.skip("Disable forward->backward link to workaround profiler crash")
    def test_profiler_fwd_bwd_link(self):
        with _profile(use_kineto=True) as prof:
            t1, t2 = torch.ones(1, requires_grad=True), torch.ones(1, requires_grad=True)
            z = torch.add(t1, t2)
            y = torch.ones(1)
            loss = torch.nn.functional.binary_cross_entropy_with_logits(z, y)
            loss.backward()
        with TemporaryFileName(mode="w+") as fname:
            prof.export_chrome_trace(fname)
            with io.open(fname, 'r') as f:
                j = json.load(f)
                events = j["traceEvents"]
                ts_to_name = {}
                flow_s_to_ts = {}
                flow_f_to_ts = {}
                for e in events:
                    if e["ph"] == "X":
                        ts_to_name[e["ts"]] = e["name"]
                    if "cat" in e and "name" in e and e["cat"] == "forward_backward" and e["name"] == "fwd_bwd":
                        if e["ph"] == "s":
                            flow_s_to_ts[e["id"]] = e["ts"]
                        elif e["ph"] == "f":
                            flow_f_to_ts[e["id"]] = e["ts"]
                self.assertTrue(len(flow_s_to_ts) == 2)
                self.assertTrue(len(flow_f_to_ts) == 2)
                self.assertTrue(1 in flow_s_to_ts.keys())
                self.assertTrue(1 in flow_f_to_ts.keys())
                self.assertTrue(2 in flow_s_to_ts.keys())
                self.assertTrue(2 in flow_f_to_ts.keys())
                s_ts_1 = flow_s_to_ts[1]
                f_ts_1 = flow_f_to_ts[1]
                s_ts_2 = flow_s_to_ts[2]
                f_ts_2 = flow_f_to_ts[2]
                self.assertTrue(all([ts in ts_to_name.keys() for ts in [s_ts_1, f_ts_1, s_ts_2, f_ts_2]]))
                self.assertTrue(ts_to_name[s_ts_1] == "aten::binary_cross_entropy_with_logits")
                self.assertTrue(ts_to_name[s_ts_2] == "aten::add")

    def test_profiler_type(self):
        profiler_type = torch._C._autograd._profiler_type
        ActiveProfilerType = torch._C._autograd.ActiveProfilerType
        self.assertEqual(profiler_type(), ActiveProfilerType.NONE)

        # Autograd profiler
        with _profile_legacy():
            self.assertEqual(profiler_type(), ActiveProfilerType.LEGACY)

        # Kineto profiler
        with profile():
            self.assertEqual(profiler_type(), ActiveProfilerType.KINETO)

    def assertTreesMatch(self, actual: str, expected: str):
        # Warning: Here be dragons
        #   Different platforms will have subtly different behavior for Python
        #   tracing. Observed differences include:
        #     1) Windows symbolicates names differently from posix
        #     2) The profile callback for c_call does not fire for Tensor.__pow__
        #        on certain platforms. This is not caused by the function tracer,
        #        but by cPython itself.
        #
        # The purpose of these unit tests is to ensure that the profiler is
        # doing reasonable things. When these platform dependent variations occur
        # simply coerce them into a platform independent form. If you made a
        # change in the codebase which changes the trace produced, simply use
        # EXPECTTEST_ACCEPT=1 to update the tests to reflect the new structure.

        replicate = getattr(self, "icicle_replicate", None)
        self.assertIsNotNone(replicate, "Please annotate test with `@IcicleNode.test`")

        def split(line):
            open_count = 0
            buffer = []
            results = []
            for i, char in enumerate(line):
                buffer.append(char)
                if char == "[":
                    open_count += 1
                elif char == "]":
                    open_count -= 1
                    if not open_count:
                        results.append(re.sub(r"\s-*]$", " ]", "".join(buffer)))
                        buffer.clear()
            return results

        # Best effort attempt to provide a human comprehensible summary of the
        # difference between actual and expected.
        if actual != expected and (not expecttest.ACCEPT or replicate > 0):
            print(f"Replicate: {replicate}")
            actual_lines = actual.splitlines(False)
            expected_lines = expected.splitlines(False)
            print(f"Lines: {len(actual_lines)} vs. {len(expected_lines)}")
            for line_a, line_e in zip(actual_lines, expected_lines):
                split_a, split_e = split(line_a), split(line_e)
                if " ".join(split_a) != " ".join(split_e):
                    print(f"  Ops: {len(split_a)} vs. {len(split_e)}")
                    for a, e in zip(split_a, split_e):
                        if a != e:
                            print(f"    {a}\n    {e}\n")

        # The profiler should produce deterministic results and should return
        # to a clean state after each run. As a result, only the first
        # replicate is allowed to update `expected`. If subsequent runs do not
        # match it is a bug in the profiler.
        if replicate:
            self.assertEqual(actual, expected)
        else:
            self.assertExpectedInline(actual, expected, skip=1)

    @IcicleNode.test
    def test_profiler_experimental_tree(self):
        t1, t2 = torch.ones(1, requires_grad=True), torch.ones(1, requires_grad=True)
        with profile() as p:
            z = torch.add(t1, t2)
            y = torch.ones(1)
            loss = (y - z) ** 2
            loss.backward()

        self.assertTreesMatch(
            IcicleNode.format(p.profiler, 12),
            """\
            [ aten::add ][ aten::ones ----------------][ aten::sub ][ aten::pow --------------------][ aten::ones_like -------------------][ autograd::engine::evaluate_function: PowBackward0 ----------------------------------------------][ autograd::engine::evaluate_function: SubBackward0 ][ autograd::engine::evaluate_function: AddBackward0 ][ autograd::engine::evaluate_function: torch::autograd::AccumulateGrad ][ autograd::engine::evaluate_function: torch::autograd::AccumulateGrad ]
                         [ aten::empty ][ aten::fill_ ]             [ aten::result_type ][ aten::to ][ aten::empty_like ---][ aten::fill_ ][ PowBackward0 -----------------------------------------------------------------------------------][ SubBackward0 ]                                     [ AddBackward0 ]                                     [ torch::autograd::AccumulateGrad -------]                              [ torch::autograd::AccumulateGrad ]
                                                                                                     [ aten::empty_strided ]               [ aten::pow -----------------------------------][ aten::mul -------------------------][ aten::mul ][ aten::neg ]                                                                                             [ aten::new_empty_strided ][ aten::copy_ ]                              [ aten::detach ]
                                                                                                                                           [ aten::result_type ][ aten::to ][ aten::copy_ ][ aten::mul -------------------------]                                                                                                                       [ aten::empty_strided ]                                                 [ detach ]
                                                                                                                                                                                           [ aten::to --------------------------]
                                                                                                                                                                                           [ aten::_to_copy --------------------]
                                                                                                                                                                                           [ aten::empty_strided ][ aten::copy_ ]
            """  # noqa: B950
        )

    @IcicleNode.test
    def test_profiler_experimental_tree_with_record_function(self):
        with profile() as p:
            with torch.autograd.profiler.record_function("Top level Annotation"):
                with torch.autograd.profiler.record_function("First Annotation"):
                    x = torch.ones((1,), requires_grad=True)

                # Check that we correctly handle the case when a user
                # annotation does not call `__exit__`.
                _ = torch.autograd.profiler.record_function("Second Annotation").__enter__()

                y = x + 1
                with torch.autograd.profiler.record_function("Third Annotation"):
                    y.backward()

        # NB: The `aten::zeros` before the record function annotations are due to
        # `at::cpp_custom_type_hack`. When we switch to `torch::CustomClassHolder`
        # they will disappear.
        self.assertTreesMatch(
            IcicleNode.format(p.profiler, 12),
            """\
            [ aten::zeros ---------------][ Top level Annotation ---------------------------------------------------------------------------------------------------------------------------------------------------------------------------------------------------------------------------------------------------------------------------------------------------------------------------------------------------------------------]
            [ aten::empty ][ aten::zero_ ][ aten::empty ][ aten::zeros ---------------][ First Annotation -------------------------][ aten::zeros ---------------][ Second Annotation ------------------------------------------------------------------------------------------------------------------------------------------------------------------------------------------------------------------------------------------------]
                                                         [ aten::empty ][ aten::zero_ ][ aten::empty ][ aten::ones ----------------][ aten::empty ][ aten::zero_ ][ aten::empty ][ aten::add -------------------------][ aten::zeros ---------------][ Third Annotation --------------------------------------------------------------------------------------------------------------------------------------------------------------]
                                                                                                      [ aten::empty ][ aten::fill_ ]                                             [ aten::to --------------------------][ aten::empty ][ aten::zero_ ][ aten::empty ][ aten::ones_like -------------------][ autograd::engine::evaluate_function: AddBackward0 ][ autograd::engine::evaluate_function: torch::autograd::AccumulateGrad ]
                                                                                                                                                                                 [ aten::_to_copy --------------------]                                             [ aten::empty_like ---][ aten::fill_ ][ AddBackward0 ]                                     [ torch::autograd::AccumulateGrad -------]
                                                                                                                                                                                 [ aten::empty_strided ][ aten::copy_ ]                                             [ aten::empty_strided ]                                                                    [ aten::new_empty_strided ][ aten::copy_ ]
                                                                                                                                                                                                                                                                                                                                                               [ aten::empty_strided ]
            """  # noqa: B950
        )

    @IcicleNode.test
    def test_profiler_experimental_tree_with_memory(self):
        t1, t2 = torch.ones(1, requires_grad=True), torch.ones(1, requires_grad=True)
        with profile(profile_memory=True) as p:
            z = torch.add(t1, t2)
            y = torch.ones(1)
            loss = (y - z) ** 2
            loss.backward()

        self.assertTreesMatch(
            IcicleNode.format(p.profiler, 12),
            """\
            [ aten::add ][ aten::ones ----------------][ aten::sub ][ aten::pow --------------------------------][ aten::ones_like -------------------][ autograd::engine::evaluate_function: PowBackward0 ----------------------------------------------------------------------------------------------------------------------------------------------][ autograd::engine::evaluate_function: SubBackward0 ][ autograd::engine::evaluate_function: AddBackward0 ][ autograd::engine::evaluate_function: torch::autograd::AccumulateGrad ][ autograd::engine::evaluate_function: torch::autograd::AccumulateGrad ][ [memory] ]
            [ [memory] ] [ aten::empty ][ aten::fill_ ][ [memory] ] [ aten::result_type ][ aten::to ][ [memory] ][ aten::empty_like ---][ aten::fill_ ][ PowBackward0 -----------------------------------------------------------------------------------------------------------------------------------------------------------------------][ [memory] ][ SubBackward0 ][ [memory] ]                         [ AddBackward0 ]                                     [ torch::autograd::AccumulateGrad -------]                              [ torch::autograd::AccumulateGrad ]
                         [ [memory] ]                                                                            [ aten::empty_strided ]               [ aten::pow -----------------------------------------------][ aten::mul -------------------------------------------------------------------------][ aten::mul ][ [memory] ][ [memory] ]            [ aten::neg ]                                                                                             [ aten::new_empty_strided ][ aten::copy_ ]                              [ aten::detach ]
                                                                                                                 [ [memory] ]                          [ aten::result_type ][ aten::to ][ [memory] ][ aten::copy_ ][ [memory] ][ aten::mul -------------------------------------------------][ [memory] ][ [memory] ]                                     [ [memory] ]                                                                                              [ aten::empty_strided ]                                                 [ detach ]
                                                                                                                                                                                                                               [ aten::to --------------------------][ [memory] ][ [memory] ]                                                                                                                                                                       [ [memory] ]
                                                                                                                                                                                                                               [ aten::_to_copy --------------------]
                                                                                                                                                                                                                               [ aten::empty_strided ][ aten::copy_ ]
                                                                                                                                                                                                                               [ [memory] ]
            """  # noqa: B950
        )

        self.assertTreesMatch(
            IcicleNode.format(p.profiler, 12),
            """\
            [ aten::add ][ aten::ones ----------------][ aten::sub ][ aten::pow --------------------------------][ aten::ones_like -------------------][ autograd::engine::evaluate_function: PowBackward0 ----------------------------------------------------------------------------------------------------------------------------------------------][ autograd::engine::evaluate_function: SubBackward0 ][ autograd::engine::evaluate_function: AddBackward0 ][ autograd::engine::evaluate_function: torch::autograd::AccumulateGrad ][ autograd::engine::evaluate_function: torch::autograd::AccumulateGrad ][ [memory] ]
            [ [memory] ] [ aten::empty ][ aten::fill_ ][ [memory] ] [ aten::result_type ][ aten::to ][ [memory] ][ aten::empty_like ---][ aten::fill_ ][ PowBackward0 -----------------------------------------------------------------------------------------------------------------------------------------------------------------------][ [memory] ][ SubBackward0 ][ [memory] ]                         [ AddBackward0 ]                                     [ torch::autograd::AccumulateGrad -------]                              [ torch::autograd::AccumulateGrad ]
                         [ [memory] ]                                                                            [ aten::empty_strided ]               [ aten::pow -----------------------------------------------][ aten::mul -------------------------------------------------------------------------][ aten::mul ][ [memory] ][ [memory] ]            [ aten::neg ]                                                                                             [ aten::new_empty_strided ][ aten::copy_ ]                              [ aten::detach ]
                                                                                                                 [ [memory] ]                          [ aten::result_type ][ aten::to ][ [memory] ][ aten::copy_ ][ [memory] ][ aten::mul -------------------------------------------------][ [memory] ][ [memory] ]                                     [ [memory] ]                                                                                              [ aten::empty_strided ]                                                 [ detach ]
                                                                                                                                                                                                                               [ aten::to --------------------------][ [memory] ][ [memory] ]                                                                                                                                                                       [ [memory] ]
                                                                                                                                                                                                                               [ aten::_to_copy --------------------]
                                                                                                                                                                                                                               [ aten::empty_strided ][ aten::copy_ ]
                                                                                                                                                                                                                               [ [memory] ]
            """  # noqa: B950
        )

<<<<<<< HEAD
    def test_profiler_experimental_tree_compute_metrics(self):
        t1, t2 = torch.ones(1, requires_grad=True), torch.ones(1, requires_grad=True)
        with profile() as p:
            z = torch.add(t1, t2)
            y = torch.ones(1)
            loss = (y - z) ** 2
            loss.backward()

        metrics = utils.compute_event_metrics(p)
        tree = p.profiler.kineto_results.experimental_event_tree()
        self.assertEqual(metrics[utils.EventKey(tree[0])].self_time_ns, tree[0].duration_time_ns - sum([child.duration_time_ns for child in tree[0].children]))
=======
    @unittest.skipIf(TEST_WITH_CROSSREF, "crossref intercepts calls and changes the callsite.")
    @unittest.skipIf(TEST_CUDA, "CUDA invokes extra Python functions.")
    @IcicleNode.test
    def test_profiler_experimental_tree_with_memory_and_stack(self):
        t1, t2 = torch.ones(1, requires_grad=True), torch.ones(1, requires_grad=True)
        with profile(with_stack=True, profile_memory=True) as p:
            z = torch.add(t1, t2)
            y = torch.ones(1)
            loss = torch.pow(y - z, 2)
            loss.backward()

        self.assertTreesMatch(
            IcicleNode.format(p.profiler, 12),
            """\
            [ test_profiler.py(1312): test_profiler_experimental_tree_with_memory_and_stack ----------------------------------------------------------------------------------------------------------------------------------------------------------------------------------------------------------------------------------------------------------------------------------------------------------------------------------------------------------------------------------------------------------------------------------------------------------------------------------------------------------------------------------------------------------------------------------------------------------------------------------------------------------------------------------------------------------------------------------------------------------------------------------------------------------------------------------------------------------------------------------------------------------------------------------------------------------------------------------------------------------------------------------------------------------------------------------------------------------------------------------------------------------------------------------------------------------------------------------------------------------------------------------------------------------------------------------------------------------------------------------------------------------------------------]
            [ torch/profiler/profiler.py(...): __enter__ -------------------------------------------------------------------------------------------------------------------------------------------------------------------------------------------------][ <built-in method add of type object at 0xXXXXXXXXXXXX> ][ <built-in method ones of type object at 0xXXXXXXXXXXXX> ][ aten::sub ][ <built-in method pow of type object at 0xXXXXXXXXXXXX> ][ torch/_tensor.py(...): backward ------------------------------------------------------------------------------------------------------------------------------------------------------------------------------------------------------------------------------------------------------------------------------------------------------------------------------------------------------------------------------------------------------------------------------------------------------------------------------------------------------------------------------------------------------------------------------------------------------------------------------------------------------------------------------------------------------------------------------------------------------------------------------------------------------------------------------------------------------------------------------------][ torch/profiler/profiler.py(...): __exit__ ----------------------------------------------------------------------------------------------]
            [ torch/profiler/profiler.py(...): start -----------------------------------------------------------------------------------------------------------------------------------------------------------------------------------------------------][ aten::add ]                                             [ aten::ones ----------------]                             [ [memory] ] [ aten::pow --------------------------------]             [ <built-in function _has_torch_function_unary> ][ torch/autograd/__init__.py(...): backward -------------------------------------------------------------------------------------------------------------------------------------------------------------------------------------------------------------------------------------------------------------------------------------------------------------------------------------------------------------------------------------------------------------------------------------------------------------------------------------------------------------------------------------------------------------------------------------------------------------------------------------------------------------------------------------------------------------------------------------------------------------------------------------------------------------][ [memory] ][ torch/profiler/profiler.py(...): stop --------------------------------------------------------------------------------------------------]
            [ torch/profiler/profiler.py(...): _transit_action -------------------------------------------------------------------------------------------------------------------------------------------------------------------------------------------][ [memory] ]                                              [ aten::empty ][ aten::fill_ ]                                          [ aten::result_type ][ aten::to ][ [memory] ]                                                              [ <built-in function isinstance> ][ <built-in function isinstance> ][ <built-in function len> ][ torch/autograd/__init__.py(...): _tensor_or_tensors_to_tuple ][ torch/autograd/__init__.py(...): _make_grads ------------------------------------------------------------------------------------------------------------------------------------------------------------------------------][ <built-in method numel of Tensor object at 0xXXXXXXXXXXXX> -----------------------------------------------------------------------------------------------------------------------------------------------------------------------------------------------------------------------------------------------------------------------------------------------------------------------------------------------------------------------------------------------]            [ torch/profiler/profiler.py(...): _transit_action ---------------------------------------------------------------------------------------]
            [ torch/profiler/profiler.py(...): start_trace -----------------------------------------------------------------------------------------------------------------------------------------------------------------------------------------------]                                                          [ [memory] ]                                                                                                                                                                                                                                                                                                                                      [ <built-in function isinstance> ][ <built-in method numel of Tensor object at 0xXXXXXXXXXXXX> ][ <built-in method ones_like of type object at 0xXXXXXXXXXXXX> ][ <built-in method numel of Tensor object at 0xXXXXXXXXXXXX> ][ autograd::engine::evaluate_function: PowBackward0 ----------------------------------------------------------------------------------------------------------------------------------------------][ autograd::engine::evaluate_function: SubBackward0 ][ autograd::engine::evaluate_function: AddBackward0 ][ autograd::engine::evaluate_function: torch::autograd::AccumulateGrad ][ autograd::engine::evaluate_function: torch::autograd::AccumulateGrad ]            [ <built-in method numel of Tensor object at 0xXXXXXXXXXXXX> ][ torch/profiler/profiler.py(...): stop_trace ------------------------------]
            [ torch/autograd/profiler.py(...): _start_trace ][ <built-in method kineto_available of PyCapsule object at 0xXXXXXXXXXXXX> ][ torch/profiler/profiler.py(...): _get_distributed_info --------------------------------------------------------]                                                                                                                                                                                                                                                                                                                                                                                                                                                                                                            [ aten::ones_like -------------------]                                                                                        [ PowBackward0 -----------------------------------------------------------------------------------------------------------------------------------------------------------------------][ [memory] ][ SubBackward0 ][ [memory] ]                         [ AddBackward0 ]                                     [ torch::autograd::AccumulateGrad -------]                              [ torch::autograd::AccumulateGrad ]                                                 [ enum.py(...): __hash__ --]                                  [ torch/autograd/profiler.py(...): __exit__ --------------------------------]
                                                                                                                                         [ torch/distributed/__init__.py(...): is_available ][ torch/distributed/distributed_c10d.py(...): is_initialized ]                                                                                                                                                                                                                                                                                                                                                                                                                                                                                                            [ aten::empty_like ---][ aten::fill_ ]                                                                                        [ aten::pow -----------------------------------------------][ aten::mul -------------------------------------------------------------------------][ aten::mul ][ [memory] ][ [memory] ]            [ aten::neg ]                                                                                             [ aten::new_empty_strided ][ aten::copy_ ]                              [ aten::detach ]                                                                    [ <built-in function hash> ]                                  [ <built-in method _disable_profiler of PyCapsule object at 0xXXXXXXXXXXXX> ]
                                                                                                                                         [ <built-in function hasattr> ]                                                                                                                                                                                                                                                                                                                                                                                                                                                                                                                                                                                               [ aten::empty_strided ]                                                                                                       [ aten::result_type ][ aten::to ][ [memory] ][ aten::copy_ ][ [memory] ][ aten::mul -------------------------------------------------][ [memory] ][ [memory] ]                                     [ [memory] ]                                                                                              [ aten::empty_strided ]                                                 [ detach ]
                                                                                                                                                                                                                                                                                                                                                                                                                                                                                                                                                                                                                                                                                                                                                                       [ [memory] ]                                                                                                                                                                                          [ aten::to --------------------------][ [memory] ][ [memory] ]                                                                                                                                                                       [ [memory] ]
                                                                                                                                                                                                                                                                                                                                                                                                                                                                                                                                                                                                                                                                                                                                                                                                                                                                                                                                                                             [ aten::_to_copy --------------------]
                                                                                                                                                                                                                                                                                                                                                                                                                                                                                                                                                                                                                                                                                                                                                                                                                                                                                                                                                                             [ aten::empty_strided ][ aten::copy_ ]
                                                                                                                                                                                                                                                                                                                                                                                                                                                                                                                                                                                                                                                                                                                                                                                                                                                                                                                                                                             [ [memory] ]
            """  # noqa: B950
        )

    @unittest.skipIf(TEST_WITH_CROSSREF, "crossref intercepts calls and changes the callsite.")
    @unittest.skipIf(TEST_CUDA, "CUDA invokes extra Python functions.")
    @IcicleNode.test
    def test_profiler_experimental_tree_with_stack_and_modules(self):
        class MyModule(torch.nn.Module):
            def __init__(self):
                super().__init__()
                self.layers = [
                    torch.nn.ReLU(),
                    torch.nn.Linear(1, 1),
                    torch.nn.ReLU(),
                ]

            def forward(self, x: torch.Tensor) -> torch.Tensor:
                for l in self.layers:
                    x = l(x)
                return x

        model = MyModule()
        with profile(with_stack=True) as p:
            for _ in range(2):
                model(torch.ones((1,)))

        self.assertTreesMatch(
            IcicleNode.format(p.profiler, 12),
            """\
            [ test_profiler.py(1355): test_profiler_experimental_tree_with_stack_and_modules --------------------------------------------------------------------------------------------------------------------------------------------------------------------------------------------------------------------------------------------------------------------------------------------------------------------------------------------------------------------------------------------------------------------------------------------------------------------------------------------------------------------------------------------------------------------------------------------------------------------------------------------------------------------------------------------------------------------------------------------------------------------------------------------------------------------------------------------------------------------------------------------------------------------------------------------------------------------------------------------------------------------------------------------------------------------------------------------------------------------------------------------------------------------------------------------------------------------------------------------------------------------------------------------------------------------------------------------------------------------------------------------------------------------------------------------------------------------------------------------------------------------------------------------------------------------------------------------------------------------------------------------------------------------------------------------------------------------------------------------------------------------------------------------------------------------------------------------------------------------------------------------------]
            [ torch/profiler/profiler.py(...): __enter__ -------------------------------------------------------------------------------------------------------------------------------------------------------------------------------------------------][ <built-in method ones of type object at 0xXXXXXXXXXXXX> ][ nn.Module: MyModule_0 -----------------------------------------------------------------------------------------------------------------------------------------------------------------------------------------------------------------------------------------------------------------------------------------------------------------------------------------------------------------------------------------------------------------------------------------------------------------------------------------------------------------------------------------------------------------------------------------------------------------------------------------------------------------------------------------------------------][ <built-in method ones of type object at 0xXXXXXXXXXXXX> ][ nn.Module: MyModule_0 -----------------------------------------------------------------------------------------------------------------------------------------------------------------------------------------------------------------------------------------------------------------------------------------------------------------------------------------------------------------------------------------------------------------------------------------------------------------------------------------------------------------------------------------------------------------------------------------------------------------------------------------------------------------------------------------------------------][ torch/profiler/profiler.py(...): __exit__ ------------------------------------------------------------------------------------------]
            [ torch/profiler/profiler.py(...): start -----------------------------------------------------------------------------------------------------------------------------------------------------------------------------------------------------][ aten::ones ----------------]                             [ <built-in method _get_tracing_state of PyCapsule object at 0xXXXXXXXXXXXX> ][ test_profiler.py(1349): forward -------------------------------------------------------------------------------------------------------------------------------------------------------------------------------------------------------------------------------------------------------------------------------------------------------------------------------------------------------------------------------------------------------------------------------------------------------------------------------------------------------------------------------------------------------------------------------------------------------------------][ aten::ones ----------------]                             [ <built-in method _get_tracing_state of PyCapsule object at 0xXXXXXXXXXXXX> ][ test_profiler.py(1349): forward -------------------------------------------------------------------------------------------------------------------------------------------------------------------------------------------------------------------------------------------------------------------------------------------------------------------------------------------------------------------------------------------------------------------------------------------------------------------------------------------------------------------------------------------------------------------------------------------------------------------][ torch/profiler/profiler.py(...): stop ----------------------------------------------------------------------------------------------]
            [ torch/profiler/profiler.py(...): _transit_action -------------------------------------------------------------------------------------------------------------------------------------------------------------------------------------------][ aten::empty ][ aten::fill_ ]                                                                                                           [ nn.Module: ReLU_0 ---------------------------------------------------------------------------------------------------------------------------------------------------------------------][ nn.Module: Linear_0 -------------------------------------------------------------------------------------------------------------------------------------------------------------------------------------------------------------------------------------------][ nn.Module: ReLU_1 ---------------------------------------------------------------------------------------------------------------------------------------------------------------------][ aten::empty ][ aten::fill_ ]                                                                                                           [ nn.Module: ReLU_0 ---------------------------------------------------------------------------------------------------------------------------------------------------------------------][ nn.Module: Linear_0 -------------------------------------------------------------------------------------------------------------------------------------------------------------------------------------------------------------------------------------------][ nn.Module: ReLU_1 ---------------------------------------------------------------------------------------------------------------------------------------------------------------------][ torch/profiler/profiler.py(...): _transit_action -----------------------------------------------------------------------------------]
            [ torch/profiler/profiler.py(...): start_trace -----------------------------------------------------------------------------------------------------------------------------------------------------------------------------------------------]                                                                                                                                         [ <built-in method _get_tracing_state of PyCapsule object at 0xXXXXXXXXXXXX> ][ torch/nn/modules/activation.py(...): forward ------------------------------------------------------------][ <built-in method _get_tracing_state of PyCapsule object at 0xXXXXXXXXXXXX> ][ torch/nn/modules/linear.py(...): forward ----------------------------------------------------------------------------------------------------------------------------------------][ <built-in method _get_tracing_state of PyCapsule object at 0xXXXXXXXXXXXX> ][ torch/nn/modules/activation.py(...): forward ------------------------------------------------------------]                                                                                                                                         [ <built-in method _get_tracing_state of PyCapsule object at 0xXXXXXXXXXXXX> ][ torch/nn/modules/activation.py(...): forward ------------------------------------------------------------][ <built-in method _get_tracing_state of PyCapsule object at 0xXXXXXXXXXXXX> ][ torch/nn/modules/linear.py(...): forward ----------------------------------------------------------------------------------------------------------------------------------------][ <built-in method _get_tracing_state of PyCapsule object at 0xXXXXXXXXXXXX> ][ torch/nn/modules/activation.py(...): forward ------------------------------------------------------------][ <built-in method get of dict object at 0xXXXXXXXXXXXX> ][ torch/profiler/profiler.py(...): stop_trace ------------------------------]
            [ torch/autograd/profiler.py(...): _start_trace ][ <built-in method kineto_available of PyCapsule object at 0xXXXXXXXXXXXX> ][ torch/profiler/profiler.py(...): _get_distributed_info --------------------------------------------------------]                                                                                                                                                                                                                       [ torch/nn/functional.py(...): relu -----------------------------------------------------------------------]                                                                              [ torch/nn/modules/module.py(...): __getattr__ ][ torch/nn/modules/module.py(...): __getattr__ ][ <built-in function linear> ------------------------------------------------------]                                                                              [ torch/nn/functional.py(...): relu -----------------------------------------------------------------------]                                                                                                                                                                                                                       [ torch/nn/functional.py(...): relu -----------------------------------------------------------------------]                                                                              [ torch/nn/modules/module.py(...): __getattr__ ][ torch/nn/modules/module.py(...): __getattr__ ][ <built-in function linear> ------------------------------------------------------]                                                                              [ torch/nn/functional.py(...): relu -----------------------------------------------------------------------][ enum.py(...): __hash__ --]                              [ torch/autograd/profiler.py(...): __exit__ --------------------------------]
                                                                                                                                         [ torch/distributed/__init__.py(...): is_available ][ torch/distributed/distributed_c10d.py(...): is_initialized ]                                                                                                                                                                                                                       [ <built-in function _has_torch_function_unary> ][ <built-in method relu of type object at 0xXXXXXXXXXXXX> ]                                                                                                                                                                              [ aten::linear --------------------------------------------------------------------]                                                                              [ <built-in function _has_torch_function_unary> ][ <built-in method relu of type object at 0xXXXXXXXXXXXX> ]                                                                                                                                                                                                                       [ <built-in function _has_torch_function_unary> ][ <built-in method relu of type object at 0xXXXXXXXXXXXX> ]                                                                                                                                                                              [ aten::linear --------------------------------------------------------------------]                                                                              [ <built-in function _has_torch_function_unary> ][ <built-in method relu of type object at 0xXXXXXXXXXXXX> ][ <built-in function hash> ]                              [ <built-in method _disable_profiler of PyCapsule object at 0xXXXXXXXXXXXX> ]
                                                                                                                                         [ <built-in function hasattr> ]                                                                                                                                                                                                                                                                                                                                                           [ aten::relu -----]                                                                                                                                                                                                                      [ aten::t ---------][ aten::matmul -----------------------------------][ aten::add ]                                                                                                                               [ aten::relu -----]                                                                                                                                                                                                                                                                                                                [ aten::relu -----]                                                                                                                                                                                                                      [ aten::t ---------][ aten::matmul -----------------------------------][ aten::add ]                                                                                                                               [ aten::relu -----]
                                                                                                                                                                                                                                                                                                                                                                                                                                                                                                                                   [ aten::clamp_min ]                                                                                                                                                                                                                      [ aten::transpose -][ aten::t ---------][ aten::mv -------------------]                                                                                                                                            [ aten::clamp_min ]                                                                                                                                                                                                                                                                                                                [ aten::clamp_min ]                                                                                                                                                                                                                      [ aten::transpose -][ aten::t ---------][ aten::mv -------------------]                                                                                                                                            [ aten::clamp_min ]
                                                                                                                                                                                                                                                                                                                                                                                                                                                                                                                                                                                                                                                                                                                                                                            [ aten::as_strided ][ aten::transpose -][ aten::empty ][ aten::addmv_ ]                                                                                                                                                                                                                                                                                                                                                                                                                                                                                                                                                                                                                                                                                                                        [ aten::as_strided ][ aten::transpose -][ aten::empty ][ aten::addmv_ ]
                                                                                                                                                                                                                                                                                                                                                                                                                                                                                                                                                                                                                                                                                                                                                                                                [ aten::as_strided ]                                                                                                                                                                                                                                                                                                                                                                                                                                                                                                                                                                                                                                                                                                                                                                           [ aten::as_strided ]
            """  # noqa: B950
        )
>>>>>>> 9e52ad28

if __name__ == '__main__':
    run_tests()<|MERGE_RESOLUTION|>--- conflicted
+++ resolved
@@ -1304,20 +1304,7 @@
                                                                                                                                                                                                                                [ [memory] ]
             """  # noqa: B950
         )
-
-<<<<<<< HEAD
-    def test_profiler_experimental_tree_compute_metrics(self):
-        t1, t2 = torch.ones(1, requires_grad=True), torch.ones(1, requires_grad=True)
-        with profile() as p:
-            z = torch.add(t1, t2)
-            y = torch.ones(1)
-            loss = (y - z) ** 2
-            loss.backward()
-
-        metrics = utils.compute_event_metrics(p)
-        tree = p.profiler.kineto_results.experimental_event_tree()
-        self.assertEqual(metrics[utils.EventKey(tree[0])].self_time_ns, tree[0].duration_time_ns - sum([child.duration_time_ns for child in tree[0].children]))
-=======
+        
     @unittest.skipIf(TEST_WITH_CROSSREF, "crossref intercepts calls and changes the callsite.")
     @unittest.skipIf(TEST_CUDA, "CUDA invokes extra Python functions.")
     @IcicleNode.test
@@ -1386,7 +1373,19 @@
                                                                                                                                                                                                                                                                                                                                                                                                                                                                                                                                                                                                                                                                                                                                                                                                 [ aten::as_strided ]                                                                                                                                                                                                                                                                                                                                                                                                                                                                                                                                                                                                                                                                                                                                                                           [ aten::as_strided ]
             """  # noqa: B950
         )
->>>>>>> 9e52ad28
+        
+    def test_profiler_experimental_tree_compute_metrics(self):
+        t1, t2 = torch.ones(1, requires_grad=True), torch.ones(1, requires_grad=True)
+        with profile() as p:
+            z = torch.add(t1, t2)
+            y = torch.ones(1)
+            loss = (y - z) ** 2
+            loss.backward()
+
+        metrics = utils.compute_event_metrics(p)
+        tree = p.profiler.kineto_results.experimental_event_tree()
+        self.assertEqual(metrics[utils.EventKey(tree[0])].self_time_ns, tree[0].duration_time_ns - sum([child.duration_time_ns for child in tree[0].children]))
+
 
 if __name__ == '__main__':
     run_tests()