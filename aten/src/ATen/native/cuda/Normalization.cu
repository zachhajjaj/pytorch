--- conflicted
+++ resolved
@@ -487,12 +487,8 @@
   // save_mean and save_invstd, so it needs recalculated.
   const auto acc_type = at::toAccumulateType(input.scalar_type(), /*is_cuda=*/true);
   Tensor mean;
-<<<<<<< HEAD
-  if (save_mean->defined() && save_mean->numel() != 0) {
-=======
   TORCH_INTERNAL_ASSERT(save_mean->defined(), "save_mean should always be defined\n");
   if (save_mean->numel() != 0) {
->>>>>>> aa80f05d
     mean = *save_mean;
   } else if (needs_reduction) {
     TORCH_CHECK(!train && running_mean->defined());
@@ -501,12 +497,8 @@
   }
 
   Tensor invstd;
-<<<<<<< HEAD
-  if (save_invstd->defined() && save_invstd->numel() != 0) {
-=======
   TORCH_INTERNAL_ASSERT(save_invstd->defined(), "save_invstd should always be defined\n");
   if (save_invstd->numel() != 0) {
->>>>>>> aa80f05d
     invstd = *save_invstd;
   } else {
     TORCH_CHECK(!train && running_var->defined());
