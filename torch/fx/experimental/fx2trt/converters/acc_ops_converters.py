--- conflicted
+++ resolved
@@ -1,10 +1,6 @@
 import math
 import operator
-<<<<<<< HEAD
-from typing import Any, Tuple, Sequence, Union, List, Optional
-=======
 from typing import Callable, Any, Tuple, Sequence, Union, List, Optional
->>>>>>> 0b2f68ea
 
 
 import numpy as np
@@ -20,7 +16,7 @@
 from torch.fx.immutable_collections import immutable_list
 
 ShapeType = Union[Sequence[int], trt.Dims]
-<<<<<<< HEAD
+Target = Union[Callable[..., Any], str]
 
 TRT_LOGGER = trt.Logger()
 trt.init_libnvinfer_plugins(TRT_LOGGER, '')
@@ -42,30 +38,6 @@
         version (str): Version of the plugin.
         plugin_namespace (str): Namespace of the plugin.
 
-=======
-Target = Union[Callable[..., Any], str]
-
-TRT_LOGGER = trt.Logger()
-trt.init_libnvinfer_plugins(TRT_LOGGER, '')
-
-
-def get_trt_plugin(
-    plugin_name: str,
-    field_collection: List[trt.PluginFieldCollection],
-    version: str,
-    plugin_namespace: str = ""
-) -> trt.IPluginV2:
-    """
-    Get a TensorRT plugin based on the given parameters.
-
-    Args:
-        plugin_name (str): Name of the plugin.
-        field_collection (List[trt.PluginFieldCollection]): Parameters that needed
-            to create a plugin using the plugin creator.
-        version (str): Version of the plugin.
-        plugin_namespace (str): Namespace of the plugin.
-
->>>>>>> 0b2f68ea
     Returns:
         A TensorRT plugin that can be added to TensorRT network as Plugin layer.
     """
@@ -77,10 +49,6 @@
     return plugin
 
 
-<<<<<<< HEAD
-def to_numpy(tensor: Optional[torch.Tensor]) -> Optional[np.ndarray]:
-    """
-=======
 def set_layer_name(layer: trt.ILayer, target: Target, name: str) -> None:
     """
     Set the TensorRT layer name to "[TensorRT Layer Type]_[Original Op Name]_[FX Node Name with Suffix]"
@@ -97,7 +65,6 @@
 
 def to_numpy(tensor: Optional[torch.Tensor]) -> Optional[np.ndarray]:
     """
->>>>>>> 0b2f68ea
     Convert a PyTorch Tensor to a Numpy Array. If the tensor is
     quantized it will be dequantized first.
 
@@ -171,7 +138,6 @@
 ) -> trt.tensorrt.ITensor:
     """
     Add a TensorRT constant layer whose value is `value` to `network`.
-<<<<<<< HEAD
 
     Args:
         network (trt.INetworkDefinition): A TensorRT network to which we want to add
@@ -188,24 +154,6 @@
     if isinstance(value, int):
         value = torch.IntTensor([value])
 
-=======
-
-    Args:
-        network (trt.INetworkDefinition): A TensorRT network to which we want to add
-            a constant layer.
-        value (Union[int, float, torch.Tensor]): A literal value or a PyTorch tensor
-            that will be used as value of the added TensorRT Constant layer.
-        name (str): Name of the added TensorRT Constant layer.
-        dtype (Optional[torch.dtype]): If a dtype is given, we will convert the type
-            of the given `value` to this dtype.
-
-    Returns:
-        A TensorRT ITensor that represents the given value.
-    """
-    if isinstance(value, int):
-        value = torch.IntTensor([value])
-
->>>>>>> 0b2f68ea
     if isinstance(value, float):
         value = torch.Tensor([value])
 
@@ -339,10 +287,7 @@
     lhs_val: Union[int, float, trt.tensorrt.ITensor, torch.Tensor],
     rhs_val: Union[int, float, trt.tensorrt.ITensor, torch.Tensor],
     op_type: trt.ElementWiseOperation,
-<<<<<<< HEAD
-=======
     target: Target,
->>>>>>> 0b2f68ea
     name: str
 ) -> trt.tensorrt.ITensor:
     """
@@ -363,10 +308,7 @@
         rhs_val (trt.tensorrt.ITensor): Right operand of the binary operation. Similar
             to lhs_val.
         op_type (trt.ElementWiseOperation): Type of the TensorRT elementwise binary operation.
-<<<<<<< HEAD
-=======
         target (Target): Target of fx node.
->>>>>>> 0b2f68ea
         name (str): The name we want to assign to the created TensorRT layer.
 
     Returns:
@@ -407,10 +349,7 @@
     network: trt.INetworkDefinition,
     input_val: trt.tensorrt.ITensor,
     operation_type: trt.UnaryOperation,
-<<<<<<< HEAD
-=======
     target: Target,
->>>>>>> 0b2f68ea
     name: str,
 ) -> trt.tensorrt.ITensor:
     """
@@ -420,10 +359,7 @@
         network (trt.INetworkDefinition): TensorRT network object.
         input_val (trt.tensorrt.ITensor): Input to the unary op. Must be a TensorRT tensor.
         op_type (trt.ElementWiseOperation): Type of the TensorRT unary operation.
-<<<<<<< HEAD
-=======
         target (Target): Target of fx node.
->>>>>>> 0b2f68ea
         name (str): The name we want to assign to the created TensorRT layer.
 
     Returns:
@@ -443,10 +379,7 @@
     network: trt.INetworkDefinition,
     input_val: trt.tensorrt.ITensor,
     operation_type: trt.ActivationType,
-<<<<<<< HEAD
-=======
     target: Target,
->>>>>>> 0b2f68ea
     name: str,
 ) -> trt.tensorrt.ITensor:
     """
@@ -458,10 +391,7 @@
             Must be a TensorRT tensor.
         op_type (trt.ElementWiseOperation): Type of the TensorRT activation
             operation.
-<<<<<<< HEAD
-=======
         target (Target): Target of fx node.
->>>>>>> 0b2f68ea
         name (str): The name we want to assign to the created TensorRT layer.
 
     Returns:
@@ -1740,11 +1670,7 @@
 
     input_val, other_val = broadcast(network, input_val, other_val, f"{name}_input", f"{name}_other", preset_diff)
     layer = network.add_matrix_multiply(input_val, input_matrix_op, other_val, other_matrix_op)
-<<<<<<< HEAD
-    layer.name = name
-=======
-    set_layer_name(layer, target, name)
->>>>>>> 0b2f68ea
+    set_layer_name(layer, target, name)
     return layer.get_output(0)
 
 
@@ -1971,11 +1897,7 @@
         output.append(layer.get_output(0))
     return output
 
-<<<<<<< HEAD
-@tensorrt_converter(acc_ops.cumsum)
-=======
 @tensorrt_converter(acc_ops.cumsum, no_implicit_batch_dim=True)
->>>>>>> 0b2f68ea
 def acc_ops_cumsum(network, target, args, kwargs, name):
     input_val = kwargs["input"]
     dim = kwargs["dim"]
@@ -1992,30 +1914,17 @@
     if dim < 0:
         dim = dim % input_dim_size
     loop = network.add_loop()
-<<<<<<< HEAD
-    loop.name = name + "_loop"
-    trip_limit = None
-    if (input_shape[dim] > 0):
-        axis = torch.tensor(input_shape[dim], dtype=torch.int32)
-        trip_limit = network.add_constant(axis.shape, to_numpy(axis)).get_output(0)
-=======
     trip_limit = None
     if (input_shape[dim] > 0):
         axis = torch.tensor(input_shape[dim], dtype=torch.int32)
         trip_limit_layer = network.add_constant(axis.shape, to_numpy(axis))
->>>>>>> 0b2f68ea
     else:
         input_shape = network.add_shape(input_val).get_output(0)
         dim_value = torch.tensor(dim, dtype=torch.int32)
         axis = network.add_constant(dim_value.shape, to_numpy(dim_value)).get_output(0)
-<<<<<<< HEAD
-        trip_limit = network.add_gather(input_shape, axis, 0).get_output(0)
-    trip_limit.name = name + "_trip_limit"
-=======
         trip_limit_layer = network.add_gather(input_shape, axis, 0)
     set_layer_name(trip_limit_layer, target, f"{name}_trip_limit")
     trip_limit = trip_limit_layer.get_output(0)
->>>>>>> 0b2f68ea
 
     loop.add_trip_limit(trip_limit, trt.TripLimit(0))
     iterator = loop.add_iterator(input_val, dim, False)
@@ -2023,19 +1932,6 @@
     new_dims = tuple(data.shape)
     zero_tensor = torch.zeros(new_dims, dtype=torch.float32)
     zero_tensor = network.add_constant(zero_tensor.shape, to_numpy(zero_tensor)).get_output(0)
-<<<<<<< HEAD
-    running_sum = loop.add_recurrence(zero_tensor)
-    running_sum_tensor = running_sum.get_output(0)
-    current_sum = network.add_elementwise(data, running_sum_tensor, trt.ElementWiseOperation.SUM)
-    current_sum.name = name + "_elementwise_sum_1"
-    running_sum.set_input(1, current_sum.get_output(0))
-    running_sum = loop.add_recurrence(zero_tensor)
-    running_sum_tensor = running_sum.get_output(0)
-    current_sum = network.add_elementwise(data, running_sum_tensor, trt.ElementWiseOperation.SUM)
-    current_sum.name = name + "_elementwise_sum_2"
-    running_sum.set_input(1, current_sum.get_output(0))
-    loop_output = loop.add_loop_output(current_sum.get_output(0), trt.LoopOutput.CONCATENATE, dim)
-=======
 
     running_sum = loop.add_recurrence(zero_tensor)
     set_layer_name(running_sum, target, f"{name}_running_sum_1")
@@ -2053,6 +1949,5 @@
 
     loop_output = loop.add_loop_output(current_sum, trt.LoopOutput.CONCATENATE, dim)
     set_layer_name(loop_output, target, f"{name}_loop_output")
->>>>>>> 0b2f68ea
     loop_output.set_input(1, trip_limit)
     return loop_output.get_output(0)