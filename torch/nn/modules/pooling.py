<<<<<<< HEAD
=======
from __future__ import absolute_import
from __future__ import division
from __future__ import print_function
from __future__ import unicode_literals

from typing import List, Optional

from torch import Tensor
>>>>>>> 61e7dfa2
from .module import Module
from .utils import _single, _pair, _triple
from .. import functional as F


class _MaxPoolNd(Module):
    __constants__ = ['kernel_size', 'stride', 'padding', 'dilation',
                     'return_indices', 'ceil_mode']

    def __init__(self, kernel_size, stride=None, padding=0, dilation=1,
                 return_indices=False, ceil_mode=False):
        super(_MaxPoolNd, self).__init__()
        self.kernel_size = kernel_size
        self.stride = stride or kernel_size
        self.padding = padding
        self.dilation = dilation
        self.return_indices = return_indices
        self.ceil_mode = ceil_mode

    def extra_repr(self):
        return 'kernel_size={kernel_size}, stride={stride}, padding={padding}' \
            ', dilation={dilation}, ceil_mode={ceil_mode}'.format(**self.__dict__)


class MaxPool1d(_MaxPoolNd):
    r"""Applies a 1D max pooling over an input signal composed of several input
    planes.

    In the simplest case, the output value of the layer with input size :math:`(N, C, L)`
    and output :math:`(N, C, L_{out})` can be precisely described as:

    .. math::
        out(N_i, C_j, k) = \max_{m=0, \ldots, \text{kernel\_size} - 1}
                input(N_i, C_j, stride \times k + m)

    If :attr:`padding` is non-zero, then the input is implicitly zero-padded on both sides
    for :attr:`padding` number of points. :attr:`dilation` controls the spacing between the kernel points.
    It is harder to describe, but this `link`_ has a nice visualization of what :attr:`dilation` does.

    Args:
        kernel_size: the size of the window to take a max over
        stride: the stride of the window. Default value is :attr:`kernel_size`
        padding: implicit zero padding to be added on both sides
        dilation: a parameter that controls the stride of elements in the window
        return_indices: if ``True``, will return the max indices along with the outputs.
                        Useful for :class:`torch.nn.MaxUnpool1d` later
        ceil_mode: when True, will use `ceil` instead of `floor` to compute the output shape

    Shape:
        - Input: :math:`(N, C, L_{in})`
        - Output: :math:`(N, C, L_{out})`, where

          .. math::
              L_{out} = \left\lfloor \frac{L_{in} + 2 \times \text{padding} - \text{dilation}
                    \times (\text{kernel\_size} - 1) - 1}{\text{stride}} + 1\right\rfloor

    Examples::

        >>> # pool of size=3, stride=2
        >>> m = nn.MaxPool1d(3, stride=2)
        >>> input = torch.randn(20, 16, 50)
        >>> output = m(input)

    .. _link:
        https://github.com/vdumoulin/conv_arithmetic/blob/master/README.md
    """

    def forward(self, input):
        return F.max_pool1d(input, self.kernel_size, self.stride,
                            self.padding, self.dilation, self.ceil_mode,
                            self.return_indices)


class MaxPool2d(_MaxPoolNd):
    r"""Applies a 2D max pooling over an input signal composed of several input
    planes.

    In the simplest case, the output value of the layer with input size :math:`(N, C, H, W)`,
    output :math:`(N, C, H_{out}, W_{out})` and :attr:`kernel_size` :math:`(kH, kW)`
    can be precisely described as:

    .. math::
        \begin{aligned}
            out(N_i, C_j, h, w) ={} & \max_{m=0, \ldots, kH-1} \max_{n=0, \ldots, kW-1} \\
                                    & \text{input}(N_i, C_j, \text{stride[0]} \times h + m,
                                                   \text{stride[1]} \times w + n)
        \end{aligned}

    If :attr:`padding` is non-zero, then the input is implicitly zero-padded on both sides
    for :attr:`padding` number of points. :attr:`dilation` controls the spacing between the kernel points.
    It is harder to describe, but this `link`_ has a nice visualization of what :attr:`dilation` does.

    The parameters :attr:`kernel_size`, :attr:`stride`, :attr:`padding`, :attr:`dilation` can either be:

        - a single ``int`` -- in which case the same value is used for the height and width dimension
        - a ``tuple`` of two ints -- in which case, the first `int` is used for the height dimension,
          and the second `int` for the width dimension

    Args:
        kernel_size: the size of the window to take a max over
        stride: the stride of the window. Default value is :attr:`kernel_size`
        padding: implicit zero padding to be added on both sides
        dilation: a parameter that controls the stride of elements in the window
        return_indices: if ``True``, will return the max indices along with the outputs.
                        Useful for :class:`torch.nn.MaxUnpool2d` later
        ceil_mode: when True, will use `ceil` instead of `floor` to compute the output shape

    Shape:
        - Input: :math:`(N, C, H_{in}, W_{in})`
        - Output: :math:`(N, C, H_{out}, W_{out})`, where

          .. math::
              H_{out} = \left\lfloor\frac{H_{in} + 2 * \text{padding[0]} - \text{dilation[0]}
                    \times (\text{kernel\_size[0]} - 1) - 1}{\text{stride[0]}} + 1\right\rfloor

          .. math::
              W_{out} = \left\lfloor\frac{W_{in} + 2 * \text{padding[1]} - \text{dilation[1]}
                    \times (\text{kernel\_size[1]} - 1) - 1}{\text{stride[1]}} + 1\right\rfloor

    Examples::

        >>> # pool of square window of size=3, stride=2
        >>> m = nn.MaxPool2d(3, stride=2)
        >>> # pool of non-square window
        >>> m = nn.MaxPool2d((3, 2), stride=(2, 1))
        >>> input = torch.randn(20, 16, 50, 32)
        >>> output = m(input)

    .. _link:
        https://github.com/vdumoulin/conv_arithmetic/blob/master/README.md
    """

    def forward(self, input):
        return F.max_pool2d(input, self.kernel_size, self.stride,
                            self.padding, self.dilation, self.ceil_mode,
                            self.return_indices)


class MaxPool3d(_MaxPoolNd):
    r"""Applies a 3D max pooling over an input signal composed of several input
    planes.

    In the simplest case, the output value of the layer with input size :math:`(N, C, D, H, W)`,
    output :math:`(N, C, D_{out}, H_{out}, W_{out})` and :attr:`kernel_size` :math:`(kD, kH, kW)`
    can be precisely described as:

    .. math::
        \begin{aligned}
            \text{out}(N_i, C_j, d, h, w) ={} & \max_{k=0, \ldots, kD-1} \max_{m=0, \ldots, kH-1} \max_{n=0, \ldots, kW-1} \\
                                              & \text{input}(N_i, C_j, \text{stride[0]} \times d + k,
                                                             \text{stride[1]} \times h + m, \text{stride[2]} \times w + n)
        \end{aligned}

    If :attr:`padding` is non-zero, then the input is implicitly zero-padded on both sides
    for :attr:`padding` number of points. :attr:`dilation` controls the spacing between the kernel points.
    It is harder to describe, but this `link`_ has a nice visualization of what :attr:`dilation` does.

    The parameters :attr:`kernel_size`, :attr:`stride`, :attr:`padding`, :attr:`dilation` can either be:

        - a single ``int`` -- in which case the same value is used for the depth, height and width dimension
        - a ``tuple`` of three ints -- in which case, the first `int` is used for the depth dimension,
          the second `int` for the height dimension and the third `int` for the width dimension

    Args:
        kernel_size: the size of the window to take a max over
        stride: the stride of the window. Default value is :attr:`kernel_size`
        padding: implicit zero padding to be added on all three sides
        dilation: a parameter that controls the stride of elements in the window
        return_indices: if ``True``, will return the max indices along with the outputs.
                        Useful for :class:`torch.nn.MaxUnpool3d` later
        ceil_mode: when True, will use `ceil` instead of `floor` to compute the output shape

    Shape:
        - Input: :math:`(N, C, D_{in}, H_{in}, W_{in})`
        - Output: :math:`(N, C, D_{out}, H_{out}, W_{out})`, where

          .. math::
              D_{out} = \left\lfloor\frac{D_{in} + 2 \times \text{padding}[0] - \text{dilation}[0] \times
                (\text{kernel\_size}[0] - 1) - 1}{\text{stride}[0]} + 1\right\rfloor

          .. math::
              H_{out} = \left\lfloor\frac{H_{in} + 2 \times \text{padding}[1] - \text{dilation}[1] \times
                (\text{kernel\_size}[1] - 1) - 1}{\text{stride}[1]} + 1\right\rfloor

          .. math::
              W_{out} = \left\lfloor\frac{W_{in} + 2 \times \text{padding}[2] - \text{dilation}[2] \times
                (\text{kernel\_size}[2] - 1) - 1}{\text{stride}[2]} + 1\right\rfloor

    Examples::

        >>> # pool of square window of size=3, stride=2
        >>> m = nn.MaxPool3d(3, stride=2)
        >>> # pool of non-square window
        >>> m = nn.MaxPool3d((3, 2, 2), stride=(2, 1, 2))
        >>> input = torch.randn(20, 16, 50,44, 31)
        >>> output = m(input)

    .. _link:
        https://github.com/vdumoulin/conv_arithmetic/blob/master/README.md
    """  # noqa: E501

    def forward(self, input):
        return F.max_pool3d(input, self.kernel_size, self.stride,
                            self.padding, self.dilation, self.ceil_mode,
                            self.return_indices)


class _MaxUnpoolNd(Module):

    def extra_repr(self):
        return 'kernel_size={}, stride={}, padding={}'.format(
            self.kernel_size, self.stride, self.padding
        )


class MaxUnpool1d(_MaxUnpoolNd):
    r"""Computes a partial inverse of :class:`MaxPool1d`.

    :class:`MaxPool1d` is not fully invertible, since the non-maximal values are lost.

    :class:`MaxUnpool1d` takes in as input the output of :class:`MaxPool1d`
    including the indices of the maximal values and computes a partial inverse
    in which all non-maximal values are set to zero.

    .. note:: :class:`MaxPool1d` can map several input sizes to the same output
              sizes. Hence, the inversion process can get ambiguous.
              To accommodate this, you can provide the needed output size
              as an additional argument :attr:`output_size` in the forward call.
              See the Inputs and Example below.

    Args:
        kernel_size (int or tuple): Size of the max pooling window.
        stride (int or tuple): Stride of the max pooling window.
            It is set to :attr:`kernel_size` by default.
        padding (int or tuple): Padding that was added to the input

    Inputs:
        - `input`: the input Tensor to invert
        - `indices`: the indices given out by :class:`~torch.nn.MaxPool1d`
        - `output_size` (optional): the targeted output size

    Shape:
        - Input: :math:`(N, C, H_{in})`
        - Output: :math:`(N, C, H_{out})`, where

          .. math::
              H_{out} = (H_{in} - 1) \times \text{stride}[0] - 2 \times \text{padding}[0] + \text{kernel\_size}[0]

          or as given by :attr:`output_size` in the call operator

    Example::

        >>> pool = nn.MaxPool1d(2, stride=2, return_indices=True)
        >>> unpool = nn.MaxUnpool1d(2, stride=2)
        >>> input = torch.tensor([[[1., 2, 3, 4, 5, 6, 7, 8]]])
        >>> output, indices = pool(input)
        >>> unpool(output, indices)
        tensor([[[ 0.,  2.,  0.,  4.,  0.,  6.,  0., 8.]]])

        >>> # Example showcasing the use of output_size
        >>> input = torch.tensor([[[1., 2, 3, 4, 5, 6, 7, 8, 9]]])
        >>> output, indices = pool(input)
        >>> unpool(output, indices, output_size=input.size())
        tensor([[[ 0.,  2.,  0.,  4.,  0.,  6.,  0., 8.,  0.]]])

        >>> unpool(output, indices)
        tensor([[[ 0.,  2.,  0.,  4.,  0.,  6.,  0., 8.]]])
    """

    def __init__(self, kernel_size, stride=None, padding=0):
        super(MaxUnpool1d, self).__init__()
        self.kernel_size = _single(kernel_size)
        self.stride = _single(stride or kernel_size)
        self.padding = _single(padding)

    def forward(self, input, indices, output_size=None):
        # type: (Tensor, Tensor, Optional[List[int]]) -> Tensor
        return F.max_unpool1d(input, indices, self.kernel_size, self.stride,
                              self.padding, output_size)


class MaxUnpool2d(_MaxUnpoolNd):
    r"""Computes a partial inverse of :class:`MaxPool2d`.

    :class:`MaxPool2d` is not fully invertible, since the non-maximal values are lost.

    :class:`MaxUnpool2d` takes in as input the output of :class:`MaxPool2d`
    including the indices of the maximal values and computes a partial inverse
    in which all non-maximal values are set to zero.

    .. note:: :class:`MaxPool2d` can map several input sizes to the same output
              sizes. Hence, the inversion process can get ambiguous.
              To accommodate this, you can provide the needed output size
              as an additional argument :attr:`output_size` in the forward call.
              See the Inputs and Example below.

    Args:
        kernel_size (int or tuple): Size of the max pooling window.
        stride (int or tuple): Stride of the max pooling window.
            It is set to :attr:`kernel_size` by default.
        padding (int or tuple): Padding that was added to the input

    Inputs:
        - `input`: the input Tensor to invert
        - `indices`: the indices given out by :class:`~torch.nn.MaxPool2d`
        - `output_size` (optional): the targeted output size

    Shape:
        - Input: :math:`(N, C, H_{in}, W_{in})`
        - Output: :math:`(N, C, H_{out}, W_{out})`, where

          .. math::
            H_{out} = (H_{in} - 1) \times \text{stride[0]} - 2 \times \text{padding[0]} + \text{kernel\_size[0]}

          .. math::
            W_{out} = (W_{in} - 1) \times \text{stride[1]} - 2 \times \text{padding[1]} + \text{kernel\_size[1]}

          or as given by :attr:`output_size` in the call operator

    Example::

        >>> pool = nn.MaxPool2d(2, stride=2, return_indices=True)
        >>> unpool = nn.MaxUnpool2d(2, stride=2)
        >>> input = torch.tensor([[[[ 1.,  2,  3,  4],
                                    [ 5,  6,  7,  8],
                                    [ 9, 10, 11, 12],
                                    [13, 14, 15, 16]]]])
        >>> output, indices = pool(input)
        >>> unpool(output, indices)
        tensor([[[[  0.,   0.,   0.,   0.],
                  [  0.,   6.,   0.,   8.],
                  [  0.,   0.,   0.,   0.],
                  [  0.,  14.,   0.,  16.]]]])

        >>> # specify a different output size than input size
        >>> unpool(output, indices, output_size=torch.Size([1, 1, 5, 5]))
        tensor([[[[  0.,   0.,   0.,   0.,   0.],
                  [  6.,   0.,   8.,   0.,   0.],
                  [  0.,   0.,   0.,  14.,   0.],
                  [ 16.,   0.,   0.,   0.,   0.],
                  [  0.,   0.,   0.,   0.,   0.]]]])
    """

    def __init__(self, kernel_size, stride=None, padding=0):
        super(MaxUnpool2d, self).__init__()
        self.kernel_size = _pair(kernel_size)
        self.stride = _pair(stride or kernel_size)
        self.padding = _pair(padding)

    def forward(self, input, indices, output_size=None):
        # type: (Tensor, Tensor, Optional[List[int]]) -> Tensor
        return F.max_unpool2d(input, indices, self.kernel_size, self.stride,
                              self.padding, output_size)


class MaxUnpool3d(_MaxUnpoolNd):
    r"""Computes a partial inverse of :class:`MaxPool3d`.

    :class:`MaxPool3d` is not fully invertible, since the non-maximal values are lost.
    :class:`MaxUnpool3d` takes in as input the output of :class:`MaxPool3d`
    including the indices of the maximal values and computes a partial inverse
    in which all non-maximal values are set to zero.

    .. note:: :class:`MaxPool3d` can map several input sizes to the same output
              sizes. Hence, the inversion process can get ambiguous.
              To accommodate this, you can provide the needed output size
              as an additional argument :attr:`output_size` in the forward call.
              See the Inputs section below.

    Args:
        kernel_size (int or tuple): Size of the max pooling window.
        stride (int or tuple): Stride of the max pooling window.
            It is set to :attr:`kernel_size` by default.
        padding (int or tuple): Padding that was added to the input

    Inputs:
        - `input`: the input Tensor to invert
        - `indices`: the indices given out by :class:`~torch.nn.MaxPool3d`
        - `output_size` (optional): the targeted output size

    Shape:
        - Input: :math:`(N, C, D_{in}, H_{in}, W_{in})`
        - Output: :math:`(N, C, D_{out}, H_{out}, W_{out})`, where

          .. math::
              D_{out} = (D_{in} - 1) \times \text{stride[0]} - 2 \times \text{padding[0]} + \text{kernel\_size[0]}

          .. math::
              H_{out} = (H_{in} - 1) \times \text{stride[1]} - 2 \times \text{padding[1]} + \text{kernel\_size[1]}

          .. math::
              W_{out} = (W_{in} - 1) \times \text{stride[2]} - 2 \times \text{padding[2]} + \text{kernel\_size[2]}

          or as given by :attr:`output_size` in the call operator

    Example::

        >>> # pool of square window of size=3, stride=2
        >>> pool = nn.MaxPool3d(3, stride=2, return_indices=True)
        >>> unpool = nn.MaxUnpool3d(3, stride=2)
        >>> output, indices = pool(torch.randn(20, 16, 51, 33, 15))
        >>> unpooled_output = unpool(output, indices)
        >>> unpooled_output.size()
        torch.Size([20, 16, 51, 33, 15])
    """

    def __init__(self, kernel_size, stride=None, padding=0):
        super(MaxUnpool3d, self).__init__()
        self.kernel_size = _triple(kernel_size)
        self.stride = _triple(stride or kernel_size)
        self.padding = _triple(padding)

    def forward(self, input, indices, output_size=None):
        # type: (Tensor, Tensor, Optional[List[int]]) -> Tensor
        return F.max_unpool3d(input, indices, self.kernel_size, self.stride,
                              self.padding, output_size)


class _AvgPoolNd(Module):
    __constants__ = ['kernel_size', 'stride', 'padding', 'ceil_mode', 'count_include_pad']

    def extra_repr(self):
        return 'kernel_size={}, stride={}, padding={}'.format(
            self.kernel_size, self.stride, self.padding
        )


class AvgPool1d(_AvgPoolNd):
    r"""Applies a 1D average pooling over an input signal composed of several
    input planes.

    In the simplest case, the output value of the layer with input size :math:`(N, C, L)`,
    output :math:`(N, C, L_{out})` and :attr:`kernel_size` :math:`k`
    can be precisely described as:

    .. math::

        \text{out}(N_i, C_j, l) = \frac{1}{k} \sum_{m=0}^{k-1}
                               \text{input}(N_i, C_j, \text{stride} \times l + m)

    If :attr:`padding` is non-zero, then the input is implicitly zero-padded on both sides
    for :attr:`padding` number of points.

    The parameters :attr:`kernel_size`, :attr:`stride`, :attr:`padding` can each be
    an ``int`` or a one-element tuple.

    Args:
        kernel_size: the size of the window
        stride: the stride of the window. Default value is :attr:`kernel_size`
        padding: implicit zero padding to be added on both sides
        ceil_mode: when True, will use `ceil` instead of `floor` to compute the output shape
        count_include_pad: when True, will include the zero-padding in the averaging calculation

    Shape:
        - Input: :math:`(N, C, L_{in})`
        - Output: :math:`(N, C, L_{out})`, where

          .. math::
              L_{out} = \left\lfloor \frac{L_{in} +
              2 \times \text{padding} - \text{kernel\_size}}{\text{stride}} + 1\right\rfloor

    Examples::

        >>> # pool with window of size=3, stride=2
        >>> m = nn.AvgPool1d(3, stride=2)
        >>> m(torch.tensor([[[1.,2,3,4,5,6,7]]]))
        tensor([[[ 2.,  4.,  6.]]])
    """
    def __init__(self, kernel_size, stride=None, padding=0, ceil_mode=False,
                 count_include_pad=True):
        super(AvgPool1d, self).__init__()
        self.kernel_size = _single(kernel_size)
        self.stride = _single(stride if stride is not None else kernel_size)
        self.padding = _single(padding)
        self.ceil_mode = ceil_mode
        self.count_include_pad = count_include_pad

    def forward(self, input):
        return F.avg_pool1d(
            input, self.kernel_size, self.stride, self.padding, self.ceil_mode,
            self.count_include_pad)


class AvgPool2d(_AvgPoolNd):
    r"""Applies a 2D average pooling over an input signal composed of several input
    planes.

    In the simplest case, the output value of the layer with input size :math:`(N, C, H, W)`,
    output :math:`(N, C, H_{out}, W_{out})` and :attr:`kernel_size` :math:`(kH, kW)`
    can be precisely described as:

    .. math::

        out(N_i, C_j, h, w)  = \frac{1}{kH * kW} \sum_{m=0}^{kH-1} \sum_{n=0}^{kW-1}
                               input(N_i, C_j, stride[0] \times h + m, stride[1] \times w + n)

    If :attr:`padding` is non-zero, then the input is implicitly zero-padded on both sides
    for :attr:`padding` number of points.

    The parameters :attr:`kernel_size`, :attr:`stride`, :attr:`padding` can either be:

        - a single ``int`` -- in which case the same value is used for the height and width dimension
        - a ``tuple`` of two ints -- in which case, the first `int` is used for the height dimension,
          and the second `int` for the width dimension

    Args:
        kernel_size: the size of the window
        stride: the stride of the window. Default value is :attr:`kernel_size`
        padding: implicit zero padding to be added on both sides
        ceil_mode: when True, will use `ceil` instead of `floor` to compute the output shape
        count_include_pad: when True, will include the zero-padding in the averaging calculation
        divisor_override: if specified, it will be used as divisor, otherwise :attr:`kernel_size` will be used

    Shape:
        - Input: :math:`(N, C, H_{in}, W_{in})`
        - Output: :math:`(N, C, H_{out}, W_{out})`, where

          .. math::
              H_{out} = \left\lfloor\frac{H_{in}  + 2 \times \text{padding}[0] -
                \text{kernel\_size}[0]}{\text{stride}[0]} + 1\right\rfloor

          .. math::
              W_{out} = \left\lfloor\frac{W_{in}  + 2 \times \text{padding}[1] -
                \text{kernel\_size}[1]}{\text{stride}[1]} + 1\right\rfloor

    Examples::

        >>> # pool of square window of size=3, stride=2
        >>> m = nn.AvgPool2d(3, stride=2)
        >>> # pool of non-square window
        >>> m = nn.AvgPool2d((3, 2), stride=(2, 1))
        >>> input = torch.randn(20, 16, 50, 32)
        >>> output = m(input)
    """
    __constants__ = ['kernel_size', 'stride', 'padding', 'ceil_mode', 'count_include_pad', 'divisor_override']

    def __init__(self, kernel_size, stride=None, padding=0, ceil_mode=False,
                 count_include_pad=True, divisor_override=None):
        super(AvgPool2d, self).__init__()
        self.kernel_size = kernel_size
        self.stride = stride or kernel_size
        self.padding = padding
        self.ceil_mode = ceil_mode
        self.count_include_pad = count_include_pad
        self.divisor_override = divisor_override

    def forward(self, input):
        return F.avg_pool2d(input, self.kernel_size, self.stride,
                            self.padding, self.ceil_mode, self.count_include_pad, self.divisor_override)


class AvgPool3d(_AvgPoolNd):
    r"""Applies a 3D average pooling over an input signal composed of several input
    planes.

    In the simplest case, the output value of the layer with input size :math:`(N, C, D, H, W)`,
    output :math:`(N, C, D_{out}, H_{out}, W_{out})` and :attr:`kernel_size` :math:`(kD, kH, kW)`
    can be precisely described as:

    .. math::
        \begin{aligned}
            \text{out}(N_i, C_j, d, h, w) ={} & \sum_{k=0}^{kD-1} \sum_{m=0}^{kH-1} \sum_{n=0}^{kW-1} \\
                                              & \frac{\text{input}(N_i, C_j, \text{stride}[0] \times d + k,
                                                      \text{stride}[1] \times h + m, \text{stride}[2] \times w + n)}
                                                     {kD \times kH \times kW}
        \end{aligned}

    If :attr:`padding` is non-zero, then the input is implicitly zero-padded on all three sides
    for :attr:`padding` number of points.

    The parameters :attr:`kernel_size`, :attr:`stride` can either be:

        - a single ``int`` -- in which case the same value is used for the depth, height and width dimension
        - a ``tuple`` of three ints -- in which case, the first `int` is used for the depth dimension,
          the second `int` for the height dimension and the third `int` for the width dimension

    Args:
        kernel_size: the size of the window
        stride: the stride of the window. Default value is :attr:`kernel_size`
        padding: implicit zero padding to be added on all three sides
        ceil_mode: when True, will use `ceil` instead of `floor` to compute the output shape
        count_include_pad: when True, will include the zero-padding in the averaging calculation
        divisor_override: if specified, it will be used as divisor, otherwise :attr:`kernel_size` will be used

    Shape:
        - Input: :math:`(N, C, D_{in}, H_{in}, W_{in})`
        - Output: :math:`(N, C, D_{out}, H_{out}, W_{out})`, where

          .. math::
              D_{out} = \left\lfloor\frac{D_{in} + 2 \times \text{padding}[0] -
                    \text{kernel\_size}[0]}{\text{stride}[0]} + 1\right\rfloor

          .. math::
              H_{out} = \left\lfloor\frac{H_{in} + 2 \times \text{padding}[1] -
                    \text{kernel\_size}[1]}{\text{stride}[1]} + 1\right\rfloor

          .. math::
              W_{out} = \left\lfloor\frac{W_{in} + 2 \times \text{padding}[2] -
                    \text{kernel\_size}[2]}{\text{stride}[2]} + 1\right\rfloor

    Examples::

        >>> # pool of square window of size=3, stride=2
        >>> m = nn.AvgPool3d(3, stride=2)
        >>> # pool of non-square window
        >>> m = nn.AvgPool3d((3, 2, 2), stride=(2, 1, 2))
        >>> input = torch.randn(20, 16, 50,44, 31)
        >>> output = m(input)
    """
    __constants__ = ['kernel_size', 'stride', 'padding', 'ceil_mode', 'count_include_pad', 'divisor_override']

    def __init__(self, kernel_size, stride=None, padding=0, ceil_mode=False,
                 count_include_pad=True, divisor_override=None):
        super(AvgPool3d, self).__init__()
        self.kernel_size = kernel_size
        self.stride = stride or kernel_size
        self.padding = padding
        self.ceil_mode = ceil_mode
        self.count_include_pad = count_include_pad
        self.divisor_override = divisor_override

    def forward(self, input):
        return F.avg_pool3d(input, self.kernel_size, self.stride,
                            self.padding, self.ceil_mode, self.count_include_pad, self.divisor_override)

    def __setstate__(self, d):
        super(AvgPool3d, self).__setstate__(d)
        self.__dict__.setdefault('padding', 0)
        self.__dict__.setdefault('ceil_mode', False)
        self.__dict__.setdefault('count_include_pad', True)


class FractionalMaxPool2d(Module):
    r"""Applies a 2D fractional max pooling over an input signal composed of several input planes.

    Fractional MaxPooling is described in detail in the paper `Fractional MaxPooling`_ by Ben Graham

    The max-pooling operation is applied in :math:`kH \times kW` regions by a stochastic
    step size determined by the target output size.
    The number of output features is equal to the number of input planes.

    Args:
        kernel_size: the size of the window to take a max over.
                     Can be a single number k (for a square kernel of k x k) or a tuple `(kh, kw)`
        output_size: the target output size of the image of the form `oH x oW`.
                     Can be a tuple `(oH, oW)` or a single number oH for a square image `oH x oH`
        output_ratio: If one wants to have an output size as a ratio of the input size, this option can be given.
                      This has to be a number or tuple in the range (0, 1)
        return_indices: if ``True``, will return the indices along with the outputs.
                        Useful to pass to :meth:`nn.MaxUnpool2d`. Default: ``False``

    Examples:
        >>> # pool of square window of size=3, and target output size 13x12
        >>> m = nn.FractionalMaxPool2d(3, output_size=(13, 12))
        >>> # pool of square window and target output size being half of input image size
        >>> m = nn.FractionalMaxPool2d(3, output_ratio=(0.5, 0.5))
        >>> input = torch.randn(20, 16, 50, 32)
        >>> output = m(input)

    .. _Fractional MaxPooling:
        http://arxiv.org/abs/1412.6071
    """
    __constants__ = ['kernel_size', 'return_indices', 'output_size',
                     'output_ratio']

    def __init__(self, kernel_size, output_size=None, output_ratio=None,
                 return_indices=False, _random_samples=None):
        super(FractionalMaxPool2d, self).__init__()
        self.kernel_size = _pair(kernel_size)
        self.return_indices = return_indices
        self.register_buffer('_random_samples', _random_samples)
        self.output_size = _pair(output_size) if output_size is not None else None
        self.output_ratio = _pair(output_ratio) if output_ratio is not None else None
        if output_size is None and output_ratio is None:
            raise ValueError("FractionalMaxPool2d requires specifying either "
                             "an output size, or a pooling ratio")
        if output_size is not None and output_ratio is not None:
            raise ValueError("only one of output_size and output_ratio may be specified")
        if self.output_ratio is not None:
            if not (0 < self.output_ratio[0] < 1 and 0 < self.output_ratio[1] < 1):
                raise ValueError("output_ratio must be between 0 and 1 (got {})"
                                 .format(output_ratio))

    def forward(self, input):
        return F.fractional_max_pool2d(
            input, self.kernel_size, self.output_size, self.output_ratio,
            self.return_indices,
            _random_samples=self._random_samples)


class FractionalMaxPool3d(Module):
    r"""Applies a 3D fractional max pooling over an input signal composed of several input planes.

    Fractional MaxPooling is described in detail in the paper `Fractional MaxPooling`_ by Ben Graham

    The max-pooling operation is applied in :math:`kTxkHxkW` regions by a stochastic
    step size determined by the target output size.
    The number of output features is equal to the number of input planes.

    Args:
        kernel_size: the size of the window to take a max over.
                     Can be a single number k (for a square kernel of k x k x k) or a tuple `(kt x kh x kw)`
        output_size: the target output size of the image of the form `oT x oH x oW`.
                     Can be a tuple `(oT, oH, oW)` or a single number oH for a square image `oH x oH x oH`
        output_ratio: If one wants to have an output size as a ratio of the input size, this option can be given.
                      This has to be a number or tuple in the range (0, 1)
        return_indices: if ``True``, will return the indices along with the outputs.
                        Useful to pass to :meth:`nn.MaxUnpool3d`. Default: ``False``

    Examples:
        >>> # pool of cubic window of size=3, and target output size 13x12x11
        >>> m = nn.FractionalMaxPool3d(3, output_size=(13, 12, 11))
        >>> # pool of cubic window and target output size being half of input size
        >>> m = nn.FractionalMaxPool3d(3, output_ratio=(0.5, 0.5, 0.5))
        >>> input = torch.randn(20, 16, 50, 32, 16)
        >>> output = m(input)

    .. _Fractional MaxPooling:
        http://arxiv.org/abs/1412.6071
    """
    __constants__ = ['kernel_size', 'return_indices', 'output_size',
                     'output_ratio']

    def __init__(self, kernel_size, output_size=None, output_ratio=None,
                 return_indices=False, _random_samples=None):
        super(FractionalMaxPool3d, self).__init__()
        self.kernel_size = _triple(kernel_size)
        self.return_indices = return_indices
        self.register_buffer('_random_samples', _random_samples)
        self.output_size = _triple(output_size) if output_size is not None else None
        self.output_ratio = _triple(output_ratio) if output_ratio is not None else None
        if output_size is None and output_ratio is None:
            raise ValueError("FractionalMaxPool3d requires specifying either "
                             "an output size, or a pooling ratio")
        if output_size is not None and output_ratio is not None:
            raise ValueError("only one of output_size and output_ratio may be specified")
        if self.output_ratio is not None:
            if not (0 < self.output_ratio[0] < 1 and 0 < self.output_ratio[1] < 1 and 0 < self.output_ratio[2] < 1):
                raise ValueError("output_ratio must be between 0 and 1 (got {})"
                                 .format(output_ratio))

    def forward(self, input):
        return F.fractional_max_pool3d(
            input, self.kernel_size, self.output_size, self.output_ratio,
            self.return_indices,
            _random_samples=self._random_samples)


class _LPPoolNd(Module):
    __constants__ = ['norm_type', 'kernel_size', 'stride', 'ceil_mode']

    def __init__(self, norm_type, kernel_size, stride=None, ceil_mode=False):
        super(_LPPoolNd, self).__init__()
        self.norm_type = norm_type
        self.kernel_size = kernel_size
        self.stride = stride
        self.ceil_mode = ceil_mode

    def extra_repr(self):
        return 'norm_type={norm_type}, kernel_size={kernel_size}, stride={stride}, ' \
            'ceil_mode={ceil_mode}'.format(**self.__dict__)


class LPPool1d(_LPPoolNd):
    r"""Applies a 1D power-average pooling over an input signal composed of several input
    planes.

    On each window, the function computed is:

    .. math::
        f(X) = \sqrt[p]{\sum_{x \in X} x^{p}}

    - At p = :math:`\infty`, one gets Max Pooling
    - At p = 1, one gets Sum Pooling (which is proportional to Average Pooling)

    .. note:: If the sum to the power of `p` is zero, the gradient of this function is
              not defined. This implementation will set the gradient to zero in this case.

    Args:
        kernel_size: a single int, the size of the window
        stride: a single int, the stride of the window. Default value is :attr:`kernel_size`
        ceil_mode: when True, will use `ceil` instead of `floor` to compute the output shape

    Shape:
        - Input: :math:`(N, C, L_{in})`
        - Output: :math:`(N, C, L_{out})`, where

          .. math::
              L_{out} = \left\lfloor\frac{L_{in} - \text{kernel\_size}}{\text{stride}} + 1\right\rfloor

    Examples::
        >>> # power-2 pool of window of length 3, with stride 2.
        >>> m = nn.LPPool1d(2, 3, stride=2)
        >>> input = torch.randn(20, 16, 50)
        >>> output = m(input)
    """

    def forward(self, input):
        return F.lp_pool1d(input, float(self.norm_type), self.kernel_size,
                           self.stride, self.ceil_mode)


class LPPool2d(_LPPoolNd):
    r"""Applies a 2D power-average pooling over an input signal composed of several input
    planes.

    On each window, the function computed is:

    .. math::
        f(X) = \sqrt[p]{\sum_{x \in X} x^{p}}

    - At p = :math:`\infty`, one gets Max Pooling
    - At p = 1, one gets Sum Pooling (which is proportional to average pooling)

    The parameters :attr:`kernel_size`, :attr:`stride` can either be:

        - a single ``int`` -- in which case the same value is used for the height and width dimension
        - a ``tuple`` of two ints -- in which case, the first `int` is used for the height dimension,
          and the second `int` for the width dimension

    .. note:: If the sum to the power of `p` is zero, the gradient of this function is
              not defined. This implementation will set the gradient to zero in this case.

    Args:
        kernel_size: the size of the window
        stride: the stride of the window. Default value is :attr:`kernel_size`
        ceil_mode: when True, will use `ceil` instead of `floor` to compute the output shape

    Shape:
        - Input: :math:`(N, C, H_{in}, W_{in})`
        - Output: :math:`(N, C, H_{out}, W_{out})`, where

          .. math::
              H_{out} = \left\lfloor\frac{H_{in} - \text{kernel\_size}[0]}{\text{stride}[0]} + 1\right\rfloor

          .. math::
              W_{out} = \left\lfloor\frac{W_{in} - \text{kernel\_size}[1]}{\text{stride}[1]} + 1\right\rfloor

    Examples::

        >>> # power-2 pool of square window of size=3, stride=2
        >>> m = nn.LPPool2d(2, 3, stride=2)
        >>> # pool of non-square window of power 1.2
        >>> m = nn.LPPool2d(1.2, (3, 2), stride=(2, 1))
        >>> input = torch.randn(20, 16, 50, 32)
        >>> output = m(input)

    """

    def forward(self, input):
        return F.lp_pool2d(input, float(self.norm_type), self.kernel_size,
                           self.stride, self.ceil_mode)


class _AdaptiveMaxPoolNd(Module):
    __constants__ = ['output_size', 'return_indices']

    def __init__(self, output_size, return_indices=False):
        super(_AdaptiveMaxPoolNd, self).__init__()
        self.output_size = output_size
        self.return_indices = return_indices

    def extra_repr(self):
        return 'output_size={}'.format(self.output_size)

# FIXME (by @ssnl): Improve adaptive pooling docs: specify what the input and
#   output shapes are, and how the operation computes output.


class AdaptiveMaxPool1d(_AdaptiveMaxPoolNd):
    r"""Applies a 1D adaptive max pooling over an input signal composed of several input planes.

    The output size is H, for any input size.
    The number of output features is equal to the number of input planes.

    Args:
        output_size: the target output size H
        return_indices: if ``True``, will return the indices along with the outputs.
                        Useful to pass to nn.MaxUnpool1d. Default: ``False``

    Examples:
        >>> # target output size of 5
        >>> m = nn.AdaptiveMaxPool1d(5)
        >>> input = torch.randn(1, 64, 8)
        >>> output = m(input)

    """

    def forward(self, input):
        return F.adaptive_max_pool1d(input, self.output_size, self.return_indices)


class AdaptiveMaxPool2d(_AdaptiveMaxPoolNd):
    r"""Applies a 2D adaptive max pooling over an input signal composed of several input planes.

    The output is of size H x W, for any input size.
    The number of output features is equal to the number of input planes.

    Args:
        output_size: the target output size of the image of the form H x W.
                     Can be a tuple (H, W) or a single H for a square image H x H.
                     H and W can be either a ``int``, or ``None`` which means the size will
                     be the same as that of the input.
        return_indices: if ``True``, will return the indices along with the outputs.
                        Useful to pass to nn.MaxUnpool2d. Default: ``False``

    Examples:
        >>> # target output size of 5x7
        >>> m = nn.AdaptiveMaxPool2d((5,7))
        >>> input = torch.randn(1, 64, 8, 9)
        >>> output = m(input)
        >>> # target output size of 7x7 (square)
        >>> m = nn.AdaptiveMaxPool2d(7)
        >>> input = torch.randn(1, 64, 10, 9)
        >>> output = m(input)
        >>> # target output size of 10x7
        >>> m = nn.AdaptiveMaxPool2d((None, 7))
        >>> input = torch.randn(1, 64, 10, 9)
        >>> output = m(input)

    """

    def forward(self, input):
        return F.adaptive_max_pool2d(input, self.output_size, self.return_indices)


class AdaptiveMaxPool3d(_AdaptiveMaxPoolNd):
    r"""Applies a 3D adaptive max pooling over an input signal composed of several input planes.

    The output is of size D x H x W, for any input size.
    The number of output features is equal to the number of input planes.

    Args:
        output_size: the target output size of the image of the form D x H x W.
                     Can be a tuple (D, H, W) or a single D for a cube D x D x D.
                     D, H and W can be either a ``int``, or ``None`` which means the size will
                     be the same as that of the input.

        return_indices: if ``True``, will return the indices along with the outputs.
                        Useful to pass to nn.MaxUnpool3d. Default: ``False``

    Examples:
        >>> # target output size of 5x7x9
        >>> m = nn.AdaptiveMaxPool3d((5,7,9))
        >>> input = torch.randn(1, 64, 8, 9, 10)
        >>> output = m(input)
        >>> # target output size of 7x7x7 (cube)
        >>> m = nn.AdaptiveMaxPool3d(7)
        >>> input = torch.randn(1, 64, 10, 9, 8)
        >>> output = m(input)
        >>> # target output size of 7x9x8
        >>> m = nn.AdaptiveMaxPool3d((7, None, None))
        >>> input = torch.randn(1, 64, 10, 9, 8)
        >>> output = m(input)

    """

    def forward(self, input):
        return F.adaptive_max_pool3d(input, self.output_size, self.return_indices)


class _AdaptiveAvgPoolNd(Module):
    __constants__ = ['output_size']

    def __init__(self, output_size):
        super(_AdaptiveAvgPoolNd, self).__init__()
        self.output_size = output_size

    def extra_repr(self):
        return 'output_size={}'.format(self.output_size)


class AdaptiveAvgPool1d(_AdaptiveAvgPoolNd):
    r"""Applies a 1D adaptive average pooling over an input signal composed of several input planes.

    The output size is H, for any input size.
    The number of output features is equal to the number of input planes.

    Args:
        output_size: the target output size H

    Examples:
        >>> # target output size of 5
        >>> m = nn.AdaptiveAvgPool1d(5)
        >>> input = torch.randn(1, 64, 8)
        >>> output = m(input)

    """

    def forward(self, input):
        return F.adaptive_avg_pool1d(input, self.output_size)


class AdaptiveAvgPool2d(_AdaptiveAvgPoolNd):
    r"""Applies a 2D adaptive average pooling over an input signal composed of several input planes.

    The output is of size H x W, for any input size.
    The number of output features is equal to the number of input planes.

    Args:
        output_size: the target output size of the image of the form H x W.
                     Can be a tuple (H, W) or a single H for a square image H x H.
                     H and W can be either a ``int``, or ``None`` which means the size will
                     be the same as that of the input.

    Examples:
        >>> # target output size of 5x7
        >>> m = nn.AdaptiveAvgPool2d((5,7))
        >>> input = torch.randn(1, 64, 8, 9)
        >>> output = m(input)
        >>> # target output size of 7x7 (square)
        >>> m = nn.AdaptiveAvgPool2d(7)
        >>> input = torch.randn(1, 64, 10, 9)
        >>> output = m(input)
        >>> # target output size of 10x7
        >>> m = nn.AdaptiveMaxPool2d((None, 7))
        >>> input = torch.randn(1, 64, 10, 9)
        >>> output = m(input)

    """

    def forward(self, input):
        return F.adaptive_avg_pool2d(input, self.output_size)


class AdaptiveAvgPool3d(_AdaptiveAvgPoolNd):
    r"""Applies a 3D adaptive average pooling over an input signal composed of several input planes.

    The output is of size D x H x W, for any input size.
    The number of output features is equal to the number of input planes.

    Args:
        output_size: the target output size of the form D x H x W.
                     Can be a tuple (D, H, W) or a single number D for a cube D x D x D.
                     D, H and W can be either a ``int``, or ``None`` which means the size will
                     be the same as that of the input.

    Examples:
        >>> # target output size of 5x7x9
        >>> m = nn.AdaptiveAvgPool3d((5,7,9))
        >>> input = torch.randn(1, 64, 8, 9, 10)
        >>> output = m(input)
        >>> # target output size of 7x7x7 (cube)
        >>> m = nn.AdaptiveAvgPool3d(7)
        >>> input = torch.randn(1, 64, 10, 9, 8)
        >>> output = m(input)
        >>> # target output size of 7x9x8
        >>> m = nn.AdaptiveMaxPool3d((7, None, None))
        >>> input = torch.randn(1, 64, 10, 9, 8)
        >>> output = m(input)

    """

    def forward(self, input):
        return F.adaptive_avg_pool3d(input, self.output_size)<|MERGE_RESOLUTION|>--- conflicted
+++ resolved
@@ -1,5 +1,3 @@
-<<<<<<< HEAD
-=======
 from __future__ import absolute_import
 from __future__ import division
 from __future__ import print_function
@@ -8,7 +6,6 @@
 from typing import List, Optional
 
 from torch import Tensor
->>>>>>> 61e7dfa2
 from .module import Module
 from .utils import _single, _pair, _triple
 from .. import functional as F
