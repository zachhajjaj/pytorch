import torch
import torch.nn as nn
import torch.nn.intrinsic as nni
import torch.nn.qat as nnqat
import torch.nn.quantized._reference as nnqr
from ._common_operator_config_utils import (
    _get_binary_op_configs,
    _get_linear_configs,
    _get_conv_configs,
    _get_share_qparams_op_configs,
)
from .observation_type import ObservationType
from ..observer import (
    default_fixed_qparams_range_0to1_observer,
    default_fixed_qparams_range_neg1to1_observer,
)
from ..fake_quantize import FixedQParamsFakeQuantize
from ..fuser_method_mappings import (
    reverse_sequential_wrapper2,
)

# ===================
# |  DTYPE CONFIGS  |
# ===================

# weighted op int8 dtype config
# this is config for ops that has quantized weights, like linear, conv
weighted_op_int8_dtype_config = {
    # optional, input activation dtype
    "input_dtype": torch.quint8,
    # optional, weight dtype
    "weight_dtype": torch.qint8,
    # optional, bias dtype
    "bias_dtype": torch.float,
    # optional, output activation dtype
    "output_dtype": torch.quint8
}

default_op_quint8_dtype_config = {
    # optional, input activation dtype
    "input_dtype": torch.quint8,
    # optional, output activation dtype
    "output_dtype": torch.quint8,
}

default_op_fp16_dtype_config = {
    # optional, input activation dtype
    "input_dtype": torch.float16,
    # optional, weight dtype
    "weight_dtype": torch.float16,
    # optional, bias dtype
    "bias_dtype": torch.float16,
    # optional, output activation dtype
    "output_dtype": torch.float16,
}

default_dynamic_int8_dtype_config = {
    "input_dtype": torch.quint8,
    "weight_dtype": torch.qint8,
    "bias_dtype": torch.float,
    "output_dtype": torch.float,
    # currently the dtype check is not yet enabled, so we provided the dtype_configs but
    # it is not really used yet,
    # we will enable it a bit later after we moved everything to backend_config_dict
    "is_dynamic": True,
}

default_dynamic_float16_dtype_config = {
    "input_dtype": torch.float16,
    "weight_dtype": torch.float16,
    "bias_dtype": torch.float,
    "output_dtype": torch.float,
    # currently the dtype check is not yet enabled, so we provided the dtype_configs but
    # it is not really used yet,
    # we will enable it a bit later after we moved everything to backend_config_dict
    "is_dynamic": True,
}

weight_only_quint8_dtype_config = {
    "input_dtype": torch.float,
    "weight_dtype": torch.quint8,
    "output_dtype": torch.float,
}

weight_only_quint4x2_dtype_config = {
    "input_dtype": torch.float,
    "weight_dtype": torch.quint4x2,
    "output_dtype": torch.float,
}

# ======================
# |  OPERATOR CONFIGS  |
# ======================

def _get_default_op_backend_config(op, dtype_configs):
    return {
        "pattern": op,
        "observation_type": ObservationType.OUTPUT_USE_DIFFERENT_OBSERVER_AS_INPUT,
        "dtype_configs": dtype_configs,
    }

_DEFAULT_OP_INT8_CONFIGS = [
    _get_default_op_backend_config(op, [default_op_quint8_dtype_config]) for op in [
        torch.nn.ELU,
        torch.nn.LeakyReLU,
        torch.nn.Hardswish,
        torch.nn.InstanceNorm1d,
        torch.nn.InstanceNorm2d,
        torch.nn.InstanceNorm3d,
        torch.nn.LayerNorm,
        torch.nn.Dropout,
        torch.nn.functional.elu,
        torch.nn.functional.hardswish,
        torch.nn.functional.instance_norm,
        torch.nn.functional.leaky_relu,
        torch.nn.functional.dropout,
        torch.nn.functional.layer_norm,
    ]]

<<<<<<< HEAD
def _get_linear_configs(dtype_configs):
    """
    Return all configs related to linear modules and ops.
    """
    observation_type = ObservationType.OUTPUT_USE_DIFFERENT_OBSERVER_AS_INPUT
    linear_configs = []

    # (1) Single linear modules/functions
    # -------------------------------------
    # linear module
    linear_configs.append({
        # Please see README under this folder for pattern format
        "pattern": torch.nn.Linear,
        "observation_type": observation_type,
        "dtype_configs": dtype_configs,
        # the root module for the pattern, used to query the reference quantized module
        # e.g. for a (torch.nn.ReLU, torch.nn.Linear) pattern, the root will be torch.nn.Linear
        "root_module": torch.nn.Linear,
        # the corresponding reference quantized module for the root module
        "reference_quantized_module_for_root": nnqr.Linear,
        "qat_module": nnqat.Linear,
    })
    # linear qat module
    linear_configs.append({
        "pattern": nnqat.Linear,
        "observation_type": observation_type,
        "dtype_configs": dtype_configs,
        "root_module": torch.nn.Linear,
        "reference_quantized_module_for_root": nnqr.Linear,
    })
    # functional linear
    linear_configs.append({
        "pattern": torch.nn.functional.linear,
        "observation_type": observation_type,
        "dtype_configs": dtype_configs,
    })

    # (2) Linear + relu
    # -------------------
    # 2.1 linear module + relu fusion config
    # linear relu, linear module + relu module
    linear_configs.append({
        "pattern": (torch.nn.ReLU, torch.nn.Linear),
        "dtype_configs": dtype_configs,
        "fuser_method": reverse_sequential_wrapper2(nni.LinearReLU),
        "fused_module": nni.LinearReLU,
    })
    # linear relu, linear module + functional relu
    linear_configs.append({
        "pattern": (torch.nn.functional.relu, torch.nn.Linear),
        "dtype_configs": dtype_configs,
        "fuser_method": reverse_sequential_wrapper2(nni.LinearReLU),
        "fused_module": nni.LinearReLU,
    })

    # 2.2 linear module + relu, fused module configs
    # linear relu, fused module
    linear_configs.append({
        "pattern": nni.LinearReLU,
        "observation_type": observation_type,
        "dtype_configs": dtype_configs,
        "root_module": torch.nn.Linear,
        "reference_quantized_module_for_root": nnqr.Linear,
        "qat_module": nniqat.LinearReLU,
    })
    # linear relu, qat fused module
    linear_configs.append({
        "pattern": nniqat.LinearReLU,
        "observation_type": observation_type,
        "dtype_configs": dtype_configs,
        "root_module": torch.nn.Linear,
        "reference_quantized_module_for_root": nnqr.Linear,
    })
    # 2.3 functional linear + relu configs
    # linear relu, functional linear + relu module
    linear_configs.append({
        "pattern": (torch.nn.ReLU, F.linear),
        "observation_type": observation_type,
        "dtype_configs": dtype_configs,
    })
    # linear relu, functional linear + functional relu
    linear_configs.append({
        "pattern": (F.relu, F.linear),
        "observation_type": observation_type,
        "dtype_configs": dtype_configs,
    })

    # (3) Linear + batchnorm
    # ------------------------
    # 3.1 linear bn fusion
    linear_configs.append({
        "pattern": (nn.BatchNorm1d, nn.Linear),
        "dtype_configs": dtype_configs,
        "fuser_method": reverse2(fuse_linear_bn),
        "fused_module": nni.LinearBn1d,
    })

    # 3.2 linear bn fused
    # linear bn, fused module
    linear_configs.append({
        "pattern": nni.LinearBn1d,
        "observation_type": observation_type,
        "dtype_configs": dtype_configs,
        "root_module": torch.nn.Linear,
        "reference_quantized_module_for_root": nnqr.Linear,
        "qat_module": nniqat.LinearBn1d,
    })
    # linear bn, qat fused module
    linear_configs.append({
        "pattern": nniqat.LinearBn1d,
        "observation_type": observation_type,
        "dtype_configs": dtype_configs,
        "root_module": torch.nn.Linear,
        "reference_quantized_module_for_root": nnqr.Linear,
    })
    return linear_configs

def _get_conv_configs(dtype_configs):
    """
    Return all configs related to conv modules and ops.
    """
    conv_configs = []
    observation_type = ObservationType.OUTPUT_USE_DIFFERENT_OBSERVER_AS_INPUT
    for convs in [_Conv1dMetadata, _Conv2dMetadata, _Conv3dMetadata]:

        # (1) Single conv modules/functions
        # -----------------------------------
        # conv module
        conv_configs.append({
            "pattern": convs.root,
            "observation_type": observation_type,
            "dtype_configs": dtype_configs,
            "root_module": convs.root,
            "reference_quantized_module_for_root": convs.reference,
            "qat_module": convs.qat,
        })
        # conv qat module
        conv_configs.append({
            "pattern": convs.qat,
            "observation_type": observation_type,
            "dtype_configs": dtype_configs,
            "root_module": convs.root,
            "reference_quantized_module_for_root": convs.reference,
        })
        # functional conv
        conv_configs.append({
            "pattern": convs.func,
            "observation_type": observation_type,
            "dtype_configs": dtype_configs,
        })

        # (2) Conv + relu
        # -----------------
        # 2.1 conv module + relu fusion configs
        # conv relu fusion, conv module + relu module
        conv_configs.append({
            "pattern": (torch.nn.ReLU, convs.root),
            "dtype_configs": dtype_configs,
            "fuser_method": reverse_sequential_wrapper2(convs.fused_conv_relu),
            "fused_module": convs.fused_conv_relu,
        })
        # conv relu fusion, conv module + functional relu
        conv_configs.append({
            "pattern": (F.relu, convs.root),
            "dtype_configs": dtype_configs,
            "fuser_method": reverse_sequential_wrapper2(convs.fused_conv_relu),
            "fused_module": convs.fused_conv_relu,
        })
        # 2.2 conv module + relu fused module configs
        # conv relu, fused module
        conv_configs.append({
            "pattern": convs.fused_conv_relu,
            "observation_type": observation_type,
            "dtype_configs": dtype_configs,
            "root_module": convs.root,
            "reference_quantized_module_for_root": convs.reference,
            "qat_module": convs.relu_qat,
        })
        # conv relu, qat fused module
        conv_configs.append({
            "pattern": convs.relu_qat,
            "observation_type": observation_type,
            "dtype_configs": dtype_configs,
            "root_module": convs.root,
            "reference_quantized_module_for_root": convs.reference,
        })
        # 2.3 functional conv + relu configs
        # conv relu, functional conv + relu module
        conv_configs.append({
            "pattern": (torch.nn.ReLU, convs.func),
            "observation_type": observation_type,
            "dtype_configs": dtype_configs,
        })
        # conv relu, functional conv + functional relu
        conv_configs.append({
            "pattern": (F.relu, convs.func),
            "observation_type": observation_type,
            "dtype_configs": dtype_configs,
        })

        # fused conv relu
        conv_configs.append({
            "pattern": convs.fused_conv_relu,
            "dtype_configs": dtype_configs,
            "qat_module": convs.relu_qat,
        })

        conv_configs.append({
            "pattern": convs.relu_qat,
            "dtype_configs": dtype_configs,
            "root_module": convs.root,
            "reference_quantized_module_for_root": convs.reference,
        })

        # (3) Conv + batchnorm (+ relu)
        # -------------------------------
        # 3.1 conv bn fusion configs
        # conv + bn fusion
        conv_configs.append({
            "pattern": (convs.bn, convs.root),
            "dtype_configs": dtype_configs,
            "fuser_method": reverse2(fuse_conv_bn),
            "fused_module": convs.fused_conv_bn,
        })
        # conv + bn + relu module fusion
        conv_configs.append({
            "pattern": (nn.ReLU, (convs.bn, convs.root)),
            "dtype_configs": dtype_configs,
            "fuser_method": reverse3(fuse_conv_bn_relu),
            "fused_module": convs.fused_conv_bn_relu,
        })
        # conv + bn + relu functional fusion
        conv_configs.append({
            "pattern": (F.relu, (convs.bn, convs.root)),
            "dtype_configs": dtype_configs,
            "root_module": convs.root,
            "fuser_method": reverse3(fuse_conv_bn_relu),
            "fused_module": convs.fused_conv_bn_relu,
        })
        # TODO: we can add fusion for torch.relu as well

        # 3.2 conv + bn (+ relu) fused module configs
        # fused conv bn
        conv_configs.append({
            "pattern": convs.fused_conv_bn,
            "dtype_configs": dtype_configs,
            "qat_module": convs.bn_qat,
        })

        # fused conv bn relu
        conv_configs.append({
            "pattern": convs.fused_conv_bn_relu,
            "dtype_configs": dtype_configs,
            "qat_module": convs.bn_relu_qat,
        })

        # conv bn, qat fused module
        conv_configs.append({
            "pattern": convs.bn_qat,
            "observation_type": observation_type,
            "dtype_configs": dtype_configs,
            "root_module": convs.root,
            "reference_quantized_module_for_root": convs.reference,
        })
        # conv bn relu, qat fused module
        conv_configs.append({
            "pattern": convs.bn_relu_qat,
            "observation_type": observation_type,
            "dtype_configs": dtype_configs,
            "root_module": convs.root,
            "reference_quantized_module_for_root": convs.reference,
        })

        # (4) conv transpose and its fusion
        # 4.1 conv transpose config
        conv_configs.append({
            "pattern": convs.transpose,
            "dtype_configs": dtype_configs,
            "root_module": convs.transpose,
            "reference_quantized_module_for_root": convs.transpose_reference,
        })

        # 4.2 conv transpose + bn fusion
        conv_configs.append({
            "pattern": (convs.bn, convs.transpose),
            "dtype_configs": dtype_configs,
            "fuser_method": reverse2(fuse_convtranspose_bn),
            "root_module": convs.transpose,
            "reference_quantized_module_for_root": convs.transpose_reference,
        })

    return conv_configs

def _get_binary_op_configs(dtype_configs):
    binary_op_configs: List[Dict[str, Any]] = []
    num_tensor_args_to_observation_type_mapping = {
        # TODO: this is not used right now since we have extra check in prepare
        # will need to change this to NO_OBSERVER later after we implemented
        # Tensor dtype inference properly
        0: ObservationType.OUTPUT_USE_DIFFERENT_OBSERVER_AS_INPUT,
        1: ObservationType.OUTPUT_SHARE_OBSERVER_WITH_INPUT,
        2: ObservationType.OUTPUT_USE_DIFFERENT_OBSERVER_AS_INPUT,
    }
    for op_with_quantized_bop_scalar_variant in [
            operator.add, torch.add, operator.mul, torch.mul]:
        binary_op_configs.append({
            "pattern": (torch.nn.ReLU, op_with_quantized_bop_scalar_variant),
            "num_tensor_args_to_observation_type": num_tensor_args_to_observation_type_mapping,
            "dtype_configs": dtype_configs,
        })
        binary_op_configs.append({
            "pattern": (torch.nn.functional.relu, op_with_quantized_bop_scalar_variant),
            "num_tensor_args_to_observation_type": num_tensor_args_to_observation_type_mapping,
            "dtype_configs": dtype_configs,
        })
        binary_op_configs.append({
            "pattern": (torch.relu, op_with_quantized_bop_scalar_variant),
            "num_tensor_args_to_observation_type": num_tensor_args_to_observation_type_mapping,
            "dtype_configs": dtype_configs,
        })
        binary_op_configs.append({
            "pattern": op_with_quantized_bop_scalar_variant,
            "num_tensor_args_to_observation_type": num_tensor_args_to_observation_type_mapping,
            "dtype_configs": dtype_configs,
        })
    return binary_op_configs


def _get_fixed_qparams_op_configs(dtype_configs):
=======
def _get_fixed_qparams_op_configs():
>>>>>>> 48256f3c
    fixed_qparams_op_configs = []
    for fixed_qparam_op, output_observer in [
            (torch.nn.Hardsigmoid, default_fixed_qparams_range_0to1_observer),
            (torch.nn.functional.hardsigmoid, default_fixed_qparams_range_0to1_observer),
            ("hardsigmoid", default_fixed_qparams_range_0to1_observer),
            ("hardsigmoid_", default_fixed_qparams_range_0to1_observer),
            (torch.nn.Sigmoid, default_fixed_qparams_range_0to1_observer),
            (torch.sigmoid, default_fixed_qparams_range_0to1_observer),
            ("sigmoid", default_fixed_qparams_range_0to1_observer),
            ("sigmoid_", default_fixed_qparams_range_0to1_observer),
            (torch.nn.Tanh, default_fixed_qparams_range_neg1to1_observer),
            (torch.tanh, default_fixed_qparams_range_neg1to1_observer),
            ("tanh", default_fixed_qparams_range_neg1to1_observer),
            ("tanh_", default_fixed_qparams_range_neg1to1_observer),
            (torch.nn.Softmax, default_fixed_qparams_range_0to1_observer),
    ]:
        fixed_qparams_op_configs.append({
            "pattern": fixed_qparam_op,
            "observation_type": ObservationType.OUTPUT_USE_DIFFERENT_OBSERVER_AS_INPUT,
            # TODO: The following two keys are temporary, since we don't want to put observer in the configs
            # we expect that it's provided by user
            # What we want to put here is the requirement on observers, in this case dtype,
            # quant_min, quant_max etc., but we need to first move all configs to
            # backend_config_dict to do that, we'll remove these keys after we fully migrated
            # everything to use backend_config_dict
            "_overwrite_output_fake_quantizer": FixedQParamsFakeQuantize.with_args(observer=output_observer),
            "_overwrite_output_observer": output_observer,
            "dtype_configs": dtype_configs,
        })
    return fixed_qparams_op_configs

_CAT_CONFIG = {
    "pattern": torch.cat,
    "observation_type": ObservationType.OUTPUT_SHARE_OBSERVER_WITH_INPUT,
    "dtype_configs": [
        default_op_quint8_dtype_config,
    ]
}

def _get_bn_configs():
    """ Get configs related to batchnorm
    """
    bn_configs = []
    bn_to_fused_bn = {
        torch.nn.BatchNorm2d: nni.BNReLU2d,
        torch.nn.BatchNorm3d: nni.BNReLU3d,
    }
    for bn in bn_to_fused_bn.keys():
        fused_bn = bn_to_fused_bn[bn]
        # bn module + relu module fusion config
        bn_configs.append({
            "pattern": (torch.nn.ReLU, bn),
            "dtype_configs": [default_op_quint8_dtype_config],
            "fuser_method": reverse_sequential_wrapper2(fused_bn),
            "fused_module": fused_bn,
        })
        # bn module + F.relu fusion config
        bn_configs.append({
            "pattern": (torch.nn.functional.relu, bn),
            "dtype_configs": [default_op_quint8_dtype_config],
            "fuser_method": reverse_sequential_wrapper2(bn_to_fused_bn[bn]),
            "fused_module": fused_bn,
        })
        bn_configs.append({
            "pattern": bn,
            "observation_type": ObservationType.OUTPUT_USE_DIFFERENT_OBSERVER_AS_INPUT,
            "dtype_configs": [default_op_quint8_dtype_config],
        })

    # fused bn configs
    for fused_bn in bn_to_fused_bn.values():
        bn_configs.append({
            "pattern": fused_bn,
            "observation_type": ObservationType.OUTPUT_USE_DIFFERENT_OBSERVER_AS_INPUT,
            "dtype_configs": [default_op_quint8_dtype_config],
        })
    return bn_configs

def _get_rnn_op_configs():
    rnn_op_configs = []
    for rnn_op, ref_rnn_op in [
            (nn.GRUCell, nnqr.GRUCell),
            (nn.LSTMCell, nnqr.LSTMCell),
            (nn.RNNCell, nnqr.RNNCell),
            (nn.LSTM, nnqr.LSTM)
    ]:
        rnn_op_configs.append({
            "pattern": rnn_op,
            "observation_type": ObservationType.OUTPUT_USE_DIFFERENT_OBSERVER_AS_INPUT,
            "dtype_configs": [default_dynamic_int8_dtype_config, default_dynamic_float16_dtype_config],
            "root_module": rnn_op,
            "reference_quantized_module_for_root": ref_rnn_op,
        })
    return rnn_op_configs

def _get_embedding_op_configs():
    embedding_op_configs = []
    for embedding_op, qat_embedding_op, ref_embedding_op in [
            (nn.Embedding, nnqat.Embedding, nnqr.Embedding),
            (nn.EmbeddingBag, nnqat.EmbeddingBag, nnqr.EmbeddingBag),
    ]:
        embedding_op_configs.append({
            "pattern": embedding_op,
            "observation_type": ObservationType.OUTPUT_USE_DIFFERENT_OBSERVER_AS_INPUT,
            "dtype_configs": [
                weight_only_quint8_dtype_config,
                weight_only_quint4x2_dtype_config
            ],
            "qat_module": qat_embedding_op,
            "root_module": embedding_op,
            "reference_quantized_module_for_root": ref_embedding_op,
            # This is temporary, and will be removed soon
            "_input_output_observed": False
        })
        # config for qat op
        embedding_op_configs.append({
            "pattern": qat_embedding_op,
            "observation_type": ObservationType.OUTPUT_USE_DIFFERENT_OBSERVER_AS_INPUT,
            "dtype_configs": [
                weight_only_quint8_dtype_config,
                weight_only_quint4x2_dtype_config
            ],
            "root_module": embedding_op,
            "reference_quantized_module_for_root": ref_embedding_op,
            # This is temporary, and will be removed soon
            "_input_output_observed": False
        })
    return embedding_op_configs

def get_native_and_fp16_backend_config_dict():
    """
    This is a backend configuration for the union of fbgemm/qnnpack
    and various additional fp16 ops.
    """
    conv_dtype_configs = [weighted_op_int8_dtype_config]
    linear_dtype_configs = [
        weighted_op_int8_dtype_config,
        default_dynamic_int8_dtype_config,
        default_dynamic_float16_dtype_config,
        default_op_fp16_dtype_config,
    ]
    binary_op_dtype_configs = [
        weighted_op_int8_dtype_config,
        default_op_fp16_dtype_config,
    ]
    share_qparams_op_dtype_configs = [
        default_op_quint8_dtype_config,
        default_op_fp16_dtype_config
    ]
    fixed_qparams_op_dtype_configs = [
        weighted_op_int8_dtype_config,
        default_op_fp16_dtype_config,
    ]
    return {
        # optional
        "name": "_native_and_fp16",
        "configs": [
            *_DEFAULT_OP_INT8_CONFIGS,
            *_get_linear_configs(linear_dtype_configs),
            *_get_conv_configs(conv_dtype_configs),
            *_get_binary_op_configs(binary_op_dtype_configs),
            *_get_fixed_qparams_op_configs(fixed_qparams_op_dtype_configs),
            _CAT_CONFIG,
            *_get_bn_configs(),
            *_get_share_qparams_op_configs(share_qparams_op_dtype_configs),
            *_get_rnn_op_configs(),
            *_get_embedding_op_configs(),
        ],
    }

def get_native_backend_config_dict():
    """ Get backend_config_dict for PyTorch Native backend (fbgemm/qnnpack). """
    conv_dtype_configs = [weighted_op_int8_dtype_config]
    linear_dtype_configs = [
        weighted_op_int8_dtype_config,
        default_dynamic_int8_dtype_config,
    ]
    binary_op_dtype_configs = [
        weighted_op_int8_dtype_config,
    ]
    share_qparams_op_dtype_configs = [
        default_op_quint8_dtype_config,
    ]
    fixed_qparams_op_dtype_configs = [
        weighted_op_int8_dtype_config,
    ]
    return {
        # optional
        "name": "native",
        "configs": [
            *_DEFAULT_OP_INT8_CONFIGS,
            *_get_linear_configs(linear_dtype_configs),
            *_get_conv_configs(conv_dtype_configs),
            *_get_binary_op_configs(binary_op_dtype_configs),
            *_get_fixed_qparams_op_configs(fixed_qparams_op_dtype_configs),
            _CAT_CONFIG,
            *_get_bn_configs(),
            *_get_share_qparams_op_configs(share_qparams_op_dtype_configs),
            *_get_rnn_op_configs(),
            *_get_embedding_op_configs(),
        ],
    }

__all__ = [
    "get_native_and_fp16_backend_config_dict",
    "get_native_backend_config_dict",
]<|MERGE_RESOLUTION|>--- conflicted
+++ resolved
@@ -117,339 +117,7 @@
         torch.nn.functional.layer_norm,
     ]]
 
-<<<<<<< HEAD
-def _get_linear_configs(dtype_configs):
-    """
-    Return all configs related to linear modules and ops.
-    """
-    observation_type = ObservationType.OUTPUT_USE_DIFFERENT_OBSERVER_AS_INPUT
-    linear_configs = []
-
-    # (1) Single linear modules/functions
-    # -------------------------------------
-    # linear module
-    linear_configs.append({
-        # Please see README under this folder for pattern format
-        "pattern": torch.nn.Linear,
-        "observation_type": observation_type,
-        "dtype_configs": dtype_configs,
-        # the root module for the pattern, used to query the reference quantized module
-        # e.g. for a (torch.nn.ReLU, torch.nn.Linear) pattern, the root will be torch.nn.Linear
-        "root_module": torch.nn.Linear,
-        # the corresponding reference quantized module for the root module
-        "reference_quantized_module_for_root": nnqr.Linear,
-        "qat_module": nnqat.Linear,
-    })
-    # linear qat module
-    linear_configs.append({
-        "pattern": nnqat.Linear,
-        "observation_type": observation_type,
-        "dtype_configs": dtype_configs,
-        "root_module": torch.nn.Linear,
-        "reference_quantized_module_for_root": nnqr.Linear,
-    })
-    # functional linear
-    linear_configs.append({
-        "pattern": torch.nn.functional.linear,
-        "observation_type": observation_type,
-        "dtype_configs": dtype_configs,
-    })
-
-    # (2) Linear + relu
-    # -------------------
-    # 2.1 linear module + relu fusion config
-    # linear relu, linear module + relu module
-    linear_configs.append({
-        "pattern": (torch.nn.ReLU, torch.nn.Linear),
-        "dtype_configs": dtype_configs,
-        "fuser_method": reverse_sequential_wrapper2(nni.LinearReLU),
-        "fused_module": nni.LinearReLU,
-    })
-    # linear relu, linear module + functional relu
-    linear_configs.append({
-        "pattern": (torch.nn.functional.relu, torch.nn.Linear),
-        "dtype_configs": dtype_configs,
-        "fuser_method": reverse_sequential_wrapper2(nni.LinearReLU),
-        "fused_module": nni.LinearReLU,
-    })
-
-    # 2.2 linear module + relu, fused module configs
-    # linear relu, fused module
-    linear_configs.append({
-        "pattern": nni.LinearReLU,
-        "observation_type": observation_type,
-        "dtype_configs": dtype_configs,
-        "root_module": torch.nn.Linear,
-        "reference_quantized_module_for_root": nnqr.Linear,
-        "qat_module": nniqat.LinearReLU,
-    })
-    # linear relu, qat fused module
-    linear_configs.append({
-        "pattern": nniqat.LinearReLU,
-        "observation_type": observation_type,
-        "dtype_configs": dtype_configs,
-        "root_module": torch.nn.Linear,
-        "reference_quantized_module_for_root": nnqr.Linear,
-    })
-    # 2.3 functional linear + relu configs
-    # linear relu, functional linear + relu module
-    linear_configs.append({
-        "pattern": (torch.nn.ReLU, F.linear),
-        "observation_type": observation_type,
-        "dtype_configs": dtype_configs,
-    })
-    # linear relu, functional linear + functional relu
-    linear_configs.append({
-        "pattern": (F.relu, F.linear),
-        "observation_type": observation_type,
-        "dtype_configs": dtype_configs,
-    })
-
-    # (3) Linear + batchnorm
-    # ------------------------
-    # 3.1 linear bn fusion
-    linear_configs.append({
-        "pattern": (nn.BatchNorm1d, nn.Linear),
-        "dtype_configs": dtype_configs,
-        "fuser_method": reverse2(fuse_linear_bn),
-        "fused_module": nni.LinearBn1d,
-    })
-
-    # 3.2 linear bn fused
-    # linear bn, fused module
-    linear_configs.append({
-        "pattern": nni.LinearBn1d,
-        "observation_type": observation_type,
-        "dtype_configs": dtype_configs,
-        "root_module": torch.nn.Linear,
-        "reference_quantized_module_for_root": nnqr.Linear,
-        "qat_module": nniqat.LinearBn1d,
-    })
-    # linear bn, qat fused module
-    linear_configs.append({
-        "pattern": nniqat.LinearBn1d,
-        "observation_type": observation_type,
-        "dtype_configs": dtype_configs,
-        "root_module": torch.nn.Linear,
-        "reference_quantized_module_for_root": nnqr.Linear,
-    })
-    return linear_configs
-
-def _get_conv_configs(dtype_configs):
-    """
-    Return all configs related to conv modules and ops.
-    """
-    conv_configs = []
-    observation_type = ObservationType.OUTPUT_USE_DIFFERENT_OBSERVER_AS_INPUT
-    for convs in [_Conv1dMetadata, _Conv2dMetadata, _Conv3dMetadata]:
-
-        # (1) Single conv modules/functions
-        # -----------------------------------
-        # conv module
-        conv_configs.append({
-            "pattern": convs.root,
-            "observation_type": observation_type,
-            "dtype_configs": dtype_configs,
-            "root_module": convs.root,
-            "reference_quantized_module_for_root": convs.reference,
-            "qat_module": convs.qat,
-        })
-        # conv qat module
-        conv_configs.append({
-            "pattern": convs.qat,
-            "observation_type": observation_type,
-            "dtype_configs": dtype_configs,
-            "root_module": convs.root,
-            "reference_quantized_module_for_root": convs.reference,
-        })
-        # functional conv
-        conv_configs.append({
-            "pattern": convs.func,
-            "observation_type": observation_type,
-            "dtype_configs": dtype_configs,
-        })
-
-        # (2) Conv + relu
-        # -----------------
-        # 2.1 conv module + relu fusion configs
-        # conv relu fusion, conv module + relu module
-        conv_configs.append({
-            "pattern": (torch.nn.ReLU, convs.root),
-            "dtype_configs": dtype_configs,
-            "fuser_method": reverse_sequential_wrapper2(convs.fused_conv_relu),
-            "fused_module": convs.fused_conv_relu,
-        })
-        # conv relu fusion, conv module + functional relu
-        conv_configs.append({
-            "pattern": (F.relu, convs.root),
-            "dtype_configs": dtype_configs,
-            "fuser_method": reverse_sequential_wrapper2(convs.fused_conv_relu),
-            "fused_module": convs.fused_conv_relu,
-        })
-        # 2.2 conv module + relu fused module configs
-        # conv relu, fused module
-        conv_configs.append({
-            "pattern": convs.fused_conv_relu,
-            "observation_type": observation_type,
-            "dtype_configs": dtype_configs,
-            "root_module": convs.root,
-            "reference_quantized_module_for_root": convs.reference,
-            "qat_module": convs.relu_qat,
-        })
-        # conv relu, qat fused module
-        conv_configs.append({
-            "pattern": convs.relu_qat,
-            "observation_type": observation_type,
-            "dtype_configs": dtype_configs,
-            "root_module": convs.root,
-            "reference_quantized_module_for_root": convs.reference,
-        })
-        # 2.3 functional conv + relu configs
-        # conv relu, functional conv + relu module
-        conv_configs.append({
-            "pattern": (torch.nn.ReLU, convs.func),
-            "observation_type": observation_type,
-            "dtype_configs": dtype_configs,
-        })
-        # conv relu, functional conv + functional relu
-        conv_configs.append({
-            "pattern": (F.relu, convs.func),
-            "observation_type": observation_type,
-            "dtype_configs": dtype_configs,
-        })
-
-        # fused conv relu
-        conv_configs.append({
-            "pattern": convs.fused_conv_relu,
-            "dtype_configs": dtype_configs,
-            "qat_module": convs.relu_qat,
-        })
-
-        conv_configs.append({
-            "pattern": convs.relu_qat,
-            "dtype_configs": dtype_configs,
-            "root_module": convs.root,
-            "reference_quantized_module_for_root": convs.reference,
-        })
-
-        # (3) Conv + batchnorm (+ relu)
-        # -------------------------------
-        # 3.1 conv bn fusion configs
-        # conv + bn fusion
-        conv_configs.append({
-            "pattern": (convs.bn, convs.root),
-            "dtype_configs": dtype_configs,
-            "fuser_method": reverse2(fuse_conv_bn),
-            "fused_module": convs.fused_conv_bn,
-        })
-        # conv + bn + relu module fusion
-        conv_configs.append({
-            "pattern": (nn.ReLU, (convs.bn, convs.root)),
-            "dtype_configs": dtype_configs,
-            "fuser_method": reverse3(fuse_conv_bn_relu),
-            "fused_module": convs.fused_conv_bn_relu,
-        })
-        # conv + bn + relu functional fusion
-        conv_configs.append({
-            "pattern": (F.relu, (convs.bn, convs.root)),
-            "dtype_configs": dtype_configs,
-            "root_module": convs.root,
-            "fuser_method": reverse3(fuse_conv_bn_relu),
-            "fused_module": convs.fused_conv_bn_relu,
-        })
-        # TODO: we can add fusion for torch.relu as well
-
-        # 3.2 conv + bn (+ relu) fused module configs
-        # fused conv bn
-        conv_configs.append({
-            "pattern": convs.fused_conv_bn,
-            "dtype_configs": dtype_configs,
-            "qat_module": convs.bn_qat,
-        })
-
-        # fused conv bn relu
-        conv_configs.append({
-            "pattern": convs.fused_conv_bn_relu,
-            "dtype_configs": dtype_configs,
-            "qat_module": convs.bn_relu_qat,
-        })
-
-        # conv bn, qat fused module
-        conv_configs.append({
-            "pattern": convs.bn_qat,
-            "observation_type": observation_type,
-            "dtype_configs": dtype_configs,
-            "root_module": convs.root,
-            "reference_quantized_module_for_root": convs.reference,
-        })
-        # conv bn relu, qat fused module
-        conv_configs.append({
-            "pattern": convs.bn_relu_qat,
-            "observation_type": observation_type,
-            "dtype_configs": dtype_configs,
-            "root_module": convs.root,
-            "reference_quantized_module_for_root": convs.reference,
-        })
-
-        # (4) conv transpose and its fusion
-        # 4.1 conv transpose config
-        conv_configs.append({
-            "pattern": convs.transpose,
-            "dtype_configs": dtype_configs,
-            "root_module": convs.transpose,
-            "reference_quantized_module_for_root": convs.transpose_reference,
-        })
-
-        # 4.2 conv transpose + bn fusion
-        conv_configs.append({
-            "pattern": (convs.bn, convs.transpose),
-            "dtype_configs": dtype_configs,
-            "fuser_method": reverse2(fuse_convtranspose_bn),
-            "root_module": convs.transpose,
-            "reference_quantized_module_for_root": convs.transpose_reference,
-        })
-
-    return conv_configs
-
-def _get_binary_op_configs(dtype_configs):
-    binary_op_configs: List[Dict[str, Any]] = []
-    num_tensor_args_to_observation_type_mapping = {
-        # TODO: this is not used right now since we have extra check in prepare
-        # will need to change this to NO_OBSERVER later after we implemented
-        # Tensor dtype inference properly
-        0: ObservationType.OUTPUT_USE_DIFFERENT_OBSERVER_AS_INPUT,
-        1: ObservationType.OUTPUT_SHARE_OBSERVER_WITH_INPUT,
-        2: ObservationType.OUTPUT_USE_DIFFERENT_OBSERVER_AS_INPUT,
-    }
-    for op_with_quantized_bop_scalar_variant in [
-            operator.add, torch.add, operator.mul, torch.mul]:
-        binary_op_configs.append({
-            "pattern": (torch.nn.ReLU, op_with_quantized_bop_scalar_variant),
-            "num_tensor_args_to_observation_type": num_tensor_args_to_observation_type_mapping,
-            "dtype_configs": dtype_configs,
-        })
-        binary_op_configs.append({
-            "pattern": (torch.nn.functional.relu, op_with_quantized_bop_scalar_variant),
-            "num_tensor_args_to_observation_type": num_tensor_args_to_observation_type_mapping,
-            "dtype_configs": dtype_configs,
-        })
-        binary_op_configs.append({
-            "pattern": (torch.relu, op_with_quantized_bop_scalar_variant),
-            "num_tensor_args_to_observation_type": num_tensor_args_to_observation_type_mapping,
-            "dtype_configs": dtype_configs,
-        })
-        binary_op_configs.append({
-            "pattern": op_with_quantized_bop_scalar_variant,
-            "num_tensor_args_to_observation_type": num_tensor_args_to_observation_type_mapping,
-            "dtype_configs": dtype_configs,
-        })
-    return binary_op_configs
-
-
 def _get_fixed_qparams_op_configs(dtype_configs):
-=======
-def _get_fixed_qparams_op_configs():
->>>>>>> 48256f3c
     fixed_qparams_op_configs = []
     for fixed_qparam_op, output_observer in [
             (torch.nn.Hardsigmoid, default_fixed_qparams_range_0to1_observer),
@@ -579,7 +247,7 @@
         })
     return embedding_op_configs
 
-def get_native_and_fp16_backend_config_dict():
+def get_test_only_legacy_native_backend_config_dict():
     """
     This is a backend configuration for the union of fbgemm/qnnpack
     and various additional fp16 ops.
@@ -654,6 +322,6 @@
     }
 
 __all__ = [
-    "get_native_and_fp16_backend_config_dict",
+    "get_test_only_legacy_native_backend_config_dict",
     "get_native_backend_config_dict",
 ]