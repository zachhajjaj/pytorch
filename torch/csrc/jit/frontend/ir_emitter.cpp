#include <torch/csrc/jit/frontend/ir_emitter.h>

#include <c10/util/Exception.h>
#include <c10/util/StringUtil.h>
#include <c10/util/irange.h>
#include <torch/csrc/jit/api/function_impl.h>
#include <torch/csrc/jit/frontend/canonicalize_modified_loop.h>
#include <torch/csrc/jit/frontend/convert_to_ssa.h>
#include <torch/csrc/jit/frontend/lexer.h>
#include <torch/csrc/jit/frontend/parser.h>
#include <torch/csrc/jit/frontend/schema_matching.h>
#include <torch/csrc/jit/frontend/script_type_parser.h>
#include <torch/csrc/jit/ir/ir.h>
#include <torch/csrc/jit/passes/annotate_warns.h>
#include <torch/csrc/jit/passes/canonicalize.h>
#include <torch/csrc/jit/passes/constant_pooling.h>
#include <torch/csrc/jit/passes/constant_propagation.h>
#include <torch/csrc/jit/passes/dead_code_elimination.h>
#include <torch/csrc/jit/passes/inline_forked_closures.h>
#include <torch/csrc/jit/passes/inliner.h>
#include <torch/csrc/jit/passes/lift_closures.h>
#include <torch/csrc/jit/passes/lower_tuples.h>
#include <torch/csrc/jit/passes/normalize_ops.h>
#include <torch/csrc/jit/runtime/interpreter.h>
#include <torch/csrc/jit/runtime/operator.h>
#include <torch/csrc/jit/runtime/slice_indices_adjust.h>
#include <torch/csrc/jit/testing/hooks_for_testing.h>

#include <torch/csrc/jit/ir/constants.h>

#include <c10/util/Optional.h>
#include <c10/util/hash.h>

#include <atomic>
#include <climits>
#include <set>
#include <stack>

namespace torch {
namespace jit {

using FunctionTable = std::unordered_map<std::string, Function&>;
using ValueTable = std::unordered_map<std::string, SugaredValuePtr>;
using TypeTable = std::unordered_map<std::string, TypePtr>;
using AttributeMap = std::unordered_map<std::string, Const>;
using ListAttributeMap = std::unordered_map<std::string, std::vector<Const>>;

struct Refinement {
  Refinement(std::string identifier, TypePtr type)
      : identifier_(std::move(identifier)), type_(std::move(type)) {}
  const std::string& identifier() const {
    return identifier_;
  }
  TypePtr type() const {
    return type_;
  }

 private:
  std::string identifier_;
  TypePtr type_;
};

struct RefinementSet {
  // When a comparison like x is None is made, we associate type refinements
  // with its true value and its false value. If a boolean that has refinements
  // associated with it is used in a conditional of an if statement, the true
  // and false refinements are inserted into the corresponding blocks
  using Refinements = std::vector<Refinement>;

  RefinementSet(Refinements true_refinements, Refinements false_refinements)
      : true_refinements_(std::move(true_refinements)),
        false_refinements_(std::move(false_refinements)) {}
  RefinementSet(Refinement single) : RefinementSet({std::move(single)}, {}) {}
  RefinementSet(Refinement single_true, Refinement single_false)
      : RefinementSet(
            Refinements({std::move(single_true)}),
            Refinements({std::move(single_false)})) {}
  RefinementSet() = default; // empty
  RefinementSet And(const RefinementSet& rhs) const {
    // if the result of an AND is true, both a & b had to be true,
    // so we take the union of a.true_refinements and b.true_refinements.
    // if the result is false, either a or b could have been false,
    // so we take their intersection.
    return RefinementSet(
        unionSet(true_refinements_, rhs.true_refinements_),
        intersectSet(false_refinements_, rhs.false_refinements_));
  }
  RefinementSet Or(const RefinementSet& rhs) const {
    // if the result of an OR is true, either a & b could have been true,
    // so we take the intersection of a.true_refinements & b.true_refinements.
    // if the result is false, both a and b had to be false,
    // so we take their union.
    return RefinementSet(
        intersectSet(true_refinements_, rhs.true_refinements_),
        unionSet(false_refinements_, rhs.false_refinements_));
  }

  RefinementSet Not() const {
    return RefinementSet(false_refinements_, true_refinements_);
  }
  const std::vector<Refinement> activeRefinements() const {
    return true_refinements_;
  }

 private:
  static bool sameVar(const Refinement& a, const Refinement& b) {
    return a.identifier() == b.identifier();
  }
  static Refinements unionSet(const Refinements& a, const Refinements& b) {
    Refinements result = a;
    for (const Refinement& r : b) {
      auto it =
          std::find_if(result.begin(), result.end(), [&](const Refinement& e) {
            return e.identifier() == r.identifier();
          });
      if (it == result.end()) {
        result.push_back(r);
      } else if (*it->type() != *r.type()) {
        // we only keep refinements when they exactly match one
        // refinement type, for instance, we do not attempt to refine:
        // isinstance(x, float) and isinstance(x, int)
        result.erase(it);
      }
    }
    return result;
  }
  static Refinements intersectSet(const Refinements& a, const Refinements& b) {
    Refinements result;
    for (const Refinement& r : a) {
      auto it = std::find_if(b.begin(), b.end(), [&](const Refinement& e) {
        return e.identifier() == r.identifier();
      });
      if (it != b.end() && r.type() == it->type()) {
        result.push_back(r);
      }
    }
    return result;
  }

  Refinements true_refinements_;
  Refinements false_refinements_;
};

struct CondValue {
  CondValue(
      Value* value,
      RefinementSet refinements,
      c10::optional<bool> static_if)
      : value_(value),
        refinements_(std::move(refinements)),
        static_if_(static_if) {}
  CondValue(
      Graph& g,
      const SourceRange& loc,
      bool static_value,
      RefinementSet refinements)
      : value_(g.insertConstant(static_value, loc)),
        refinements_(std::move(refinements)),
        static_if_(static_value) {}
  Value* value() const {
    return value_;
  }
  const RefinementSet& refinements() const {
    return refinements_;
  }
  c10::optional<bool> staticIf() const {
    return static_if_;
  }

 private:
  Value* value_;
  RefinementSet refinements_;
  c10::optional<bool>
      static_if_; // certain expression cause us to emit a static if statement
                  // this value is present if this is the case.
                  // this is not equivalent to value_ being a constant
                  // it is possible for value_ to be constant but for
                  // the expression that produced it to not trigger the
                  // static if behavior. e.g. use of a variable assigned
                  // to a constant
};

enum NoneStatus { ALWAYS, MAYBE, NEVER };
NoneStatus canBeNone(Value* v) {
  if (v->node()->mustBeNone()) {
    return ALWAYS;
  }
  if (v->type()->kind() == OptionalType::Kind ||
      (v->type()->kind() == UnionType::Kind &&
       v->type()->expect<UnionType>()->canHoldType(NoneType::get()))) {
    return MAYBE;
  }
  return NEVER;
}

static Value* asSimple(const SugaredValuePtr& value) {
  if (SimpleValue* sv = dynamic_cast<SimpleValue*>(value.get())) {
    return sv->getValue();
  }
  return nullptr;
}

static std::shared_ptr<MagicMethod> makeMagic(
    const std::string& name,
    SugaredValuePtr base) {
  return std::make_shared<MagicMethod>(name, base);
}

// Auxiliary data structure for desugaring variable binding into our always
// explicitly scoped language as we descend down nested control structures in
// the frontend (which themselves don't introduce scopes)
//
// The Environment keeps track of two tables, one for values which are not first
// class and a type table for values which are. When a first class value
// is set in the environment, we emit a prim::Store which sets the
// name of the variable to appropriate type, and when a first-class value is
// referenced we emit a prim::Load that generates a value of the appropriate
// type.
//
// a = 1
// print(a)
// becomes:
// = prim::Store[name="a"](%a.1)
// %a : int = prim::Load[name="a"]()
// prim::Print(%a)

struct Environment {
  Environment(
      Function& method,
      ResolverPtr resolver,
      Block* b,
      std::shared_ptr<Environment> next = nullptr)
      : method(method),
        resolver(std::move(resolver)),
        b(b),
        next(std::move(next)) {}

  // NOLINTNEXTLINE(cppcoreguidelines-non-private-member-variables-in-classes)
  Function& method;
  // NOLINTNEXTLINE(cppcoreguidelines-non-private-member-variables-in-classes)
  ResolverPtr resolver;
  // NOLINTNEXTLINE(cppcoreguidelines-non-private-member-variables-in-classes)
  std::unordered_map<std::string, std::function<std::string()>> error_messages;
  // NOLINTNEXTLINE(cppcoreguidelines-non-private-member-variables-in-classes)
  Block* b;

  // NOLINTNEXTLINE(cppcoreguidelines-non-private-member-variables-in-classes)
  std::shared_ptr<Environment> next;

  // set type error in the lowest environment. if the variable is used after an
  // error has been set, then we will use the more informative error message
  void setVariableTypeError(
      const std::string& name,
      std::function<std::string()> msg) {
    auto runner = this;
    while (runner->next) {
      runner = runner->next.get();
    }
    runner->error_messages[name] = std::move(msg);
  }

  // see if type error has been set for a variable
  c10::optional<std::string> findVariableTypeError(const std::string& name) {
    auto runner = this;
    while (runner->next) {
      runner = runner->next.get();
    }
    auto msg = runner->error_messages.find(name);
    if (msg != runner->error_messages.end()) {
      return msg->second();
    } else {
      return c10::nullopt;
    }
  }

  SugaredValuePtr insertLoad(const std::string& name, const TypePtr& type) {
    auto g = b->owningGraph();
    auto load = g->insertNode(g->createLoad(name, type));
    if (meaningfulName(name)) {
      load->output()->setDebugName(name);
    }
    return std::make_shared<SimpleValue>(load->output());
  }

  // note: type is not always the same as v->type(), e.g.
  // type: Optional[Tensor]
  // v->type(): Tensor
  void insertStore(
      const std::string& name,
      const SourceRange& loc,
      Value* v,
      TypePtr type) {
    auto g = b->owningGraph();
    g->insertNode(g->createStore(name, v))->setSourceRange(loc);
    type_table[name] = std::move(type);
  }

  SugaredValuePtr findInThisFrame(const std::string& name) {
    auto it = value_table.find(name);
    if (it != value_table.end()) {
      return it->second;
    }
    auto it2 = type_table.find(name);
    if (it2 != type_table.end()) {
      return insertLoad(name, it2->second);
    }
    return nullptr;
  }

  SugaredValuePtr findInParentFrame(const std::string& name) {
    return next ? next->findInAnyFrame(name) : nullptr;
  }

  void setType(const std::string& name, TypePtr type) {
    type_table[name] = std::move(type);
  }

  SugaredValuePtr findInAnyFrame(const std::string& name) {
    for (auto runner = this; runner; runner = runner->next.get()) {
      if (auto r = runner->findInThisFrame(name)) {
        return r;
      }
    }
    return nullptr;
  }

  Block* block() {
    return b;
  }

  void setVar(const SourceRange& loc, const std::string& name, Value* value) {
    setSugaredVar(
        loc,
        name,
        std::make_shared<SimpleValue>(value),
        /*annotated_type=*/nullptr);
  }

  void setSugaredVar(
      const SourceRange& loc,
      const std::string& name,
      SugaredValuePtr value,
      TypePtr annotated_type) {
    Value* as_simple_value = asSimple(value);
    if (as_simple_value && !as_simple_value->hasDebugName() &&
        meaningfulName(name) &&
        // note: if the value wasn't defined in this block, we might be giving a
        // name only used inside this block to a value outside of this. this is
        // not normally helpful for debugging and causes import/export jitter.
        as_simple_value->node()->owningBlock() == block()) {
      as_simple_value->setDebugName(name);
    }
    // prevent re-assignment involving any sugared values
    // any reassignment like:
    // a = ...
    // while ...
    //   a = ..
    // requires 'a' to be first-class in the graph since its value depends on
    // control flow
    if (auto parent = findInParentFrame(name)) {
      if (annotated_type) {
        throw ErrorReport(loc)
            << "Attempting to declare and annotate the type of variable '"
            << name << "' but it is already defined in an outer block";
      }
      if (!as_simple_value) {
        throw ErrorReport(loc)
            << "Cannot re-assign '" << name << "' to a value of type "
            << value->kind() << " because " << name
            << " is not a first-class value.  Only reassignments to first-class values are allowed";
      }
      Value* simple_parent = asSimple(parent);
      if (!simple_parent) {
        throw ErrorReport(loc)
            << "Cannot re-assign '" << name << "' because it has type "
            << value->kind() << " and " << name
            << " is not a first-class value.  Only reassignments to first-class values are allowed";
      }

      auto parent_type = unshapedType(simple_parent->type());
      as_simple_value = tryConvertToType(
          loc,
          *b->owningGraph(),
          parent_type,
          as_simple_value,
          /*allow_conversions=*/true);
      std::stringstream why_not;
      if (!as_simple_value->type()->isSubtypeOfExt(parent_type, &why_not)) {
        auto error = ErrorReport(loc);
        error << "Variable '" << name << "' previously had type "
              << simple_parent->type()->repr_str()
              << " but is now being assigned to a value of type "
              << as_simple_value->type()->repr_str();

        // Special-cased error msg if we're trying to assign to a tensor list.
        if (simple_parent->type()->kind() == TypeKind::ListType &&
            as_simple_value->type()->kind() == TypeKind::ListType) {
          error << "\nEmpty lists default to List[Tensor]. Add a variable "
                   "annotation to the assignment to create an empty list "
                   "of another type (torch.jit.annotate(List[T, []]) where T "
                   "is the type of elements in the list for Python 2)";
        }
        error << "\n" << why_not.str();
        throw error;
      }
    }
    if (as_simple_value) {
      if (annotated_type &&
          !as_simple_value->type()->isSubtypeOf(annotated_type)) {
        throw ErrorReport(loc)
            << "Variable '" << name << "' is annotated with type "
            << annotated_type->repr_str()
            << " but is being assigned to a value of type "
            << as_simple_value->type()->repr_str();
      }
      auto value_store_type =
          annotated_type ? annotated_type : as_simple_value->type();
      insertStore(name, loc, as_simple_value, value_store_type);
    } else {
      value_table[name] = std::move(value);
    }
  }

  SugaredValuePtr getSugaredVar(const Ident& ident, bool required = true) {
    return getSugaredVar(ident.name(), ident.range());
  }
  Value* getVar(const Ident& ident) {
    return getSugaredVar(ident)->asValue(ident.range(), method);
  }

  void throwVarNotFoundError(
      const std::string& ident,
      const SourceRange& range) {
    // check if this value was not emitted in an if statement because of a
    // type mismatch. if it was, then we print a more informative error msg
    if (auto msg = findVariableTypeError(ident)) {
      throw ErrorReport(range) << *msg << "and was used here";
    }
    throw ErrorReport(range) << "undefined value " << ident;
  }

  SugaredValuePtr getSugaredVar(
      const std::string& ident,
      const SourceRange& range,
      bool required = true) {
    auto retval = findInAnyFrame(ident);

    if (!retval) {
      static std::unordered_map<std::string, SugaredValuePtr> globals = {
          {"print", std::make_shared<PrintValue>()},
          {"tuple", SpecialFormValue::create(prim::TupleConstruct)},
          {"float",
           makeMagic(
               "__float__",
               std::make_shared<CastValue>(FloatType::get(), aten::Float))},
          {"complex",
           makeMagic(
               "__complex__",
               std::make_shared<CastValue>(ComplexType::get(), aten::Complex))},
          {"int",
           makeMagic(
               "__int__",
               std::make_shared<CastValue>(IntType::get(), aten::Int))},
          {"bool",
           makeMagic(
               "__bool__",
               std::make_shared<CastValue>(BoolType::get(), aten::Bool))},
          {"str",
           makeMagic(
               "__str__",
               std::make_shared<CastValue>(StringType::get(), aten::str))},
          {"getattr", SpecialFormValue::create(prim::GetAttr)},
          {"hasattr", SpecialFormValue::create(prim::HasAttr)},
          {"isinstance", SpecialFormValue::create(prim::isinstance)},
          // todo(zach): remove when we can correctly export torch.full via ONNX
          // or we have implicit conversion that can convert numbers to tensors
          {"_to_tensor",
           std::make_shared<CastValue>(TensorType::get(), prim::NumToTensor)},
          {"len",
           makeMagic(
               "__len__",
               std::make_shared<BuiltinFunction>(aten::len, at::nullopt))},
          {"hex",
           makeMagic(
               "__hex__",
               std::make_shared<BuiltinFunction>(aten::hex, at::nullopt))},
          {"oct",
           makeMagic(
               "__oct__",
               std::make_shared<BuiltinFunction>(aten::oct, at::nullopt))},
          {"round",
           makeMagic(
               "__round__",
               std::make_shared<BuiltinFunction>(aten::round, at::nullopt))},
          {"hash", std::make_shared<BuiltinFunction>(aten::hash, at::nullopt)},
          {"id", std::make_shared<BuiltinFunction>(prim::id, at::nullopt)},
          {"min", std::make_shared<BuiltinFunction>(prim::min, at::nullopt)},
          {"max", std::make_shared<BuiltinFunction>(prim::max, at::nullopt)},
          {"abs", std::make_shared<BuiltinFunction>(prim::abs, at::nullopt)},
          {"all", std::make_shared<BuiltinFunction>(aten::all, at::nullopt)},
          {"any", std::make_shared<BuiltinFunction>(aten::any, at::nullopt)},
          {"divmod",
           std::make_shared<BuiltinFunction>(aten::divmod, at::nullopt)},
          {"sum", std::make_shared<BuiltinFunction>(aten::sum, at::nullopt)},
          {"list", SpecialFormValue::create(prim::list)},
          {"dict", SpecialFormValue::create(prim::dict)},
          {"ord", std::make_shared<BuiltinFunction>(aten::ord, at::nullopt)},
          {"chr", std::make_shared<BuiltinFunction>(aten::chr, at::nullopt)},
          {"bin", std::make_shared<BuiltinFunction>(aten::bin, at::nullopt)},
          {"pow", std::make_shared<BuiltinFunction>(aten::pow, at::nullopt)},
          {"range", SpecialFormValue::create(prim::range)},
          {"zip", SpecialFormValue::create(prim::zip)},
          {"enumerate", SpecialFormValue::create(prim::enumerate)},
          {"rangelist",
           std::make_shared<BuiltinFunction>(prim::rangelist, at::nullopt)},
          {"sorted",
           std::make_shared<BuiltinFunction>(aten::sorted, at::nullopt)},
          // Only AssertionError is bound so that we can use it from emitAssert,
          // all other exceptions should be resolved at the Python level
          {"AssertionError",
           std::make_shared<ExceptionValue>("AssertionError")},
      };
      auto it = globals.find(ident);
      if (it != globals.end()) {
        retval = it->second;
      }
    }

    if (!retval) {
      if (auto type = resolver->resolveType(ident, range)) {
        if (auto tuple_type = type->cast<TupleType>()) {
          retval = std::make_shared<NamedTupleConstructor>(tuple_type);
        }
      }
    }

    if (!retval) {
      retval = resolver->resolveValue(ident, method, range);
    }

    if (!retval) {
      if (auto type = resolver->resolveType(ident, range)) {
        if (auto class_type = type->cast<ClassType>()) {
          retval = std::make_shared<ClassValue>(class_type);
        }
      }
    }

    if (!retval && required) {
      throwVarNotFoundError(ident, range);
    }

    return retval;
  }

  Value* getVar(const std::string& ident, const SourceRange& range) {
    return getSugaredVar(ident, range)->asValue(range, method);
  }

  void removeVar(const Ident& ident, bool check_if_removed = false) {
    bool removed = false;

    for (auto runner = this; runner; runner = runner->next.get()) {
      auto a = runner->value_table.erase(ident.name());
      auto b = runner->type_table.erase(ident.name());
      removed = a || b;
    }

    if (check_if_removed && !removed) {
      throwVarNotFoundError(ident.name(), ident.range());
    }
  }

  std::vector<std::string> definedVariables() {
    std::vector<std::string> result;
    for (auto& kv : type_table) {
      result.push_back(kv.first);
    }
    return result;
  }

 private:
  TypeTable type_table;
  ValueTable value_table;
};

template <class T, class Hash>
static Value* materializeConstant(
    T val,
    Graph& graph,
    const SourceRange& r,
    std::unordered_map<T, Value*, Hash>& map) {
  auto existing_constant = map.find(val);
  if (existing_constant != map.end()) {
    return existing_constant->second;
  }

  WithInsertPoint guard(graph.block()->nodes().front());
  auto new_constant = graph.insertConstant(val, r);
  map[val] = new_constant;

  return new_constant;
}

inline bool isSupportedListElementType(const TypePtr& type) {
  return type->isSubtypeOf(TensorType::get()) ||
      type->isSubtypeOf(NumberType::get());
}

// Information for each def being emitted.
// Defs can be nested to support closures so we need a stack of this information
// Currently records information about the functions return type.
struct DefContext {
  TypePtr declared_return_type_; // nullptr if not annotated
  TypePtr merged_return_type_; // nullptr if a Return has not been seen yet
};

enum class LoopStatus { NOT_IN_LOOP, IN_LOOP, IN_UNROLLED_LOOP };

struct WithLoopStatus {
  WithLoopStatus(LoopStatus* prev, LoopStatus new_status) {
    prev_value_ = *prev;
    prev_ptr_ = prev;
    *prev = new_status;
  }
  ~WithLoopStatus() {
    *prev_ptr_ = prev_value_;
  }

 private:
  LoopStatus* prev_ptr_;
  LoopStatus prev_value_;
};

struct to_ir {
  to_ir(
      const Def& def,
      ResolverPtr resolver_,
      const Self* self,
      Function& method) // method being constructed
      : method(method),
        graph(method.graph()),
        resolver(std::move(resolver_)),
        typeParser_(resolver),
        environment_stack(nullptr) {
    AT_ASSERT(resolver);
    pushFrame(graph->block(), /*starts_def=*/true);

    // Type annotations exclude explicitly typing the "self" parameter, so in
    // the case that this is a method with self we expect one fewer parameter
    // annotation than the number of parameters this Def takes.
    if (self && def.decl().params().size() == 0) {
      throw ErrorReport(def.decl().params().range())
          << "methods must have a self argument";
    }
    method.setSchema(emitDef(def, self, graph->block()));

    // NB ORDERING: SSA conversion has to occur before
    // lifting of closures and forks, this way closures are converted
    // to SSA while part of their original graph, and closures are ready to
    // be inlined into forked closures
    ConvertToSSA(graph);
    // convert loops with an iter and body condition specified to
    // python-recognize while loops. we do this so they can be exported,
    // and run the pass early to avoid jitter. Like conversion to SSA,
    // it only needs to run once.
    CanonicalizeModifiedLoops(graph);

    // Convert Ops to a Normalized Form
    NormalizeOps(graph);

    runCleanupPasses(graph);
  }

 private:
  Function& method;
  std::shared_ptr<Graph> graph;
  ResolverPtr resolver;
  std::unordered_map<int64_t, Value*, std::hash<int64_t>> integral_constants;
  std::unordered_map<double, Value*, std::hash<double>> fp_constants;
  std::unordered_map<
      c10::complex<double>,
      Value*,
      c10::hash<c10::complex<double>>>
      complex_constants;
  std::unordered_set<Block*> exit_blocks;
  ScriptTypeParser typeParser_;
  LoopStatus loop_status_ = LoopStatus::NOT_IN_LOOP;

  // Singly-linked list of environments. This top element contains a member
  // `next` that points to the most immediate enclosing scope's value.
  std::shared_ptr<Environment> environment_stack;
  std::vector<DefContext> def_stack_;
  size_t temp_name_count_ = 0;
  std::string createTempName(const std::string& prefix) {
    return prefix + c10::to_string(temp_name_count_++);
  }

  void pushFrame(Block* b, bool starts_def = false) {
    if (starts_def) {
      def_stack_.emplace_back();
    }
    environment_stack =
        std::make_shared<Environment>(method, resolver, b, environment_stack);
  }
  std::shared_ptr<Environment> popFrame(bool ends_def = false) {
    auto old_frame = environment_stack;
    environment_stack = environment_stack->next;
    if (ends_def) {
      def_stack_.pop_back();
    }
    return old_frame;
  }

  // If the graph might not return, add an implicit None return at the end
  void handleMaybeNoReturn(const Def& def, Block* block) {
    auto decl_ret = def_stack_.back().declared_return_type_;
    if (exit_blocks.count(block) == 0) {
      auto decl_ret = def_stack_.back().declared_return_type_;
      if (decl_ret && decl_ret != NoneType::get()) {
        throw ErrorReport(def.range())
            << "Function was not annotated as having type None, but does not "
            << "return along all paths";
      }
      WithInsertPoint b(*block->nodes().end());
      emitReturn(Return::create(
          def.range(), Expr(Compound::create(TK_NONE, def.range(), {}))));
    } else {
      // if we haven't seen any return statements, but the graph block exits
      // (the function always throws) then we accept the declared return type if
      // it exists or set it to none
      if (def_stack_.back().merged_return_type_ == nullptr) {
        def_stack_.back().merged_return_type_ =
            decl_ret != nullptr ? decl_ret : NoneType::get();
      }
    }
  }

  FunctionSchema emitDef(const Def& def, const Self* self, Block* block) {
    auto schema = typeParser_.parseSchemaFromDef(def, bool(self));
    // TODO need guards on init returning none
    if (schema.returns().size() == 1) {
      def_stack_.back().declared_return_type_ = schema.returns().at(0).type();
    }
    std::vector<Argument> arguments =
        emitFormalArguments(def, self, schema, block);

    // body
    auto stmts_list = def.statements();
    emitStatements(stmts_list.begin(), stmts_list.end());
    handleMaybeNoReturn(def, block);
    std::vector<Argument> returns = {emitOutput(def.range(), schema, block)};
    return {def.name().name(), "", std::move(arguments), std::move(returns)};
  }

  // see [setstate type]
  static TypePtr getTypeForSetStateArg(const Def& def, const Self* self) {
    TORCH_CHECK(self, "Expected __setstate__ to have a `self` argument");
    auto getstate = self->getClassType()->findMethod("__getstate__");
    if (!getstate) {
      throw ErrorReport(def.range())
          << "`__setstate__` defined but not `__getstate__`. "
          << "You must have both defined on a ScriptModule "
          << "to customize serialization.\n"
          << "Did you forget to use `@torch.jit.export`?";
    }
    getstate->ensure_defined();
    return self->getClassType()
        ->getMethod("__getstate__")
        .getSchema()
        .returns()
        .at(0)
        .type();
  }

  // see [setstate type]
  static bool shouldDeriveSetStateType(
      const Def& def,
      const FunctionSchema& schema) {
    const bool noTypeAnnotations = std::all_of(
        schema.arguments().begin(),
        schema.arguments().end(),
        [](const Argument& arg) { return arg.is_inferred_type(); });

    bool shouldInfer = def.name().name() == "__setstate__" && noTypeAnnotations;
    if (!shouldInfer) {
      return false;
    }

    // Do some additional basic validation that the __setstate__ func is
    // well-formed
    TORCH_INTERNAL_ASSERT(def.name().name() == "__setstate__");
    const auto numDeclParams = def.decl().params().size();
    if (numDeclParams != 2) {
      throw ErrorReport(def.range())
          << "Expected 2 arguments for `__setstate__`, got: " << numDeclParams;
    }
    return true;
  }

  std::vector<Argument> emitFormalArguments(
      const Def& def,
      const Self* self,
      const FunctionSchema& schema,
      Block* block) {
    std::vector<Argument> arguments; // for schema
    // inputs
    auto it = def.decl().params().begin();
    auto end = def.decl().params().end();
    auto expected_annotation_size = def.decl().params().size();
    if (self) {
      expected_annotation_size--;
    }
    if (schema.arguments().size() != expected_annotation_size) {
      throw ErrorReport(def.decl().params().range())
          << "Number of type annotations for"
          << " function parameters (" << schema.arguments().size() << ")"
          << " does not match the number of parameters on the function ("
          << expected_annotation_size << ")!";
    }

    if (self) {
      AT_ASSERT(it != end);
      const auto& name = (*it).ident().name();
      Value* new_input = block->addInput()->setDebugName(name);
      environment_stack->setSugaredVar(
          (*it).ident().range(),
          name,
          self->makeSugared(new_input),
          /*annotated_type=*/nullptr);
      arguments.emplace_back(name, new_input->type());
      ++it;
    }

    // [setstate type]
    // __setstate__ is special, because if the user leaves it un-annotated we
    // will derive the type for `state` from the output type of __getstate__.
    // This is necessary so that we can allow submodules to appear in `state`.
    bool shouldDeriveType = shouldDeriveSetStateType(def, schema);
    size_t arg_annotation_idx = 0;
    for (; it != end; ++it) {
      auto& name = (*it).ident().name();
      // Add the input to the graph
      Value* new_input = block->addInput();
      if (meaningfulName(name)) {
        new_input->setDebugName(name);
      }
      // Record the type for the schema and set the Type on the Value*
      auto arg = schema.arguments().at(arg_annotation_idx++);
      if (shouldDeriveType) {
        TORCH_INTERNAL_ASSERT(schema.arguments().size() == 1);
        const auto& inferredStateType = getTypeForSetStateArg(def, self);
        arg = arg.cloneWithType(inferredStateType);
      }

      arguments.push_back(arg);
      new_input->setType(arguments.back().type());

      // NB: set type of new_input before setVar call so the Store is
      // typed appropriately
      environment_stack->setVar((*it).ident().range(), name, new_input);
    }
    return arguments;
  }

  Argument emitOutput(
      const SourceRange& range,
      const FunctionSchema& schema,
      Block* block) {
    // handleMaybeNoReturn ensures that merged_return_type_ is always set
    auto ret_type = def_stack_.back().merged_return_type_;
    TORCH_INTERNAL_ASSERT(ret_type);

    // in the ConvertToSSA pass, prim::ReturnStmts are lowered so that the
    // correct return value is set. Until then, we have a correctly-typed
    // placeholder return value. This is needed so that closures & graphs
    // are correctly typed.
    auto placeholder_return =
        graph->insertNode(graph->createUninitialized(ret_type))->output();
    block->registerOutput(placeholder_return);
    return Argument("", def_stack_.back().merged_return_type_);
  }

  void emitStatements(const List<Stmt>& statements) {
    return emitStatements(statements.begin(), statements.end());
  }

  // XXX: Right now closures are not generically implemented and are only used
  // as an intermediate form for special tasks, like defining gradients or
  // forked functions.
  //
  // There are several unfinished aspects that make them unusable generally
  // 1. We do not have a type, ivalue, operator to represent prim::Closure, so
  // closure_node has type None
  // 2. There is no export logic for it yet, so it cannot be
  // exported/python_printed
  // 3. There is nothing preventing the assignment of already existing variables
  // inside the closures
  //    the changes to those variables will just get forgotten.
  // 4. There is no parsing support in frontend.py, this is intentional since it
  //    prevents people from accidentally using this feature.
  //
  // This function leaves in the graph something like:
  //
  //   %2 : None = prim::Closure()
  //     block0():
  //       %1 : Tensor = prim::DoSomething(%0)
  //       -> (%1)
  //
  // A separate pass is required to erase this closure and replace it with
  // something actually executable (see liftClosure and inlineForkedClosure).
  std::shared_ptr<ClosureValue> emitClosure(
      const std::function<void(Block*)>& emit_body) {
    Node* closure_node = graph->insertNode(graph->create(prim::Closure, 1));
    // it is not a real thing yet, so just say the type is None
    closure_node->output()->setType(NoneType::get());
    Block* block = closure_node->addBlock();
    WithLoopStatus loop_guard(&loop_status_, LoopStatus::NOT_IN_LOOP);
    {
      WithInsertPoint guard(block);
      pushFrame(block, /*starts_def=*/true);
      emit_body(block);
      popFrame(/*ends_def=*/true);
    }
    return std::make_shared<ClosureValue>(closure_node->output());
  }

  void emitClosure(const Def& def) {
    // invoked once the closure block is set as the environment
    auto emit_body = [&](Block* closure_block) {
      emitDef(
          def,
          nullptr,
          closure_block); // ignore schema return, we just wont use it for now
                          // since we never create a Method for the closure
    };
    auto closure_value = emitClosure(emit_body);
    environment_stack->setSugaredVar(
        def.name().range(),
        def.name().name(),
        closure_value,
        /*annotated_type=*/nullptr);
  }

  void checkBreakContinue(
      const SourceRange& loc,
      const std::string& stmt_name) {
    if (loop_status_ == LoopStatus::NOT_IN_LOOP) {
      throw ErrorReport(loc) << "SyntaxError: '" << stmt_name << "'"
                             << " outside loop";
    } else if (loop_status_ == LoopStatus::IN_UNROLLED_LOOP) {
      throw ErrorReport(loc)
          << "Because we emit iteration over modulelists or tuples as "
             "unrolled loops, we do not support break or continue inside the body of these loops";
    }
  }

  void emitBreak(const Break& stmt) {
    checkBreakContinue(stmt.range(), "break");
    auto break_node =
        graph->create(prim::BreakStmt, {}, 0)->setSourceRange(stmt.range());
    graph->insertNode(break_node);
  }

  void emitContinue(const Continue& stmt) {
    checkBreakContinue(stmt.range(), "continue");
    auto continue_node =
        graph->create(prim::ContinueStmt, {}, 0)->setSourceRange(stmt.range());
    graph->insertNode(continue_node);
  }

  void emitDelete(const Delete& stmt) {
    for (const auto& target : stmt.targets()) {
      if (target.kind() == TK_SUBSCRIPT) {
        Subscript subscript(target);
        const List<Expr>& subscript_exprs = subscript.subscript_exprs();
        if (subscript_exprs[0].kind() == TK_SLICE_EXPR) {
          throw ErrorReport(target.range())
              << "del statements only support deletion at a single index, "
                 "slicing is not supported"
                 " (see https://github.com/pytorch/pytorch/issues/31430)";
        }
        const SugaredValuePtr sv = emitSugaredExpr(subscript.value(), 1);
        const SourceRange& val_range = subscript.value().range();
        Value* idx = emitExpr(subscript_exprs[0]);
        Value* val = sv->asValue(val_range, method);

        // If val is a class instance, this is a method call to a type-specific
        // implementation of del defined in a __delitem__ method.
        if (auto cls = val->type()->cast<ClassType>()) {
          if (!cls->findMethod("__delitem__")) {
            throw ErrorReport(target.range())
                << "Class does not define __delitem__";
          }

          // Use MethodValue to call the method to handle recursion.
          MethodValue(val, "__delitem__")
              .call(stmt.range(), method, {idx}, {}, 0);
        } else {
          auto node = graph->create(aten::Delete, {val, idx}, 0)
                          ->setSourceRange(target.range());
          graph->insertNode(node);
        }
      } else if (target.kind() == TK_VAR) {
        Var var(target);
        environment_stack->removeVar(var.name(), /*check_if_removed=*/true);
      } else {
        throw ErrorReport(target.range())
            << "del statements are only supported for deleting"
               " list and dict items and variables";
      }
    }
  }

  void emitReturn(const Return& stmt) {
    TypePtr declared_return_type =
        def_stack_.back().declared_return_type_; // nullptr if not annotated
    Value* actual_return = emitExpr(stmt.expr(), declared_return_type);

    // result type is annotated, every return must convert to that type
    if (declared_return_type) {
      // this guard skips implicit conversion from None -> Tensor for the return
<<<<<<< HEAD
      // type. otherwise forgetting to return a function returning a Tensor will
      // cause a None to be converted to a Tensor.
      if (!(declared_return_type->isSubtypeOf(TensorType::get()) &&
            actual_return_type->isSubtypeOf(NoneType::get()))) {
=======
      // type. otherwise forgetting a return a function returning a tensor will
      // cause a None to be converted to a tensor.
      if (!(actual_return->type()->isSubtypeOf(TensorType::get()) &&
            actual_return->type()->isSubtypeOf(NoneType::get()))) {
>>>>>>> 046c73e0
        actual_return = tryConvertToType(
            stmt.range(),
            *graph,
            declared_return_type,
            actual_return,
            /*allow_conversions=*/true);
      }
      if (!actual_return->type()->isSubtypeOf(declared_return_type)) {
        throw ErrorReport(stmt.range())
            << "Return value was annotated as having type "
            << declared_return_type->repr_str() << " but is actually of type "
            << actual_return->type()->repr_str();
      }
    } else {
      declared_return_type = def_stack_.back().merged_return_type_;
      if (!declared_return_type) {
        declared_return_type = actual_return->type();
      }
      auto merged_return_type =
          unifyTypes(declared_return_type, actual_return->type());
      if (!merged_return_type) {
        throw ErrorReport(stmt.range())
            << "Previous return statement returned a value of type "
            << declared_return_type->repr_str()
            << " but this return statement returns a value of type "
            << actual_return->type()->repr_str();
      }
      declared_return_type = merged_return_type.value();
    }
    AT_ASSERT(declared_return_type);

    def_stack_.back().merged_return_type_ = declared_return_type;

    // If the annotated return type is Any and the result type is not Any,
    // cast the result to Any to facilitate type unification between return
    // statements on different code paths (e.g. different branches of an if,
    // body and containing scope of a loop).
    if (declared_return_type == AnyType::get() &&
        actual_return->type() != AnyType::get()) {
      actual_return =
          graph->insertUncheckedCast(actual_return, declared_return_type);
    }

    graph->insertNode(graph->create(prim::ReturnStmt, {actual_return}, 0));
    exit_blocks.insert(environment_stack->block());
  }

  void emitStatements(
      List<Stmt>::const_iterator begin,
      List<Stmt>::const_iterator end) {
    for (; begin != end; ++begin) {
      auto stmt = *begin;
      ErrorReport::CallStack::update_pending_range(stmt.range());
      switch (stmt.kind()) {
        case TK_IF:
          emitIf(If(stmt));
          break;
        case TK_WHILE:
          emitWhile(While(stmt));
          break;
        case TK_FOR:
          emitFor(For(stmt));
          break;
        case TK_ASSIGN:
          emitAssignment(Assign(stmt));
          break;
        case TK_AUG_ASSIGN:
          emitAugAssignment(AugAssign(stmt));
          break;
        case TK_EXPR_STMT: {
          auto expr = ExprStmt(stmt).expr();
          emitSugaredExpr(expr, 0);
        } break;
        case TK_RAISE:
          emitRaise(Raise(stmt));
          break;
        case TK_ASSERT:
          emitAssert(Assert(stmt));
          break;
        case TK_RETURN: {
          emitReturn(Return(stmt));
        } break;
        case TK_CONTINUE: {
          emitContinue(Continue(stmt));
        } break;
        case TK_BREAK: {
          emitBreak(Break(stmt));
        } break;
        case TK_PASS:
          // Emit nothing for pass
          break;
        case TK_DEF:
          emitClosure(Def(stmt));
          break;
        case TK_DELETE:
          emitDelete(Delete(stmt));
          break;
        case TK_WITH:
          emitWith(With(stmt));
          break;
        default:
          throw ErrorReport(stmt)
              << "Unrecognized statement kind " << kindToString(stmt.kind());
      }
      // Found an exit statement in this block. The remaining statements aren't
      // reachable so we don't emit them.
      if (exit_blocks.count(environment_stack->block()))
        return;
    }
  }

  RefinementSet findIsNoneRefinements(
      const Expr& lhs,
      Value* lhs_value,
      const Expr& rhs,
      Value* rhs_value,
      int tok) {
    if (rhs.kind() != TK_NONE && lhs.kind() == TK_NONE) {
      // make 'None is var' into 'var is None'
      return findIsNoneRefinements(rhs, rhs_value, lhs, lhs_value, tok);
    }
    if (rhs.kind() != TK_NONE || lhs.kind() != TK_VAR) {
      return {};
    }
    // statement must be var {is, is not} None
    const std::string& name = Var(lhs).name().name();
    // While it should in theory be possible to specialize
    // the `x is None` to know x has type NoneType, we have previously
    // not done this. Unfortunately, doing this will make the type None
    // propagate further in all loaded models. The handling of
    // unwrap_optional will fail in these cases since export did
    // not expect that the input would be none and an unannotated None.
    // To enable this, we need to (1) implement a real casting operator
    // annotated(T, X) that stays in the graph and does the cast
    // and (2) only enable this OPTIONAL_NONE when loading newer
    // graphs because it is incompatible with older graphs.
    // Refinement none(name, RefinementKind::OPTIONAL_NONE);
    if (const auto optional_type = lhs_value->type()->cast<OptionalType>()) {
      Refinement present(name, optional_type->getElementType());
      if (tok == TK_IS) {
        return RefinementSet({}, {present});
      } else { // TK_ISNOT
        return RefinementSet({present}, {});
      }
    }
    if (const auto union_type = lhs_value->type()->cast<UnionType>()) {
      std::vector<TypePtr> to_subtract{NoneType::get()};
      c10::optional<TypePtr> remaining =
          union_type->subtractTypeSet(to_subtract);
      std::vector<Refinement> all_present;
      if (remaining) {
        Refinement present{name, *remaining};
        all_present.push_back(std::move(present));
      }
      if (tok == TK_IS) {
        return RefinementSet({}, all_present);
      } else { // TK_ISNOT
        return RefinementSet(all_present, {});
      }
    }
    return RefinementSet();
  }

  CondValue emitCondExpr(const Expr& expr) {
    switch (expr.kind()) {
      case TK_AND:
      case TK_OR: {
        auto binop = BinOp(expr);
        return emitShortCircuitLogical(
            binop.range(), binop.lhs(), binop.rhs(), expr.kind() == TK_OR);
      }
      case TK_NOT: {
        CondValue v = emitCondExpr(Expr(expr.tree()->trees()[0]));
        Value* result = emitBuiltinCall(
            expr.range(), *graph, aten::__not__, {v.value()}, {});
        c10::optional<bool> static_if;
        if (v.staticIf()) {
          static_if = !*v.staticIf();
        }
        return CondValue(result, v.refinements().Not(), static_if);
      } break;
      case TK_IS:
      case TK_ISNOT: {
        // meta programming on AST for is/is not cases and emit branches base on
        auto cond_op = BinOp(expr);
        Value* lhs_val = emitExpr(cond_op.lhs());
        Value* rhs_val = emitExpr(cond_op.rhs());

        auto lhs_none = canBeNone(lhs_val);
        auto rhs_none = canBeNone(rhs_val);

        // Dispatch logic (A: ALWAYS, N: NEVER, M: MAYBE):
        //
        // AA, -> statically IS always holds, IS_NOT never holds
        // AN , NA-> statically IS_NOT always holds, IS never holds
        // MA, MM, MN, NM, NN, AM -> cannot prove anything statically
        bool its_is = expr.kind() == TK_IS;
        if (lhs_none == ALWAYS && rhs_none == ALWAYS) {
          return CondValue(*graph, expr.range(), its_is, {});
        } else if (
            (lhs_none == ALWAYS && rhs_none == NEVER) ||
            (lhs_none == NEVER && rhs_none == ALWAYS)) {
          // lhs_val/rhs_val with A/M: only emit never_none_branch
          return CondValue(*graph, expr.range(), !its_is, {});
        } else {
          auto kind = getNodeKind(expr.kind(), expr.get()->trees().size());
          Value* cond_value = emitBuiltinCall(
              expr.get()->range(),
              *method.graph(),
              kind,
              {lhs_val, rhs_val},
              {});
          auto refinements = RefinementSet(findIsNoneRefinements(
              cond_op.lhs(), lhs_val, cond_op.rhs(), rhs_val, expr.kind()));
          return CondValue(cond_value, refinements, c10::nullopt);
        }
      } break;
      default: {
        if (expr.kind() == TK_APPLY) {
          auto apply = Apply(expr);
          auto callee = Apply(expr).callee();
          if (callee.kind() == TK_VAR) {
            if (Var(callee).name().name() == "isinstance") {
              checkApplyNumInputs(apply, 2);
              return emitIsInstance(apply.inputs()[0], apply.inputs()[1]);
            }
            if (Var(callee).name().name() == "hasattr") {
              checkApplyNumInputs(apply, 2);
              return emitHasAttr(apply.inputs()[0], apply.inputs()[1]);
            }
          }
          auto sv = emitSugaredExpr(apply.callee(), 1);
          auto loc = apply.callee().range();
          if (auto special_form = dynamic_cast<SpecialFormValue*>(sv.get())) {
            if (special_form->form() == prim::isinstance) {
              checkApplyNumInputs(apply, 2);
              return emitIsInstance(apply.inputs()[0], apply.inputs()[1]);
            }
          }
        }
        auto expr_out = emitToBool(expr.range(), emitExpr(expr));
        c10::optional<bool> static_if = c10::nullopt;
        auto kind = expr_out->node()->kind();
        if (kind == aten::is_scripting) {
          static_if = true;
        } else if (kind == aten::has_torch_function) {
          static_if = false;
        }
        // MetaCompile on boolean literals and constants
        if (auto maybe_ivalue = toIValue(expr_out)) {
          static_if = maybe_ivalue->toBool();
        }
        return CondValue(expr_out, RefinementSet({}), static_if);
      } break;
    }
  }

  std::shared_ptr<Environment> emitSingleIfBranch(
      Block* b,
      const List<Stmt>& branch,
      const RefinementSet& refinements) {
    pushFrame(b);
    WithInsertPoint guard(b);
    insertRefinements(branch.range(), refinements);
    emitStatements(branch);
    return popFrame();
  }

  Node* create(Symbol kind, const SourceRange& loc, size_t n_outputs) {
    return graph->create(kind, n_outputs)->setSourceRange(loc);
  }

  Value* emitTernaryIf(
      const TernaryIf& expr,
      const TypePtr& type_hint = nullptr) {
    CondValue cond_value = emitCondExpr(expr.cond());
    // If the cond expr is a static value, then we metacompile the `if`
    // statemement and only emit true or false branch
    if (cond_value.staticIf()) {
      if (*cond_value.staticIf()) {
        return emitExpr(expr.true_expr(), type_hint);
      } else {
        return emitExpr(expr.false_expr(), type_hint);
      }
    }
    auto true_expr = [&] { return emitExpr(expr.true_expr(), type_hint); };
    auto false_expr = [&] { return emitExpr(expr.false_expr(), type_hint); };
    return emitIfExpr(expr.range(), cond_value, true_expr, false_expr);
  }

  Value* emitListComprehension(const ListComp& lc, const TypePtr& type_hint) {
    const auto loc = lc.range();
    const auto targets_list = List<Expr>::create(lc.range(), {lc.target()});
    const auto itrs = List<Expr>::create(lc.range(), {lc.iter()});
    // If there is no type hint, and this is emitted over an iterable that is
    // unrolled and of length 0, then we emit a List of tensors
    Value* list_value = graph->insertNode(graph->create(prim::ListConstruct, 1))
                            ->output()
                            ->setType(ListType::ofTensors());
    bool type_set = false;
    if (type_hint) {
      if (!type_hint->cast<ListType>()) {
        throw ErrorReport(loc)
            << "Expected list type annotation for list comprehension"
               ", found "
            << type_hint->repr_str();
      }
      list_value->setType(type_hint);
      type_set = true;
    }

    // comprehension introduces its own scope. no variable assigned
    // leaks into the rest of the graph
    Node* n =
        graph->insertNode(create(prim::ComprehensionScope, lc.range(), 0));
    auto* comprehension_block = n->addBlock();
    pushFrame(comprehension_block);
    WithInsertPoint guard(comprehension_block);
    auto emit_body = [&]() {
      auto comprehension_out = emitExpr(lc.elt());
      if (!type_set) {
        list_value->setType(ListType::create(comprehension_out->type()));
        type_set = true;
      }
      NamedValue self = NamedValue(loc, "self", list_value);
      NamedValue input = NamedValue(loc, "", comprehension_out);
      emitBuiltinCall(loc, *graph, aten::append, {input}, {}, self);
    };
    emitFor(targets_list, itrs, loc, emit_body);
    popFrame();
    return list_value;
  }

  Value* emitDictComprehension(const DictComp& dc, const TypePtr& type_hint) {
    const auto loc = dc.range();
    const auto targets_list = List<Expr>::create(dc.range(), {dc.target()});
    const auto itrs = List<Expr>::create(dc.range(), {dc.iter()});

    Value* dict_value =
        graph->insertNode(graph->create(prim::DictConstruct, 1))->output();
    // Set the default type to be Dict[Str, Tensor]
    dict_value->setType(DictType::create(StringType::get(), TensorType::get()));
    bool type_set = false;
    if (type_hint) {
      if (!type_hint->cast<DictType>()) {
        throw ErrorReport(loc)
            << "Expected Dict type annotation for dict comprehension"
               ", found "
            << type_hint->repr_str();
      }
      dict_value->setType(type_hint);
      type_set = true;
    }

    // A dict comprehension introduces its own scope. No variable assigned
    // may leak into the rest of the graph
    Node* n =
        graph->insertNode(create(prim::ComprehensionScope, dc.range(), 0));
    auto* comprehension_block = n->addBlock();
    pushFrame(comprehension_block);
    WithInsertPoint guard(comprehension_block);
    auto emit_body = [&]() {
      auto k = emitExpr(dc.key());
      auto v = emitExpr(dc.value());
      if (!type_set) {
        dict_value->setType(DictType::create(k->type(), v->type()));
        type_set = true;
      }
      NamedValue self = NamedValue(loc, "self", dict_value);
      NamedValue input_k = NamedValue(loc, "", k);
      NamedValue input_v = NamedValue(loc, "", v);
      emitBuiltinCall(
          loc, *graph, aten::_set_item, {self, input_k, input_v}, {});
    };
    emitFor(targets_list, itrs, loc, emit_body);
    popFrame();
    return dict_value;
  }

  // Insert subtyping refinements
  void insertRefinements(const SourceRange& loc, const RefinementSet& ref) {
    for (const Refinement& r : ref.activeRefinements()) {
      Value* v = environment_stack->getVar(r.identifier(), loc);
      Value* new_v = graph->insertUncheckedCast(v, r.type());
      environment_stack->setVar(loc, r.identifier(), new_v);
    }
  }

  CondValue emitShortCircuitLogical(
      const SourceRange& loc,
      const Expr& first_expr,
      const Expr& second_expr,
      bool is_or) {
    CondValue lhs = emitCondExpr(first_expr);
    // if the continue expr in the short circuit is not evaluated,
    // than the const expression is False if the short circuit
    // is an `and` and True if the short circuit is an `or`.
    // `False and expr` -> False, `True or expr` -> True
    //
    // inserting it as a constant makes optimization easier

    // if it's an OR the first expr is emitted in the true branch
    // and the second expr in the false branch, if it's an AND the opposite
    auto get_const_expr = [&] { return graph->insertConstant(is_or, loc); };

    c10::optional<CondValue> rhs;
    auto get_continue_expr = [&] {
      rhs = emitCondExpr(second_expr);
      return rhs->value();
    };

    // if this is an OR, eval second expression if first expr is False
    // If this is an AND, eval second expression if first expr is True
    // NOLINTNEXTLINE(cppcoreguidelines-init-variables)
    Value* new_result;
    c10::optional<RefinementSet> refinements;
    c10::optional<bool> static_if;
    if (is_or) {
      new_result = emitIfExpr(loc, lhs, get_const_expr, get_continue_expr);
      refinements = lhs.refinements().Or(rhs->refinements());
      if ((lhs.staticIf() && *lhs.staticIf()) ||
          (rhs->staticIf() && *rhs->staticIf())) {
        static_if = true;
      } else if (lhs.staticIf() && rhs->staticIf()) {
        static_if = *lhs.staticIf() || *rhs->staticIf();
      }
    } else {
      new_result = emitIfExpr(loc, lhs, get_continue_expr, get_const_expr);
      refinements = lhs.refinements().And(rhs->refinements());
      if (((lhs.staticIf() && !*lhs.staticIf()) ||
           (rhs->staticIf() && !*rhs->staticIf()))) {
        static_if = false;
      } else if (lhs.staticIf() && rhs->staticIf()) {
        static_if = *lhs.staticIf() && *rhs->staticIf();
      }
    }
    return CondValue(new_result, std::move(*refinements), static_if);
  }

  Value* emitIfExpr(
      const SourceRange& range,
      const CondValue& cond_value,
      const std::function<Value*()>& true_expr,
      const std::function<Value*()>& false_expr) {
    Node* n = graph->insertNode(create(prim::If, range, 0));
    n->addInput(cond_value.value());
    auto* true_block = n->addBlock();
    auto* false_block = n->addBlock();

    auto emit_if_expr = [this, &range](
                            Block* b,
                            const RefinementSet& refinements,
                            const std::function<Value*()>& expr_value) {
      pushFrame(b);
      WithInsertPoint guard(b);
      insertRefinements(range, refinements);
      Value* out_val = expr_value();
      b->registerOutput(out_val);
      popFrame();
    };

    emit_if_expr(true_block, cond_value.refinements(), true_expr);
    emit_if_expr(false_block, cond_value.refinements().Not(), false_expr);

    auto true_type = true_block->outputs().at(0)->type();
    auto false_type = false_block->outputs().at(0)->type();
    auto unified = unifyTypes(true_type, false_type);
    if (!unified) {
      throw ErrorReport(range)
          << "if-expression's true branch has type " << true_type->repr_str()
          << " but false branch has type " << false_type->repr_str();
    }

    // Add op outputs
    auto expr_value = n->addOutput()->setType(*unified); // Resulting value

    return expr_value;
  }
  Value* emitToBool(const SourceRange& loc, Value* v) {
    // NOLINTNEXTLINE(cppcoreguidelines-init-variables)
    Value* out;
    try {
      auto bool_cast = environment_stack->getSugaredVar("bool", loc);
      out = asSimple(bool_cast->call(loc, method, {v}, {}, 0));
    } catch (...) {
      throw ErrorReport(loc) << "Could not cast value of type "
                             << v->type()->repr_str() << " to bool";
    }
    // cast value not response for checking output type
    if (!out->type()->isSubtypeOf(BoolType::get())) {
      throw ErrorReport(loc)
          << "expected a bool expression for condition but found "
          << out->type()->repr_str();
    }
    return out;
  }

  void emitIfElseBlocks(
      const SourceRange& loc,
      const CondValue& cond_value,
      const List<Stmt>& trueBranch,
      const List<Stmt>& falseBranch) {
    // this is a static if statement: that is, it contains a subset
    // of operators where we are willing to specialize the if statement
    // to be only the true or false branch when the condition is statically
    // known. This is used to meta-program modules, for instance, when a
    // submodule is absent, an is None check can be used to ensure the
    // accesses to the None check, which would error, are not compiled.
    if (cond_value.staticIf()) {
      if (*cond_value.staticIf()) {
        insertRefinements(loc, cond_value.refinements());
        emitStatements(trueBranch);
      } else {
        insertRefinements(loc, cond_value.refinements().Not());
        emitStatements(falseBranch);
      }
      return;
    }

    Node* n = graph->insertNode(create(prim::If, loc, 0));
    n->addInput(cond_value.value());
    auto* true_block = n->addBlock();
    auto* false_block = n->addBlock();

    // Emit both blocks once to get the union of all mutated values
    auto save_true =
        emitSingleIfBranch(true_block, trueBranch, cond_value.refinements());
    auto save_false = emitSingleIfBranch(
        false_block, falseBranch, cond_value.refinements().Not());

    bool true_exits = exit_blocks.count(true_block);
    bool false_exits = exit_blocks.count(false_block);
    if (true_exits && false_exits) {
      exit_blocks.insert(n->owningBlock());
    }

    // In python, every variable assigned in an if statement escapes
    // the scope of the if statement (all variables are scoped to the function).
    // Script is a subset of python: we consider variables to be in scope
    // as long as there is a definition of the variable along all paths
    // through the if statement
    // ----
    // if ...:
    //   a =
    // else:
    //   ...
    // ... = a  # error, a is not defined along all paths
    // ----
    // if ...:
    //   a =
    // else:
    //   a =
    // ... = a # OK, a is defined along all paths
    // ----
    // a = ...
    // if ...:
    //   a =
    // ... = a # OK, a is defined along all paths
    // if ...:
    //   a =
    // else:
    //   return
    // ... = a # OK, a is always defined

    // ordered set, because we want deterministic graph output
    std::set<std::string> mutated_variables;

    // When we access either the true or false environment,
    // we need to set the insertion point so the prim::Load is inserted
    // into the right block.
    // if var is only defined in one branch save error in case it's used later
    for (auto& v : save_true->definedVariables()) {
      {
        WithInsertPoint insert(false_block);
        if (save_false->findInAnyFrame(v) || false_exits) {
          mutated_variables.insert(v);
        } else {
          ErrorReport error(loc);
          environment_stack->setVariableTypeError(v, [=]() -> std::string {
            error << v << " is not defined in the false branch";
            return error.what();
          });
        }
      }
    }
    for (auto& v : save_false->definedVariables()) {
      {
        WithInsertPoint insert(true_block);
        if (save_true->findInAnyFrame(v) || true_exits) {
          mutated_variables.insert(v);
        } else {
          ErrorReport error(loc);
          environment_stack->setVariableTypeError(v, [=]() -> std::string {
            error << v << " is not defined in the true branch";
            return error.what();
          });
        }
      }
    }

    // Register outputs in each block
    for (const auto& x : mutated_variables) {
      Value* tv;
      // NOLINTNEXTLINE(cppcoreguidelines-init-variables)
      Value* fv;

      {
        WithInsertPoint insert(true_block);
        if (!true_exits) {
          tv = save_true->getVar(x, loc);
        }
      }
      {
        WithInsertPoint insert(false_block);
        if (!false_exits) {
          fv = save_false->getVar(x, loc);
        }
      }

      // if both branches exit don't emit any variables
      // if one branch exits then we allow the all variables in the other branch
      // to escape scope since they are well-defined
      if (true_exits && false_exits) {
        continue;
      } else if (true_exits) {
        tv = graph->createUninitialized(fv->type())
                 ->insertBefore(true_block->return_node())
                 ->output();
        graph->createStore(x, tv)->insertBefore(true_block->return_node());
      } else if (false_exits) {
        fv = graph->createUninitialized(tv->type())
                 ->insertBefore(false_block->return_node())
                 ->output();
        graph->createStore(x, fv)->insertBefore(false_block->return_node());
      }

      SugaredValuePtr maybe_sugared_x = environment_stack->findInAnyFrame(x);
      TypePtr full_type = nullptr;
      if (maybe_sugared_x) {
        Value* maybe_simple = asSimple(maybe_sugared_x);
        if (maybe_simple) {
          full_type = maybe_simple->type();
        }
      }

      bool default_to_union =
          full_type && (full_type->kind() == UnionType::Kind || full_type->kind() == OptionalType::Kind || full_type->kind() == NumberType::Kind);
      auto unified = unifyTypes(
          tv->type(), fv->type(), /*default_to_union=*/default_to_union);

      // attempt to unify the types. we allow variables to be set to different
      // types in each branch as long as that variable is not already in scope,
      // or if that variable does not get used later. here, we save the error
      // so that the error message will be more informative in the case that is
      // used later. When a is accessed in (a + 1), the error will get printed
      // if cond:
      //    a = 1
      // else:
      //    a = tensor
      // b = a + 1
      //
      if (!unified) {
        ErrorReport error(loc);
        error << "Type mismatch: " << x << " is set to type "
              << tv->type()->repr_str() << " in the true branch"
              << " and type " << fv->type()->repr_str()
              << " in the false branch";
        if (save_true->findInParentFrame(x) ||
            save_false->findInParentFrame(x)) {
          throw error;
        } else {
          environment_stack->setVariableTypeError(
              x, [=]() -> std::string { return error.what(); });
          continue;
        }
      }
      environment_stack->setType(x, *unified);
    }
  }

  CondValue emitHasAttr(const Expr& objExpr, const Expr& attrExpr) {
    auto obj = emitSugaredExpr(objExpr, 1);
    if (attrExpr.kind() != TK_STRINGLITERAL) {
      throw ErrorReport(attrExpr)
          << "hasattr's second argument must be a string literal";
    }
    const std::string& name = StringLiteral(attrExpr).text();
    const bool hasAttr = obj->hasAttr(objExpr.range(), method, name);
    return CondValue(*graph, objExpr.range(), hasAttr, {});
  }

  CondValue emitIsInstance(const Expr& obj, const Expr& classinfo) {
    // For use with `unifyTypeList`
    std::stringstream nowhere;

    Value* lhs_val = emitExpr(obj);
    std::vector<TypePtr> lhs_types;
    std::vector<TypePtr> rhs_types;

    std::function<void(const Expr&)> gather_rhs = [&](const Expr& expr) {
      if (expr.kind() == TK_TUPLE_LITERAL) {
        for (Expr e : TupleLiteral(expr).inputs()) {
          gather_rhs(e);
        }
        return;
      }
      TypePtr type = typeParser_.parseTypeFromExpr(expr);
      rhs_types.emplace_back(type);
    };

    lhs_types.push_back(lhs_val->type());
    gather_rhs(classinfo);

    standardizeVectorForUnion(&lhs_types);
    standardizeVectorForUnion(&rhs_types);

    RefinementSet refinement;

    TypePtr unified_true = nullptr;
    TypePtr unified_false = nullptr;

    if (obj.kind() == TK_VAR) {
      std::string ident = Var(obj).name().name();

      std::vector<Refinement> true_refinements;
      std::vector<Refinement> false_refinements;

      std::vector<TypePtr> isinstance_types;
      std::vector<TypePtr> not_isinstance_types;

      // We can discard any rhs types that we know statically would be
      // impossible. For example, if we had:
      //
      //    def fn(x: Optional[str]):
      //        if isinstance(x, (List[str], str, int)):
      //            ...
      //
      // then `x` would be `str` in the true branch and `None` in the
      // false branch, not `(List[str], str, int)` in the true branch
      // and `None` in the false branch
      for (TypePtr lhs_type : lhs_types) {
        if (lhs_type == AnyType::get()) {
          isinstance_types.insert(
              isinstance_types.end(), rhs_types.begin(), rhs_types.end());
          break;
        }
        if (std::any_of(
                rhs_types.begin(), rhs_types.end(), [&](TypePtr rhs_type) {
                  return lhs_type->isSubtypeOf(rhs_type);
                })) {
          isinstance_types.push_back(lhs_type);
        } else {
          not_isinstance_types.push_back(lhs_type);
        }
      }

      // Get a single type for the true and false branches
      if (!isinstance_types.empty()) {
        unified_true = *unifyTypeList(isinstance_types, nowhere,/*default_to_union=*/true);
      }
      if (unified_true) {
        true_refinements = {Refinement(ident, unified_true)};
      }

      // Get a single type for the true and false branches
      if (!not_isinstance_types.empty()) {
        unified_false = *unifyTypeList(not_isinstance_types, nowhere,/*default_to_union=*/true);
      }
      if (unified_false) {
        false_refinements = {Refinement(ident, unified_false)};
      }

      refinement = RefinementSet(true_refinements, false_refinements);
    }

    bool is_statically_true =
        std::all_of(lhs_types.begin(), lhs_types.end(), [&](TypePtr lhs_type) {
          return std::any_of(
              rhs_types.begin(), rhs_types.end(), [&](TypePtr rhs_type) {
                return lhs_type->isSubtypeOf(rhs_type);
              });
        });

    bool is_statically_false =
        std::all_of(lhs_types.begin(), lhs_types.end(), [&](TypePtr lhs_type) {
          if (lhs_type == AnyType::get()) {
            return false;
          }
          for (const auto& rhs_type : rhs_types) {
            if (lhs_type->isSubtypeOf(rhs_type)) {
              return false;
            }
            if (rhs_type->isSubtypeOf(AnyListType::get()) &&
                (lhs_type->kind() == ListType::Kind ||
                 lhs_type->kind() == AnyType::Kind)) {
              return false;
            }
            if (rhs_type->isSubtypeOf(AnyTupleType::get()) &&
                (lhs_type->kind() == TupleType::Kind ||
                 lhs_type->kind() == AnyType::Kind)) {
              return false;
            }
          }
          return true;
        });

    if (is_statically_true) {
      return CondValue(*graph, obj.range(), true, std::move(refinement));
    }

    if (is_statically_false) {
      return CondValue(*graph, obj.range(), false, std::move(refinement));
    }

    // check maybe true/false at runtime, need an actual op
    Value* result =
        graph->insertNode(graph->createIsInstance(lhs_val, rhs_types))
            ->output();
    return CondValue(result, std::move(refinement), c10::nullopt);
  }

  void emitIf(const If& stmt) {
    Expr cond = stmt.cond();
    CondValue cond_value = emitCondExpr(cond);
    emitIfElseBlocks(
        stmt.range(), cond_value, stmt.trueBranch(), stmt.falseBranch());
  }

  // *********************** Loop Operators ************************************
  // Emits a loop operator with the form:
  // Loop(max_trip_count)
  // block0(loop_counter) {
  //   <body>
  // }
  // block1 {
  //   <loop condition>
  //   -> (condition)
  // }
  // For loops will have an empty loop condition block with condition set to
  // true. In the convert to ssa pass, the loop condition will correctly
  // inlined. and inputs and outputs added so that the loop conforms to the
  // semantics specified at
  // https://github.com/onnx/onnx/blob/master/docs/Operators.md#Loop
  void emitLoopCommon(
      const SourceRange& range,
      const std::function<void()>& emit_body,
      const SugaredValuePtr& iter_val,
      c10::optional<List<Expr>> targets,
      c10::optional<Expr> cond) {
    Value* max_trip_count_val = nullptr;
    if (iter_val != nullptr) {
      max_trip_count_val = iter_val->len(range, method);
    } else {
      max_trip_count_val = materializeConstant(
          std::numeric_limits<int64_t>::max(),
          *graph,
          range,
          integral_constants);
    }

    Node* n = graph->insertNode(create(prim::Loop, range, 0));
    auto* body_block = n->addBlock();
    {
      Block* condition_block = n->addBlock();
      pushFrame(condition_block);
      // NOLINTNEXTLINE(cppcoreguidelines-init-variables)
      Value* out;
      if (cond) {
        WithInsertPoint insert(condition_block);
        out = emitToBool(cond.value().range(), emitExpr(cond.value()));
      } else {
        WithInsertPoint insert(n);
        out = graph->insertConstant(true, range);
      }
      condition_block->registerOutput(out);
      popFrame();
    }
    n->addInput(max_trip_count_val);

    WithLoopStatus loop_guard(&loop_status_, LoopStatus::IN_LOOP);
    Value* trip_count =
        body_block->addInput()->setType(IntType::get()); // Iteration num
    {
      pushFrame(body_block);
      WithInsertPoint guard(body_block);

      // if the FOR iters and targets are present, emit FOR target assignments
      if (iter_val != nullptr && targets) {
        Value* cur_elem = iter_val->getitem(range, method, trip_count)
                              ->asValue(range, method);
        SugaredValuePtr sv = std::make_shared<SimpleValue>(cur_elem);
        List<Expr> target_exprs = targets.value();
        validateAssignLhsExpr(target_exprs, range);

        // if target exprs are more than 1, it means iteration unpacking on LHS
        // we create Tuple literal to wrap those target exprs for assignments
        if (target_exprs.size() > 1) {
          Expr tl = TupleLiteral::create(range, target_exprs);
          target_exprs = List<Expr>::create(range, {tl});
        }
        emitExprsAssign(target_exprs, {sv}, range, /*n_binders=*/1);
      }
      emit_body();
      popFrame();
    }
  }

  void emitUnrolledLoop(
      const SourceRange& loc,
      const std::function<void()>& emit_body,
      const SugaredValuePtr& iterable,
      const List<Expr>& targets) {
    auto static_len = iterable->staticLen();
    TORCH_INTERNAL_ASSERT(
        static_len, "Unrolled loop iter should have static length");
    int64_t len = *static_len;
    WithLoopStatus loop_guard(&loop_status_, LoopStatus::IN_UNROLLED_LOOP);
    // In order to support ModuleLists which return different types,
    // as with an nn.Sequential which has a module that returns a Dict and then
    // a module which returns a Tensor,
    // we do not push a new environment frame because if we did all intermediary
    // values would have to subtype the input type.
    for (int64_t i = 0; i < len; ++i) {
      auto index =
          materializeConstant(i, *method.graph(), loc, integral_constants);
      auto sugared_value = iterable->getitem(loc, method, index);
      emitExprsAssign(
          targets, {sugared_value}, targets.range(), /*n_binders=*/1);
      emit_body();
    }
  }

  void emitFor(
      const List<Expr>& targets,
      const List<Expr>& itrs,
      const SourceRange& loc,
      const std::function<void()>& emit_body) {
    if (itrs.size() != 1) {
      throw ErrorReport(loc) << "List of iterables is not supported currently";
    }

    // Emit loop information for builtinFunction values like range(), zip(),
    // enumerate() or SimpleValue like List, Tensor, Dict, etc.
    SugaredValuePtr sv = emitSugaredExpr(itrs[0], 1);
    SugaredValuePtr iterable = sv->iter(loc, method);

    // We unroll the loop for iterables that contain ModuleLists so that we can
    // compile Heterogenous module lists.
    if (!iterable->shouldEmitUnrolled()) {
      emitLoopCommon(loc, emit_body, iterable, targets, {});
    } else {
      emitUnrolledLoop(loc, emit_body, iterable, targets);
    }
  }

  void emitFor(const For& stmt) {
    auto emit_body = [&]() { emitStatements(stmt.body()); };
    emitFor(stmt.targets(), stmt.itrs(), stmt.range(), emit_body);
  }

  void emitWhile(const While& stmt) {
    auto cond = stmt.cond();
    auto emit_body = [&]() { emitStatements(stmt.body()); };
    emitLoopCommon(stmt.range(), emit_body, nullptr, {}, cond);
  }

  void emitWith(const With& stmt) {
    auto targets = stmt.targets();
    // Keep a stack of entered objects so they can be exited
    // in the right order.
    std::stack<Value*> entered;

    for (const auto& target : targets) {
      Expr e = target.target();

      auto* rhs = emitExpr(e);
      auto* n = graph->insertNode(graph->create(prim::Enter, {rhs}));
      entered.push(rhs);

      if (rhs->type()->kind() != TypeKind::ClassType) {
        throw ErrorReport(e.range())
            << "With item expression must return an object";
      }

      auto rhsClass = rhs->type()->expect<ClassType>();
      auto* enterMethod = rhsClass->findMethod("__enter__");
      auto* exitMethod = rhsClass->findMethod("__exit__");

      if (!enterMethod || !exitMethod) {
        throw ErrorReport(e.range())
            << "Object returned by with item expression does not define __enter__ and __exit__ methods";
      }

      // Check the schema of __enter__.
      auto& enterSchema = enterMethod->getSchema();
      if (enterSchema.arguments().size() != 1) {
        throw ErrorReport(e.range())
            << "__enter__ must have only one argument and one return value";
      }

      // Check the schema of __exit__.
      auto& exitSchema = exitMethod->getSchema();
      if (exitSchema.arguments().size() != 4) {
        throw ErrorReport(e.range()) << "__exit__ must have four arguments";
      } else {
        for (unsigned i = 1; i < 4; ++i) {
          if (exitSchema.arguments().at(i).type() != AnyType::get()) {
            throw ErrorReport(e.range())
                << "argument " << i
                << " of __exit__ must have Any type; TorchScript does not currently support passing exception type, value, or traceback to the __exit__ function.";
          }
        }
      }

      // Set the output of the enter node to be the return type of __enter__.
      n->output(0)->setType(enterSchema.returns().at(0).type());

      // Set i = e.__enter__() so that references to i in the body of the with
      // will resolve correctly.
      if (target.var().present()) {
        Var i = target.var().get();
        environment_stack->setVar(i.range(), i.name().name(), n->output(0));
      }
    }

    emitStatements(stmt.body());

    // Insert all the corresponding prim::Exit nodes.
    while (!entered.empty()) {
      auto* input = entered.top();
      entered.pop();
      auto* n = graph->create(prim::Exit);
      graph->insertNode(n);
      n->addInput(input);
    }
  }

  // Currently we do not support assigning exceptions to variables,
  // a = Exception("hi")
  // raise a
  //
  // We ignore the expression following raise
  void emitRaise(const Raise& raise) {
    auto sv = emitSugaredExpr(raise.expr(), 1);
    Value* error_message = nullptr;

    if (auto exception_instance =
            std::dynamic_pointer_cast<ExceptionMessageValue>(sv)) {
      // The typical case, an instance of the exception class was thrown:
      //    raise RuntimeError("error")
      error_message = exception_instance->getValue();
    } else if (
        auto exception_class = std::dynamic_pointer_cast<ExceptionValue>(sv)) {
      // A bare exception was thrown so add an empty message. e.g.
      //    raise RuntimeError
      error_message = insertConstant(*graph, "", raise.range());
    } else {
      // The raise was not followed by an exception (i.e. it was something like
      // `raise "error"` instead of `raise RuntimeError("error")`)
      throw ErrorReport(raise.range())
          << "exceptions must derive from BaseException";
    }

    if (!error_message->type()->isSubtypeOf(StringType::get())) {
      error_message = graph->insert(aten::str, {error_message});
    }

    graph->insert(prim::RaiseException, {error_message}, {}, raise.range());
    exit_blocks.insert(environment_stack->block());
  }

  // emit assserions as an if branch so that assertions will reuse the
  // message
  void emitAssert(const Assert& stmt) {
    CondValue cond_value = emitCondExpr(stmt.test());
    List<Stmt> true_branch = List<Stmt>::create(stmt.range(), {});
    // Create an `AssertionError("the_message")` call
    auto message = (stmt.msg().present())
        ? stmt.msg().get()
        : StringLiteral::create(stmt.range(), "");
    auto callee = Var::create(
        stmt.range(), Ident::create(stmt.range(), "AssertionError"));
    auto apply = Apply::create(
        stmt.range(),
        callee,
        List<Expr>::create(stmt.range(), {message}),
        List<Attribute>::create(stmt.range(), {}));

    List<Stmt> false_branch =
        List<Stmt>::create(stmt.range(), {Raise::create(stmt.range(), apply)});
    emitIfElseBlocks(stmt.range(), cond_value, true_branch, false_branch);
  }

  // Validate that the `lhs` Expr's in an assignment statement are valid. That
  // is:
  //
  // 1) All lhs Expr's are either Var, Tuple or Starred nodes
  // 2) There is at most one Starred node in the lhs Expr
  // 3) A Starred node can only appear when there is another non-Starred lhs
  //    Expr. Concretely this means that `*abc = func()` is illegal. Unpacking
  //    all outputs into a tuple is covered by `abc = func()`.
  bool validateAssignLhsExpr(const List<Expr>& lhs, const SourceRange& r) {
    size_t num_normal_assign = 0;
    size_t num_starred = 0;
    for (const auto& assignee : lhs) {
      if (assignee.kind() == TK_VAR || assignee.kind() == TK_SUBSCRIPT ||
          assignee.kind() == TK_TUPLE_LITERAL || assignee.kind() == '.') {
        num_normal_assign++;
      } else if (assignee.kind() == TK_STARRED) {
        num_starred++;
      } else {
        throw ErrorReport(assignee) << "lhs of assignment must be a variable, "
                                    << "subscript, or starred expression";
      }
    }

    if (num_starred > 1) {
      throw ErrorReport(r)
          << "Only one starred expression is allowed on the lhs";
    }

    if (num_starred > 0 && num_normal_assign == 0) {
      throw ErrorReport(r) << "A Starred expression may only appear on the "
                           << "lhs within the presence of another non-starred"
                           << " expression";
    }

    return num_starred;
  }

  // Get the appropriate builtin op for this augmented assignment
  // If the RHS is a tensor, return the corresponding ATen in-place op
  // If it's a list of scalars, then return the corresponding list augment op
  Symbol getAugOp(const AugAssign& stmt, const TypePtr& type) {
    bool use_inplace_op = type->isSubtypeOf(TensorType::get()) ||
        type->kind() == TypeKind::ListType;
    switch (stmt.aug_op()) {
      case '+':
        return use_inplace_op ? aten::add_ : aten::add;
      case '-':
        return use_inplace_op ? aten::sub_ : aten::sub;
      case '/':
        return use_inplace_op ? aten::div_ : aten::div;
      case '*':
        return use_inplace_op ? aten::mul_ : aten::mul;
      case '%':
        return use_inplace_op ? aten::fmod_ : aten::fmod;
      case '|':
        return use_inplace_op ? aten::bitwise_or : aten::__or__;
      case '&':
        return use_inplace_op ? aten::bitwise_and : aten::__and__;
      case '^':
        return use_inplace_op ? aten::bitwise_xor : aten::__xor__;
      case TK_LSHIFT:
        // NOLINTNEXTLINE(bugprone-branch-clone)
        return use_inplace_op ? aten::__lshift__ : aten::__lshift__;
      case TK_RSHIFT:
        return use_inplace_op ? aten::__irshift__ : aten::__rshift__;
      case TK_POW:
        return aten::pow;
      default:
        throw ErrorReport(stmt)
            << "Unknown augmented assignment: " << kindToString(stmt.aug_op());
    }
  }

  // Get a pair of <in place magic method name, out of place magic method name>
  // since the out of place method is called if the in place method is not
  // present
  std::pair<std::string, std::string> getAugMagicMethod(const AugAssign& stmt) {
    switch (stmt.aug_op()) {
      case '+':
        return std::make_pair(std::string("__iadd__"), std::string("__add__"));
      case '-':
        return std::make_pair(std::string("__isub__"), std::string("__sub__"));
      case '/':
        return std::make_pair(
            std::string("__itruediv__"), std::string("__truediv__"));
      case '*':
        return std::make_pair(std::string("__imul__"), std::string("__mul__"));
      case '%':
        return std::make_pair(std::string("__imod__"), std::string("__mod__"));
      default:
        throw ErrorReport(stmt)
            << "Unknown augmented assignment: " << kindToString(stmt.aug_op());
    }
  }

  // Emit nodes for augmented assignments like `+=`
  void emitAugAssignment(const AugAssign& stmt) {
    switch (stmt.lhs().kind()) {
      case TK_VAR: {
        emitAugAssignmentToVar(stmt);
      } break;
      case '.': {
        emitAugAssignmentToSelectVar(stmt);
      } break;
      case TK_SUBSCRIPT: {
        emitAugAssignmentToSubscript(stmt);
      } break;
      default:
        throw ErrorReport(stmt.lhs())
            << "unexpected expression on "
            << "left-hand side of augmented assignment";
    }
  }

  // This will be called when there is a class param or module buffer
  // mutation which make the LHS of the expr be a select expression
  //
  // Example like:
  // class A(Module):
  //  def __init__():
  //    self.register_buffer("running_var", torch.zeros(1))
  //
  //  def forward():
  //    self.num_batches += 1
  void emitAugAssignmentToSelectVar(const AugAssign& stmt) {
    const auto lhs = Select(stmt.lhs());
    auto lhsSugaredVar = emitSugaredExpr(lhs.value(), 1);
    const auto lhsValue =
        lhsSugaredVar->attr(lhs.range(), method, lhs.selector().name())
            ->asValue(lhs.range(), method);
    auto result = emitAugAssignmentHelper(stmt, lhsValue);
    lhsSugaredVar->setAttr(stmt.range(), method, lhs.selector().name(), result);
  }

  void emitAugAssignmentToVar(const AugAssign& stmt) {
    const auto lhs = Var(stmt.lhs());
    auto lhsValue = emitExpr(lhs);
    auto result = emitAugAssignmentHelper(stmt, lhsValue);
    environment_stack->setVar(lhs.range(), lhs.name().name(), result);
  }

  Value* emitAugAssignmentHelper(const AugAssign& stmt, Value* lhs) {
    if (lhs->type()->kind() == TypeKind::ClassType) {
      // Call `__iadd__` so updates happen in place on class types
      // https://docs.python.org/3/reference/datamodel.html#object.__iadd__
      std::string in_place_method_name;
      std::string out_of_place_method_name;
      std::tie(in_place_method_name, out_of_place_method_name) =
          getAugMagicMethod(stmt);
      const auto rhs = emitExpr(stmt.rhs());

      // Determine whether to use __iadd__ or __add__ (use __add__ only if
      // __iadd__ is not present)
      auto type = lhs->type()->expect<ClassType>();
      std::string magic_method_name;
      if (type->findMethod(in_place_method_name)) {
        magic_method_name = in_place_method_name;
      } else if (type->findMethod(out_of_place_method_name)) {
        magic_method_name = out_of_place_method_name;
      } else {
        throw ErrorReport(stmt.range())
            << "Cannot emit inplace op on " << type->repr_str()
            << " since it does not define an " << in_place_method_name << " or "
            << out_of_place_method_name << " method";
      }

      // x += y is equivalent to x = x.__iadd__(y) or x = x.__add__(y) if
      // __iadd__ is not present
      return MethodValue(lhs, magic_method_name)
          .call(stmt.range(), method, {rhs}, {}, 0)
          ->asValue(stmt.range(), method);
    } else {
      const auto rhs = NamedValue(stmt.rhs().range(), emitExpr(stmt.rhs()))
                           .value(*method.graph());
      return emitBuiltinCall(
          stmt.range(),
          *method.graph(),
          getAugOp(stmt, lhs->type()),
          /*args=*/{lhs, rhs},
          /*kwargs=*/{},
          /*self=*/c10::nullopt);
    }
  }

  void emitAugAssignmentGeneric(
      const AugAssign& stmt,
      const Subscript& lhs,
      Value* sliceable) {
    // Get the idx to augment
    const auto subscriptExprs = lhs.subscript_exprs();
    const TypePtr type = sliceable->type();
    if (subscriptExprs.size() != 1) {
      throw ErrorReport(subscriptExprs)
          << "Sliced expression not yet supported for " << type->repr_str()
          << " augmented assignment. "
          << "File a bug if you want this";
    }

    TypePtr elemType = nullptr;
    if (const ListTypePtr listType = type->cast<ListType>()) {
      elemType = listType->getElementType();
    } else if (const DictTypePtr dictType = type->cast<DictType>()) {
      elemType = dictType->getKeyType();
    }

    if (elemType == nullptr) {
      throw ErrorReport(lhs)
          << type->repr_str() << " does not support augmented assignment.";
    }
    const auto idxValue = emitExpr(subscriptExprs[0]);
    const auto containerArg =
        NamedValue(lhs.value().range(), type->str(), sliceable);
    const auto idxArg = NamedValue(subscriptExprs.range(), "idx", idxValue);
    const auto valueArg =
        NamedValue(stmt.rhs().range(), "value", emitExpr(stmt.rhs()));

    const auto getItem = graph->insert(
        aten::__getitem__, {containerArg, idxArg}, {}, stmt.range());
    const auto augmentedItem = graph->insert(
        getAugOp(stmt, elemType), {getItem, valueArg}, {}, stmt.range());
    graph->insert(
        aten::_set_item,
        {containerArg, idxArg, augmentedItem},
        {},
        stmt.range());
  }

  void emitAugAssignmentToSubscript(const AugAssign& stmt) {
    // Process the base list value
    const auto lhs = Subscript(stmt.lhs());
    const auto sliceable = emitExpr(lhs.value());

    if (sliceable->type()->isSubtypeOf(TensorType::get())) {
      // If it's a tensor, just fully evaluate the subscript operation and emit
      // an in-place assignment
      std::vector<Value*> tensorIndices;
      // NOLINTNEXTLINE(cppcoreguidelines-init-variables)
      Value* sliced;
      std::tie(sliced, tensorIndices) = emitIntAndSliceIndexing(
          lhs.range(), sliceable, lhs.subscript_exprs());

      const auto slicedArg = NamedValue(stmt.lhs().range(), "self", sliced);
      const auto rhs = NamedValue(stmt.rhs().range(), emitExpr(stmt.rhs()));
      if (tensorIndices.size() == 0) {
        // Common case: we only tried to index with int and slices. Emit the
        // correct augmented assignment op to the sliced value
        emitBuiltinCall(
            stmt.range(),
            *method.graph(),
            getAugOp(stmt, sliceable->type()),
            {rhs},
            {},
            slicedArg);
      } else {
        // Special case: we tried to do "advanced indexing". Lower this expr
        // into `index` and `index_put_` ops with tensordices of Tensor?[]
        const auto indices = graph
                                 ->insertNode(graph->createList(
                                     OptionalType::ofTensor(), tensorIndices))
                                 ->output();
        const auto indexed =
            graph->insert(aten::index, {slicedArg, indices}, {}, stmt.range());
        const auto augmented = emitBuiltinCall(
            stmt.range(),
            *method.graph(),
            getAugOp(stmt, sliceable->type()),
            {rhs},
            {},
            indexed);
        graph->insert(
            aten::index_put_,
            {slicedArg, indices, augmented},
            {},
            stmt.range());
      }
    } else {
      emitAugAssignmentGeneric(stmt, lhs, sliceable);
    }
  }

  NamedValue emitValueToTensor(
      const NamedValue& value,
      const NamedValue& matchTypeOf) {
    // Add implicit conversion of int/float/complex/bool/number types to tensors
    // Used in emitSubscriptAssign to convert:
    //   `tensor(...)[x] = 99` to `tensor(...)[x] = tensor(99)`
    // Mirrors the `valueToTensor` behavior in python_variable_indexing.cpp
    const auto kind = value.type()->kind();
    if (kind == c10::TypeKind::NumberType || kind == c10::TypeKind::IntType ||
        kind == c10::TypeKind::BoolType || kind == c10::TypeKind::FloatType ||
        kind == c10::TypeKind::ComplexType) {
      auto dtype = graph->insert(prim::dtype, {matchTypeOf}, {});
      auto device = graph->insert(prim::device, {matchTypeOf}, {});
      auto converted = graph->insert(
          aten::tensor,
          {value},
          {NamedValue("dtype", dtype), NamedValue("device", device)});
      return NamedValue(value.loc(), converted);
    }

    return value;
  }

  // Emit mutating assignments like `foo[0] = bar`
  void emitSubscriptAssign(
      const SourceRange& stmtRange,
      const Subscript& lhs,
      const Expr& rhs) {
    emitSubscriptAssign(stmtRange, lhs, NamedValue(rhs.range(), emitExpr(rhs)));
  }

  void emitSubscriptAssign(
      const SourceRange& stmtRange,
      const Subscript& lhs,
      const NamedValue& rhs) {
    // First check the base value.
    auto sliceable = emitExpr(lhs.value());

    // If it's a tensor, copy the RHS data into it
    if (sliceable->type()->isSubtypeOf(TensorType::get())) {
      std::vector<Value*> tensorIndices;
      // NOLINTNEXTLINE(cppcoreguidelines-init-variables)
      Value* sliced;
      // Handle multi-dimensional slicing: first emit int/slice indexing
      // TODO: the Python equivalent code has special-cased copy_to
      // broadcasting to match NumPy semantics (see PR#4853). We can't
      // replicate that without knowing the size of the Tensor; so really that
      // code should be moved into the aten function
      std::tie(sliced, tensorIndices) = emitIntAndSliceIndexing(
          lhs.range(), sliceable, lhs.subscript_exprs());

      const auto slicedArg = NamedValue(lhs.range(), sliced);

      // rhs must be a tensor, implicitly convert int/float/complex/bool
      const auto convertedRhs = emitValueToTensor(rhs, slicedArg);

      if (tensorIndices.size() == 0) {
        // Common case: we only tried to index with int and slices. Copy the
        // RHS into the resulting tensor.
        graph->insert(aten::copy_, {slicedArg, convertedRhs}, {}, stmtRange);
      } else {
        // Special case: we tried to do "advanced indexing" with a tensor.
        // Dispatch to `aten::index_put_` with tensorindices of Tensor?[]
        const auto indices = graph
                                 ->insertNode(graph->createList(
                                     OptionalType::ofTensor(), tensorIndices))
                                 ->output();

        graph->insert(
            aten::index_put_,
            {slicedArg, indices, convertedRhs},
            {},
            stmtRange);
      }
      // Otherwise, this is a list or a classtype.
      // Dispatch to aten::_set_item to both select and assign
    } else {
      const auto subscript = lhs.subscript_exprs();
      if (subscript.size() != 1 || subscript[0].kind() == TK_SLICE_EXPR) {
        throw ErrorReport(subscript)
            << "Sliced expression not yet supported for"
            << " subscripted assignment. "
            << "File a bug if you want this";
      }
      if (sliceable->type()->isSubtypeOf(AnyTupleType::get())) {
        throw ErrorReport(lhs) << sliceable->type()->repr_str()
                               << " does not support subscripted assignment";
      }

      std::vector<NamedValue> args;
      args.emplace_back(lhs.value().range(), "self", sliceable);
      args.emplace_back(
          lhs.subscript_exprs().range(), "idx", emitExpr(subscript[0]));
      args.push_back(rhs);
      makeMagic(
          "__setitem__",
          std::make_shared<BuiltinFunction>(aten::_set_item, at::nullopt))
          ->call(stmtRange, method, args, {}, 0);
    }
  }

  void emitTupleAssign(const TupleLiteral& tl, const Expr& rhs) {
    size_t n_binders = tl.inputs().size();
    bool starred_unpack = validateAssignLhsExpr(tl.inputs(), tl.range());
    if (starred_unpack)
      n_binders--;
    auto output = emitSugaredExpr(rhs, n_binders);
    emitTupleAssign(tl, output, rhs.range(), n_binders, starred_unpack);
  }

  void emitTupleAssign(
      const TupleLiteral& tl,
      const SugaredValuePtr& rhs_output,
      const SourceRange& rhs_loc,
      size_t n_binders,
      bool starred_unpack) {
    auto outputs = rhs_output->asTuple(
        rhs_loc,
        method,
        starred_unpack ? c10::nullopt : c10::optional<size_t>{n_binders});
    if (outputs.size() < n_binders) {
      throw ErrorReport(tl)
          << "need " << (starred_unpack ? "at least " : "") << n_binders
          << " values to unpack but found only " << outputs.size();
    }
    if (outputs.size() > n_binders && !starred_unpack) {
      throw ErrorReport(tl) << "too many values to unpack: need " << n_binders
                            << " but found " << outputs.size();
    }

    emitExprsAssign(tl.inputs(), outputs, rhs_loc, n_binders);
  }

  void emitExprsAssign(
      const List<Expr>& lhs_exprs,
      const at::ArrayRef<SugaredValuePtr> outputs,
      const SourceRange& rhs_loc,
      size_t n_binders) {
    int i = 0;
    for (auto assignee : lhs_exprs) {
      switch (assignee.kind()) {
        case TK_SUBSCRIPT:
          emitSubscriptAssign(
              rhs_loc,
              Subscript(assignee),
              NamedValue(rhs_loc, outputs.at(i)->asValue(rhs_loc, method)));
          i++;
          break;
        case TK_VAR:
          environment_stack->setSugaredVar(
              assignee.range(),
              Var(assignee).name().name(),
              outputs.at(i),
              /*annotated_type=*/nullptr);
          i++;
          break;
        case TK_STARRED: {
          auto var = Starred(assignee).expr();
          if (var.kind() != TK_VAR) {
            throw ErrorReport(var) << "Cannot pack a tuple into a non-variable";
          }
          size_t n_matched = outputs.size() - n_binders;
          ArrayRef<std::shared_ptr<SugaredValue>> outputs_ref = outputs;
          auto values = fmap(
              outputs_ref.slice(i, n_matched),
              [&](const std::shared_ptr<SugaredValue>& v) {
                return v->asValue(assignee.range(), method);
              });
          auto tup = graph->insertNode(graph->createTuple(values))->output();
          environment_stack->setVar(var.range(), Var(var).name().name(), tup);
          i += n_matched;
        } break;
        case TK_TUPLE_LITERAL: {
          // recursively emit tuple assignments on tuple literal input
          TupleLiteral sub_tl = TupleLiteral(assignee);
          size_t sub_n_binders = sub_tl.inputs().size();
          bool sub_starred_unpack =
              validateAssignLhsExpr(sub_tl.inputs(), sub_tl.range());
          if (sub_starred_unpack)
            sub_n_binders--;
          emitTupleAssign(
              sub_tl,
              outputs.at(i),
              rhs_loc,
              sub_n_binders,
              sub_starred_unpack);
          i++;
        } break;
        case '.': {
          emitSelectAssign(assignee, outputs.at(i), rhs_loc);
          i++;
        } break;
        default:
          throw ErrorReport(assignee)
              << "unexpected expression on the left-hand side";
      }
    }
  }

  void emitAssignment(const Assign& stmt) {
    if (stmt.lhs_list().size() == 1) {
      return emitSingleAssignment(stmt);
    }
    // multiple assign & annotated type not supported in python
    TORCH_INTERNAL_ASSERT(stmt.lhs_list().size() > 1 && !stmt.type().present());
    // a = b = expr()
    // the semantics of multiple assignment is that expr() is emitted once, then
    // from left to right the assignments are made
    const auto tmp_name = createTempName("$tmp_assign_");
    environment_stack->setSugaredVar(
        stmt.rhs().range(),
        tmp_name,
        emitSugaredExpr(stmt.rhs().get(), 1),
        /*annotated_type=*/nullptr);
    auto ident = Var::create(
        stmt.rhs().range(), Ident::create(stmt.rhs().range(), tmp_name));
    for (auto expr : stmt.lhs_list()) {
      emitSingleAssignment(Assign::create(
          stmt.range(),
          List<Expr>::create(expr.range(), {expr}),
          Maybe<Expr>::create(stmt.rhs().range(), ident),
          Maybe<Expr>::create(stmt.range())));
    }
  }

  void emitSingleAssignment(const Assign& stmt) {
    if (!stmt.rhs().present()) {
      throw ErrorReport(stmt.range())
          << "For an assignment, expected an expression on the right-hand side";
    }
    const Expr& rhs = stmt.rhs().get();
    switch (stmt.lhs().kind()) {
      case TK_VAR: {
        auto v = Var(stmt.lhs());
        TypePtr type = nullptr;
        if (stmt.type().present()) {
          type = typeParser_.parseTypeFromExpr(stmt.type().get());
        }
        auto rhs_sugared_val = emitSugaredExpr(rhs, 1, type);
        // START BC HACK
        //
        // For old serialized quantized RNN modules, switch
        // quantized::linear_prepack to quantized::linear_prepack_legacy. We
        // changed linear_prepack to return a TorchBind class and not a
        // cpp_custom_type_hack tensor anymore, but the old serialized models
        // are tightly coupled with the type_hack version. If we still create a
        // Tensor here, then the quantized_lstm.legacy overload can kick in in
        // forward_impl(), and the module will still run correctly.
        if (method.qualname() ==
            "__torch__.torch.nn.quantized.dynamic.modules.rnn.PackedParameter.__setstate__") {
          if (auto sv =
                  std::dynamic_pointer_cast<SimpleValue>(rhs_sugared_val)) {
            Node* rhs_node = sv->getValue()->node();
            if (rhs_node->kind() ==
                Symbol::fromQualString("quantized::linear_prepack")) {
              std::vector<NamedValue> inputs;
              for (Value* i : rhs_node->inputs()) {
                inputs.emplace_back(i);
              }
              Value* new_val = rhs_node->owningGraph()->insert(
                  Symbol::fromQualString("quantized::linear_prepack_legacy"),
                  inputs,
                  {},
                  rhs_node->sourceRange());
              rhs_sugared_val = std::make_shared<SimpleValue>(new_val);
            }
          }
        }
        // END BC HACK
        environment_stack->setSugaredVar(
            v.range(),
            v.name().name(),
            std::move(rhs_sugared_val),
            /*annotated_type=*/type);
      } break;
      case TK_TUPLE_LITERAL:
        emitTupleAssign(TupleLiteral(stmt.lhs()), rhs);
        break;
      case '.':
        emitSelectAssign(stmt);
        break;
      case TK_SUBSCRIPT:
        emitSubscriptAssign(stmt.range(), Subscript(stmt.lhs()), rhs);
        break;
      default:
        throw ErrorReport(stmt.lhs())
            << "unexpected expression on left-hand side of assignment";
    }
  }

  void emitSelectAssign(const Assign& stmt) {
    if (!stmt.rhs().present()) {
      throw ErrorReport(stmt.range()) << "Expected RHS for assignment";
    }

    TypePtr type_hint = nullptr;
    if (stmt.type().present()) {
      type_hint = typeParser_.parseTypeFromExpr(stmt.type().get());
    }
    const auto lhs = Select(stmt.lhs());
    auto lhsObject = emitSugaredExpr(lhs.value(), 1);
    const auto rhsValue = emitSugaredExpr(stmt.rhs().get(), 1, type_hint)
                              ->asValue(stmt.rhs().range(), method);
    lhsObject->setAttr(stmt.range(), method, lhs.selector().name(), rhsValue);
  }

  void emitSelectAssign(
      const Expr& lhs,
      SugaredValuePtr rhs,
      const SourceRange& loc) {
    const auto lhs_select = Select(lhs);
    auto lhs_sv = emitSugaredExpr(lhs_select.value(), 1);
    const auto rhs_value = rhs->asValue(loc, method);
    lhs_sv->setAttr(loc, method, lhs_select.selector().name(), rhs_value);
  }

  NodeKind getNodeKind(int kind, int ninputs) {
    switch (kind) {
      case '+':
        return aten::add;
      case '-':
        return aten::sub;
      case TK_UNARY_MINUS:
        return aten::neg;
      case '*':
        return aten::mul;
      case TK_POW:
        return aten::pow;
      case '@':
        return aten::matmul;
      case TK_STARRED:
        return prim::Starred;
      case '/':
        return aten::div;
      case '%':
        return aten::remainder;
      case TK_NE:
        return aten::ne;
      case TK_EQ:
        return aten::eq;
      case '<':
        return aten::lt;
      case '>':
        return aten::gt;
      case TK_LE:
        return aten::le;
      case TK_GE:
        return aten::ge;
      case TK_AND:
        return aten::__and__;
      case TK_OR:
        return aten::__or__;
      case TK_IS:
        return aten::__is__;
      case TK_ISNOT:
        return aten::__isnot__;
      case TK_NOT:
        return aten::__not__;
      case TK_FLOOR_DIV:
        return aten::floordiv;
      case TK_LSHIFT:
        return aten::__lshift__;
      case TK_RSHIFT:
        return aten::__rshift__;
      case '&':
        return aten::__and__;
      case '|':
        return aten::__or__;
      case '^':
        return aten::__xor__;
      case TK_IN:
        return aten::__contains__;
      default:
        throw std::runtime_error("unknown kind " + c10::to_string(kind));
    }
  }

  std::string getOperatorOverload(int kind, int ninputs) {
    switch (kind) {
      case '+':
        return "__add__";
      case '-':
        return "__sub__";
      case TK_UNARY_MINUS:
        return "__neg__";
      case '~':
        return "__invert__";
      case '*':
        return "__mul__";
      case TK_POW:
        return "__pow__";
      case '/':
        return "__truediv__";
      case '%':
        return "__mod__";
      case TK_NE:
        return "__ne__";
      case TK_EQ:
        return "__eq__";
      case '<':
        return "__lt__";
      case '>':
        return "__gt__";
      case TK_LE:
        return "__le__";
      case TK_GE:
        return "__ge__";
      case '&':
        return "__and__";
      case '|':
        return "__or__";
      case '^':
        return "__xor__";
      case TK_IN:
        return "__contains__";
      case TK_LSHIFT:
        return "__lshift__";
      case TK_RSHIFT:
        return "__rshift__";
      default:
        throw std::runtime_error("unknown kind " + c10::to_string(kind));
    }
  }

  std::vector<NamedValue> getNamedValues(
      const TreeList& trees,
      bool maybe_unpack) {
    std::vector<NamedValue> values;
    for (const auto& tree : trees) {
      if (maybe_unpack && tree->kind() == TK_STARRED) {
        auto starred = Starred(tree);
        auto entries = emitSugaredExpr(starred.expr(), 1)
                           ->asTuple(starred.range(), method);
        for (const auto& entry : entries) {
          values.emplace_back(
              tree->range(), entry->asValue(starred.range(), method));
        }
      } else {
        values.emplace_back(tree->range(), emitExpr(Expr(tree)));
      }
    }
    return values;
  }
  std::vector<NamedValue> getNamedValues(
      const List<Expr>& trees,
      bool maybe_unpack) {
    return getNamedValues(trees.tree()->trees(), maybe_unpack);
  }

  std::vector<Value*> getValues(const TreeList& trees, bool maybe_unpack) {
    return toValues(*graph, getNamedValues(trees, maybe_unpack));
  }
  std::vector<Value*> getValues(const List<Expr>& trees, bool maybe_unpack) {
    return getValues(trees.tree()->trees(), maybe_unpack);
  }

  std::vector<NamedValue> emitAttributes(const List<Attribute>& attributes) {
    return fmap(attributes, [&](const Attribute& attr) {
      return NamedValue(
          attr.range(), attr.name().name(), emitExpr(attr.value()));
    });
  }

  void checkApplyNumInputs(Apply& apply, size_t expected_inputs) {
    const SourceRange& loc = apply.range();
    if (apply.inputs().size() != expected_inputs) {
      throw ErrorReport(loc)
          << Var(apply.callee()).name().name() << " expected exactly "
          << expected_inputs << " arguments but found "
          << apply.inputs().size();
    }
    if (apply.attributes().size() > 0) {
      throw ErrorReport(loc)
          << Var(apply.callee()).name().name() << " takes no keyword arguments";
    }
  }

  std::shared_ptr<SugaredValue> emitApplyExpr(
      Apply& apply,
      size_t n_binders,
      const TypePtr& type_hint = nullptr) {
    auto sv = emitSugaredExpr(apply.callee(), 1);
    auto loc = apply.callee().range();
    if (auto special_form = dynamic_cast<SpecialFormValue*>(sv.get())) {
      return emitApplySpecialForm(special_form->form(), apply, type_hint);
    }
    auto args = getNamedValues(apply.inputs(), true);
    auto kwargs = emitAttributes(apply.attributes());
    return sv->call(loc, method, args, kwargs, n_binders);
  }

  // this function handles expressions that look like apply statements
  // but have special evaluation rules for the arguments.
  // when adding a new case, only add a special form if it cannot be expressed
  // using the standard SugaredValue::call function, which enforces normal
  // evaluation order.
  std::shared_ptr<SugaredValue> emitApplySpecialForm(
      Symbol form,
      Apply& apply,
      const TypePtr& type_hint = nullptr) {
    switch (form) {
      case prim::fork: {
        auto& trees = apply.inputs().tree()->trees();
        if (trees.size() < 1) {
          throw ErrorReport(apply)
              << "Expected at least one argument to fork()";
        }
        auto forked = emitSugaredExpr(Expr(trees[0]), 1);
        TreeList sliced_trees(trees.begin() + 1, trees.end());
        auto args = getNamedValues(sliced_trees, true);
        auto kwargs = emitAttributes(apply.attributes());
        return emitForkExpr(apply.range(), forked, args, kwargs);
      }
      case prim::annotate: {
        checkApplyNumInputs(apply, 2);
        TypePtr type = typeParser_.parseTypeFromExpr(apply.inputs()[0]);
        Value* expr = tryConvertToType(
            apply.range(),
            *graph,
            type,
            emitExpr(apply.inputs()[1], type),
            /*allow_conversions=*/true);

        std::stringstream why_not;
        if (!expr->type()->isSubtypeOfExt(type, &why_not)) {
          throw ErrorReport(apply.inputs())
              << "expected an expression of type " << type->repr_str()
              << " but found " << expr->type()->repr_str() << "\n"
              << why_not.str();
        }

        // None is a subtype of Optional[T], but we want to remember what T is
        // after annotation so that variables assigned to this None will still
        // get the right type. To do this, we make a None constant that
        // has the type Optional[T]
        if ((type->kind() == OptionalType::Kind ||
             (type->kind() == UnionType::Kind &&
              type->expect<UnionType>()->canHoldType(NoneType::get()))) &&
            expr->type()->isSubtypeOf(NoneType::get())) {
          Node* none = graph->createNone();
          none->output()->setType(type);
          graph->insertNode(none);
          expr = none->output();
        }

        return std::make_shared<SimpleValue>(expr);
      }
      case prim::rpc_async:
      case prim::rpc_sync:
      case prim::rpc_remote: {
        return emitRpcExpr(apply, form);
      }
      case prim::unchecked_cast: {
        checkApplyNumInputs(apply, 2);
        TypePtr type = typeParser_.parseTypeFromExpr(apply.inputs()[0]);
        Value* v = emitExpr(apply.inputs()[1]);
        // avoid generating nested unchecked_casts because they are already
        // inserted during serialization
        if (v->node()->kind() != prim::unchecked_cast || *v->type() != *type) {
          v = graph->insertUncheckedCast(v, type);
        }
        return std::make_shared<SimpleValue>(v);
      } break;
      case prim::GetAttr: {
        checkApplyNumInputs(apply, 2);
        auto obj = emitSugaredExpr(apply.inputs()[0], 1);
        auto selector = apply.inputs()[1];
        if (selector.kind() != TK_STRINGLITERAL) {
          throw ErrorReport(apply)
              << "getattr's second argument must be a string literal";
        }
        const std::string& name = StringLiteral(selector).text();
        return obj->attr(apply.range(), method, name);
      }
      case prim::Uninitialized: {
        checkApplyNumInputs(apply, 1);
        TypePtr type = typeParser_.parseTypeFromExpr(apply.inputs()[0]);
        auto out = graph->insertNode(graph->createUninitialized(type))
                       ->setSourceRange(apply.range());
        return std::make_shared<SimpleValue>(out->output());
      }
      case prim::TupleConstruct: {
        checkApplyNumInputs(apply, 1);
        auto arg = emitSugaredExpr(apply.inputs()[0], 1);
        auto inputs = arg->asTuple(apply.range(), method);
        auto inp_values = fmap(inputs, [&](const SugaredValuePtr& sv) {
          return sv->asValue(apply.range(), method);
        });
        return std::make_shared<SimpleValue>(
            graph->insertNode(graph->createTuple(inp_values))->output());
      }
      case prim::isinstance: {
        checkApplyNumInputs(apply, 2);
        auto result = emitIsInstance(apply.inputs()[0], apply.inputs()[1]);
        return std::make_shared<SimpleValue>(result.value());
      }
      case prim::tolist: {
        auto select = Select(apply.callee());
        auto value = select.value();
        auto operand = emitSugaredExpr(value, 1);

        if (!type_hint) {
          throw ErrorReport(apply)
              << "Expected type hint for result of tolist()";
        }

        return std::make_shared<SimpleValue>(graph->insertToList(
            operand->asValue(value.range(), method), type_hint));
      }
      case prim::HasAttr: {
        checkApplyNumInputs(apply, 2);
        const auto result = emitHasAttr(apply.inputs()[0], apply.inputs()[1]);
        return std::make_shared<SimpleValue>(result.value());
      } break;
      // This represents the "__new__" method on classes
      // because it takes a ClassValue as input.
      // So if we see:
      //   Foo.__new__(Foo)
      // Foo is a ClassValue, calling `attr("__new__")` will return a
      // CreateObject special form.
      case prim::CreateObject: {
        if (apply.inputs().size() != 1) {
          throw ErrorReport(apply) << "Only one argument to __new__ allowed";
        }
        auto arg = emitSugaredExpr(apply.inputs()[0], 1);
        auto class_arg = dynamic_cast<ClassValue*>(arg.get());
        if (!class_arg) {
          throw ErrorReport(apply)
              << "Expected class value as argument to __new__, got "
              << arg->kind() << " instead";
        }
        auto createNode =
            graph->insertNode(graph->createObject(class_arg->type_));
        return std::make_shared<SimpleValue>(createNode->output());
      }
      // We construct the iterable tree here using the IterableTree
      // SugaredValue, The tree consists of SimpleValue, RangeValue or
      // IterableTree: For SimpleValues(List, Dict, etc) or RangeValue. We will
      // make them as tree leaves since we could get the loop information from
      // len() and get_item(). For IterableTree like zip(), enumerate(), we can
      // model them as a combination of leaves, and we emit a IterableTree value
      // to record the tree information
      case prim::range: {
        std::vector<Value*> input_vals =
            getValues(apply.inputs(), /*maybe_unpack=*/true);
        return std::make_shared<RangeValue>(apply.range(), method, input_vals);
      }
      case prim::enumerate: {
        const SourceRange& loc = apply.range();
        auto inputs = apply.inputs();
        auto input_size = apply.inputs().size();
        // enumerate(x) can be rewrite as subtrees:
        // IterableTree(RangeValue(0, math.inf), SimpleValue(x))
        Value* start_index = nullptr;
        if (input_size == 0) {
          throw ErrorReport(loc)
              << "enumerate expected at least 1 arguments, got 0";
        }

        if (input_size == 2) {
          start_index = emitSugaredExpr(inputs[1], 1)->asValue(loc, method);
        }

        if (input_size > 2) {
          throw ErrorReport(loc)
              << "enumerate expected at most 2 arguments, got " << input_size;
        }
        std::vector<Value*> range_inputs;
        if (start_index != nullptr) {
          range_inputs.emplace_back(start_index);
        }
        Value* end = materializeConstant(
            std::numeric_limits<int64_t>::max(),
            *graph,
            loc,
            integral_constants);
        range_inputs.emplace_back(end);
        SugaredValuePtr expr_sv = emitSugaredExpr(inputs[0], 1);
        auto iterable_value = expr_sv->iter(loc, method);

        // range should have the same static length as the other iterable
        c10::optional<int64_t> iter_static_len = iterable_value->staticLen();
        SugaredValuePtr range_sv = std::make_shared<RangeValue>(
            loc, method, range_inputs, iter_static_len);

        auto tree = std::make_shared<IterableTree>();
        tree->addChild(loc, method, range_sv);
        tree->addChild(loc, method, iterable_value);
        return tree;
      }
      case prim::zip: {
        // zip(x, y) can be rewrite as subtrees:
        // IterableTree(IterableTree(x), IterableTree(y))
        auto inputs = apply.inputs();
        if (inputs.size() == 0) {
          throw ErrorReport(apply)
              << "zip expected at least 1 arguments, got 0";
        }
        auto iterable_tree = std::make_shared<IterableTree>();
        for (Expr expr : inputs) {
          auto iterable = emitSugaredExpr(expr, 1)->iter(apply.range(), method);
          iterable_tree->addChild(apply.range(), method, iterable);
        }
        return iterable_tree;
      }
      case prim::list: {
        return emitApplySpecialFormForList(apply, type_hint);
      }
      case prim::dict: {
        return emitApplySpecialFormForDict(apply, type_hint);
      }
      default:
        TORCH_INTERNAL_ASSERT(false, "unknown special form: ", form);
    }
  }

  std::shared_ptr<SugaredValue> emitApplySpecialFormForList(
      Apply& apply,
      const TypePtr& type_hint = nullptr) {
    if (apply.inputs().size() == 0) {
      TypePtr type = type_hint ? type_hint : ListType::ofTensors();
      if (!type->cast<ListType>()) {
        throw ErrorReport(apply.range())
            << "Expected list type annotation for list(), found "
            << type_hint->repr_str();
      }
      return std::make_shared<SimpleValue>(
          graph
              ->insertNode(graph->createList(
                  type->expectRef<ListType>().getElementType(), {}))
              ->output());
    }
    // list(iter) desugars to [_elem for _elem in iter]
    checkApplyNumInputs(apply, 1);
    auto iter_input = emitSugaredExpr(apply.inputs()[0], 1);

    // aten::list builtin op is registered for List and Str input
    // dispatch to the builtin op to avoid perf slowdown on existing uses
    if (auto simple = asSimple(iter_input)) {
      if (simple->type()->cast<ListType>() ||
          simple->type()->cast<StringType>()) {
        return std::make_shared<SimpleValue>(emitBuiltinCall(
            apply.range(), *method.graph(), aten::list, {simple}, {}));
      }
    }
    const std::string& iter_name = createTempName("$_iter");
    environment_stack->setSugaredVar(
        apply.range(),
        iter_name,
        iter_input,
        /*annotated_type=*/nullptr);

    const std::string& elem_name = createTempName("$_elem");
    auto ident =
        Var::create(apply.range(), Ident::create(apply.range(), elem_name));
    auto iter =
        Var::create(apply.range(), Ident::create(apply.range(), iter_name));
    auto lc = ListComp::create(apply.range(), ident, ident, iter);
    return std::make_shared<SimpleValue>(emitListComprehension(lc, type_hint));
  }

  std::shared_ptr<SugaredValue> emitApplySpecialFormForDict(
      Apply& apply,
      const TypePtr& type_hint = nullptr) {
    auto add_kwargs = [&](Value* dc_value) {
      NamedValue self = NamedValue(apply.range(), "self", dc_value);
      for (const auto& kwarg : apply.attributes()) {
        auto name = StringLiteral::create(kwarg.range(), kwarg.name().name());
        auto k = emitExpr(name);
        auto v = emitExpr(kwarg.value());
        NamedValue input_k = NamedValue(kwarg.range(), "", k);
        NamedValue input_v = NamedValue(kwarg.range(), "", v);
        emitBuiltinCall(
            kwarg.range(),
            *graph,
            aten::_set_item,
            {self, input_k, input_v},
            {});
      }
    };

    auto treat_as_empty_container = [&] {
      if (apply.inputs().empty() && !apply.attributes().empty()) {
        return true;
      }
      if (!apply.inputs().empty() &&
          apply.inputs()[0].kind() == TK_DICT_LITERAL) {
        auto dict_lit = DictLiteral(apply.inputs()[0]);
        return dict_lit.key_inputs().empty() && dict_lit.value_inputs().empty();
      }
      if (!apply.inputs().empty() &&
          apply.inputs()[0].kind() == TK_LIST_LITERAL) {
        auto list_lit = ListLiteral(apply.inputs()[0]);
        return list_lit.inputs().empty();
      }
      return false;
    };

    // If possible, just cast what we have to a Dict and add the
    // kwargs by hand. This is not only the simplest solution; it also
    // hits cases like `dict(dict([1, 2, 3]))` or `dict(x)` (where `x`
    // is some previously-defined variable)
    if (!apply.inputs().empty()) {
      auto iter_input = emitSugaredExpr(apply.inputs()[0], 1);
      if (auto simple = asSimple(iter_input)) {
        if (simple->type()->cast<DictType>()) {
          auto dc_value = emitBuiltinCall(
              apply.range(), *method.graph(), aten::dict, {simple}, {});
          add_kwargs(dc_value);
          return std::make_shared<SimpleValue>(dc_value);
        }
      }
    }

    // If we have a call with an empty container, or if we have a
    // call with kwargs only
    if (treat_as_empty_container()) {
      auto expr_list = List<Expr>::create(apply.range(), {});
      apply = Apply::create(
          apply.range(), apply.callee(), expr_list, apply.attributes());
    }

    // If we have a completely empty call to dict()
    if (apply.inputs().empty() && apply.attributes().empty()) {
      TypePtr type = type_hint;
      if (!type_hint) {
        type = DictType::create(StringType::get(), TensorType::get());
      }
      TORCH_CHECK(
          type->expect<DictType>(),
          "Expected a type annotation "
          "of Dict for dict constructor dict(), got ",
          type_hint->str());
      return std::make_shared<SimpleValue>(
          graph
              ->insertNode(graph->createDict(
                  type->expect<DictType>()->getKeyType(),
                  type->expect<DictType>()->getValueType(),
                  {},
                  {}))
              ->output());
    }

    // Special case logic for if we have a dict comprehension
    if (!apply.inputs().empty() && apply.inputs()[0].kind() == TK_DICT_COMP) {
      auto dc = DictComp(apply.inputs()[0]);
      auto dc_value = emitDictComprehension(dc, type_hint);
      add_kwargs(dc_value);
      return std::make_shared<SimpleValue>(dc_value);
    }

    // We can't feasibly register all possible key x value
    // combinations of new prim ops for the case that we use the
    // constructor with a dict literal. It makes much more sense
    // to transform the dict literal into a list of tuples so that
    // we can use the existing constructors
    if (!apply.inputs().empty() &&
        apply.inputs()[0].kind() == TK_DICT_LITERAL) {
      auto dict_lit = DictLiteral(apply.inputs()[0]);
      std::vector<Expr> zipped;
      zipped.reserve(dict_lit.key_inputs().size());
      TORCH_INTERNAL_ASSERT(
          dict_lit.key_inputs().size() == dict_lit.value_inputs().size());
      for (auto key_it = dict_lit.key_inputs().begin(),
                val_it = dict_lit.value_inputs().begin();
           key_it != dict_lit.key_inputs().end();
           ++key_it, ++val_it) {
        auto tuple_inputs =
            List<Expr>::create(apply.range(), {*key_it, *val_it});
        auto tuple = TupleLiteral::create(apply.range(), tuple_inputs);
        zipped.push_back(tuple);
      }
      auto ll_values = List<Expr>::create(apply.range(), zipped);
      auto ll = ListLiteral::create(apply.range(), ll_values);
      auto expr_list = List<Expr>::create(apply.range(), {ll});
      // Change `apply` to a new Apply node holding a list of
      // tuples
      apply = Apply::create(
          apply.range(), apply.callee(), expr_list, apply.attributes());
    }

    // If we have kwargs to include, we'll take a similar approach
    // to the above logic and standardize the Apply node
    if (!apply.attributes().empty() &&
        (apply.inputs().empty() ||
         apply.inputs()[0].kind() == TK_LIST_LITERAL)) {
      std::vector<Expr> exprs;
      // Gather all the existing tuples in the input iterable
      if (!apply.inputs().empty()) {
        auto tuple_list = ListLiteral(apply.inputs()[0]).inputs();
        for (const auto& tuple : tuple_list) {
          exprs.push_back(tuple);
        }
      }
      // Create tuples out of each kwarg and gather them as well
      for (const auto& attr : apply.attributes()) {
        auto k = StringLiteral::create(apply.range(), attr.name().name());
        auto v = attr.value();
        auto tuple_inputs = List<Expr>::create(apply.range(), {k, v});
        auto tuple = TupleLiteral::create(apply.range(), tuple_inputs);
        exprs.push_back(tuple);
      }
      auto expr_list = List<Expr>::create(apply.range(), {exprs});
      auto ll = ListLiteral::create(apply.range(), expr_list);
      auto new_inputs = List<Expr>::create(apply.range(), {ll});
      auto new_kwargs = List<Attribute>::create(apply.range(), {});
      apply =
          Apply::create(apply.range(), apply.callee(), new_inputs, new_kwargs);
    }

    checkApplyNumInputs(apply, 1);

    auto iter_input = emitSugaredExpr(apply.inputs()[0], 1);

    const std::string& iter_name = createTempName("$_iter");
    const std::string& key_name = createTempName("$_key");
    const std::string& value_name = createTempName("$_value");

    auto key =
        Var::create(apply.range(), Ident::create(apply.range(), key_name));
    auto value =
        Var::create(apply.range(), Ident::create(apply.range(), value_name));
    auto target = TupleLiteral::create(
        apply.range(), List<Expr>::create(apply.range(), {key, value}));
    auto iter =
        Var::create(apply.range(), Ident::create(apply.range(), iter_name));

    environment_stack->setSugaredVar(
        apply.range(),
        iter_name,
        iter_input,
        /*annotated_type=*/nullptr);

    auto dc = DictComp::create(apply.range(), key, value, target, iter);
    auto dc_value = emitDictComprehension(dc, type_hint);
    add_kwargs(dc_value);

    return std::make_shared<SimpleValue>(dc_value);
  }

  Value* emitExpr(const Expr& tree, const TypePtr& type_hint = nullptr) {
    // Push the source range of a call in case compiling this function
    // triggers an error
    ErrorReport::CallStack::update_pending_range(tree.range());
    Value* out_val =
        emitSugaredExpr(tree, 1, type_hint)->asValue(tree.range(), method);
    // AnyType is the only user-exposed type which we don't unify to from
    // its subtypes, so we add a cast for use cases like
    // x : Any = 1 if cond else "str"
    if (type_hint == AnyType::get() && out_val->type() != AnyType::get()) {
      out_val = graph->insertUncheckedCast(out_val, type_hint);
    }
    return out_val;
  }

  NodeKind reverseComparision(NodeKind kind) {
    if (kind == aten::lt) {
      return aten::gt;
    } else if (kind == aten::le) {
      return aten::ge;
    } else if (kind == aten::gt) {
      return aten::lt;
    } else if (kind == aten::ge) {
      return aten::le;
    }
    throw std::runtime_error(
        "reverseComparision: unsupported NodeKind. File a bug");
  }

  // any expression that can produce a SugaredValue is handled here
  // expressions that only return a single Value* are handled in emitSimpleExpr
  // type_hint is set if there is a type that this value is expected to be
  // e.g. a : List[int] = []
  // or a = torch.jit.annotate(List[int], [])
  // the caller is responsible for checking that the result matches type_hint
  // emitSugaredExpr is free to ignore it.
  std::shared_ptr<SugaredValue> emitSugaredExpr(
      const Expr& tree,
      size_t n_binders,
      const TypePtr& type_hint = nullptr) {
    switch (tree.kind()) {
      case TK_VAR: {
        return environment_stack->getSugaredVar(Var(tree).name());
      }
      case '.': {
        auto select = Select(tree);
        auto sv = emitSugaredExpr(select.value(), 1);
        return sv->attr(select.range(), method, select.selector().name());
      }
      case TK_APPLY: {
        auto apply = Apply(tree);
        return emitApplyExpr(apply, n_binders, type_hint);
      } break;
      case TK_SUBSCRIPT: {
        return emitSubscript(Subscript(tree), type_hint);
      } break;
      default:
        return std::make_shared<SimpleValue>(emitSimpleExpr(tree, type_hint));
    }
  }

  Value* emitUnaryOp(
      const TreeRef& tree,
      const std::string& magicMethod,
      const c10::Symbol& opSymbol) {
    const auto& inputs = tree->trees();
    auto named_values = getNamedValues(inputs, /*maybe_unpack=*/false);
    auto val =
        asSimple(makeMagic(
                     magicMethod,
                     std::make_shared<BuiltinFunction>(opSymbol, at::nullopt))
                     ->call(tree->range(), method, named_values, {}, 0));

    // if we emitted the unary op and not some other overloaded function,
    // then try to constantfold
    if (val->node()->kind() != opSymbol) {
      return val;
    }

    auto maybe_out_stack = runNodeIfInputsAreConstant(val->node());
    if (!maybe_out_stack) {
      return val;
    }
    TORCH_INTERNAL_ASSERT(maybe_out_stack->size() == 1);
    return graph->insertConstant(maybe_out_stack->at(0), tree->range());
  }

  /**
   * Emit a fork expression, of the form:
   *   torch.jit.fork(forked, *args, **kwargs)
   */
  std::shared_ptr<SugaredValue> emitForkExpr(
      SourceRange loc,
      const std::shared_ptr<SugaredValue>& forked,
      at::ArrayRef<NamedValue> args,
      at::ArrayRef<NamedValue> kwargs) {
    auto g = method.graph();
    // NOLINTNEXTLINE(cppcoreguidelines-init-variables)
    Node* fork_node;
    TypePtr out_type;

    fork_node = g->insertNode(method.graph()->create(prim::forkClosure, 1))
                    ->setSourceRange(loc);

    // We create a fork by emitting a closure and setting the closure output
    // into the fork input. If a closure doesn't already exist, we create one.
    {
      WithInsertPoint insert(fork_node);
      if (ClosureValue* sv = dynamic_cast<ClosureValue*>(forked.get())) {
        Value* closure_output = sv->asValue(loc, method);
        Block* closure_block = closure_output->node()->blocks().at(0);
        TORCH_INTERNAL_ASSERT(closure_block->outputs().size() == 1);
        out_type = closure_block->outputs().at(0)->type();
        fork_node->addInput(closure_output);
      } else {
        auto emit_closure_body = [&](Block* closure_block) {
          auto fn_sugared_output = forked->call(loc, method, args, kwargs, 1);
          auto fn_simple_output = fn_sugared_output->asValue(loc, method);
          closure_block->registerOutput(fn_simple_output);
          out_type = fn_simple_output->type();
        };
        auto closure_value = emitClosure(emit_closure_body);
        fork_node->addInput(closure_value->asValue(loc, method));
      }
    }
    Value* node_output =
        fork_node->output()->setType(FutureType::create(out_type));
    return std::make_shared<SimpleValue>(node_output);
  }

  std::shared_ptr<SugaredValue> emitRpcExpr(const Apply& apply, Symbol rpc_op) {
    // TODO: This is a temporary apporoach to enable calling user fucntion
    // through RPC in TorchScript,
    // Ideally, function value in JIT IR is first-class citizen and
    // The RPC C++ entry API can take c10::Function directly.
    size_t rpcMinInputs = 2;
    size_t rpcMaxInputs = 5; // NOLINT
    std::string op_name = rpc_op.toUnqualString();
    if (apply.inputs().size() < rpcMinInputs ||
        apply.inputs().size() > rpcMaxInputs) {
      throw ErrorReport(apply)
          << "Possible forms of call to " << op_name << "(..) are\n"
          << op_name
          << "(dst_worker_name, user_callable, args, kwargs, timeout)\n"
          << op_name << "(dst_worker_name, user_callable, args, kwargs)\n"
          << op_name << "(dst_worker_name, user_callable, args)\n"
          << op_name << "(dst_worker_name, user_callable)\n"
          << "Now the number of arguments is " << apply.inputs().size();
    }
    if (apply.attributes().size() != 0) {
      throw ErrorReport(apply)
          << op_name << "(dst_worker_name, user_callable, args, kwargs)"
          << "does not support kwargs yet";
    }
    // TODO: Make rpc_op(..) support taking kwargs,
    // like rpc_async(to="worker1", func=my_func, args=(), kwargs={})

    auto& input_trees = apply.inputs().tree()->trees();
    Value* dst_worker_name_value = emitExpr(Expr(input_trees[0]));
    std::shared_ptr<SugaredValue> user_callable_sugared_value =
        emitSugaredExpr(Expr(input_trees[1]), 1);
    TORCH_CHECK(
        user_callable_sugared_value->kind() == "function",
        "user_callable should be a FunctionValue, it's now a ",
        user_callable_sugared_value->kind())
    // NB: This should be done using `std::dynamic_pointer_cast`
    // and assert `user_callable_function_value != nullptr`. But somehow on
    // macos std::dynamic_pointer_cast always returns
    // `user_callable_function_value` as a `nullptr`, even if
    // `user_callable_sugared_value->kind() == "function"`.
    std::shared_ptr<FunctionValue> user_callable_function_value =
        std::static_pointer_cast<FunctionValue>(user_callable_sugared_value);
    // If `kwargs` is an empty dict, users are allowed to not pass `kwargs`.
    // If `args` and `kwargs` are an empty tuple and an empty dict,
    // respectively, users are allowed to not pass `args` and `kwargs`.

    TreeList args_kwargs_timeout_trees(
        input_trees.begin() + 2, input_trees.end());

    // Get user callable.
    const auto& callablePtrs = user_callable_function_value->callees();
    TORCH_INTERNAL_ASSERT(
        callablePtrs.size() == 1,
        "User-provided callable size should be 1. Now it's",
        callablePtrs.size())
    Function* callablePtr = callablePtrs.at(0);

    const auto& functionSchema = callablePtr->getSchema();
    const SourceRange& loc = apply.range();
    auto graphPtr = method.graph();

    // Match FunctionSchema.
    std::vector<NamedValue> args;
    std::vector<NamedValue> kwargs;
    // Get args and kwargs as `NamedValue`s.
    // Similar to getNamedValues(..) and emitAttributes(..).
    if (args_kwargs_timeout_trees.size() >= 1) {
      // Unroll args from a Var that is known to be a Tuple.
      auto& args_tree = args_kwargs_timeout_trees[0];
      auto entry_sugared_values = emitSugaredExpr(Expr(args_tree), 1)
                                      ->asTuple(args_tree->range(), method);
      args.reserve(entry_sugared_values.size());
      for (const auto& entrie_sugared_value : entry_sugared_values) {
        args.emplace_back(
            args_tree->range(),
            entrie_sugared_value->asValue(args_tree->range(), method));
      }
      // NB: Can't do schema check on kwargs, given the RPC API is
      // rpc_op(to, user_callable, args, kwargs),
      // users can construct kwargs = {"first" + "_arg" : 1}.
      // Notice the key is determined at run time.
      // We can do it at compile time, unless one day the RPC API is
      // rpc_op(to, user_callable, arg_0, arg_1, kwarg_0="foo",
      // kwarg_1="bar")
    }
    matchSchema(functionSchema, loc, *graphPtr, args, kwargs);

    // Graph insert the QualifiedName as an constant input IR Value.
    const auto& qualname = callablePtr->qualname();
    IValue userCallableQualNameIValue(qualname.qualifiedName());
    Value* userCallableQualNameValue =
        graphPtr->insertConstant(userCallableQualNameIValue, loc);

    // Graph insert the corresponding RPC node to the graph.
    Node* rpc_node =
        graphPtr->insertNode(graphPtr->create(rpc_op, 1))->setSourceRange(loc);
    {
      WithInsertPoint insert(rpc_node);
      rpc_node->addInput(dst_worker_name_value);
      rpc_node->addInput(userCallableQualNameValue);

      for (const auto& tree : args_kwargs_timeout_trees) {
        rpc_node->addInput(emitExpr(Expr(tree)));
      }
    }
    Value* rpc_node_output = rpc_node->output();

    // Set output type from FunctionSchema and corresponding rpc_op.
    const std::vector<Argument>& returns = functionSchema.returns();
    TORCH_INTERNAL_ASSERT(returns.size() == 1);
    TypePtr output_type = nullptr;
    if (rpc_op == prim::rpc_async) {
      // rpc_async returns FutureType of the functionSchema's return type
      output_type = FutureType::create(returns[0].type());
    } else if (rpc_op == prim::rpc_sync) {
      // rpc_sync returns the functionSchema's return type
      output_type = returns[0].type();
    } else if (rpc_op == prim::rpc_remote) {
      // rpc_remote returns RRefType of the functionSchema's return type
      output_type = RRefType::create(returns[0].type());
    } else {
      throw ErrorReport(apply)
          << rpc_op.toDisplayString() << " is not supported in TorchScript!'";
    }
    rpc_node_output->setType(output_type);
    return std::make_shared<SimpleValue>(rpc_node_output);
  }

  Value* emitBinaryOp(const TreeRef& tree) {
    const auto& inputs = tree->trees();
    auto kind = getNodeKind(tree->kind(), inputs.size());
    auto overload = getOperatorOverload(tree->kind(), inputs.size());
    auto named_values = getNamedValues(inputs, /*maybe_unpack=*/false);
    if (tree->kind() == TK_IN) {
      // For `in` the arguments are in reverse order (the object being
      // checked is second)
      std::iter_swap(named_values.begin() + 0, named_values.begin() + 1);
    }

    // if this is adding two tuples, we deal with it here.
    // the reason is we can't specify the length of tuples
    // when registering custom aten::add.
    if (named_values[0].type()->kind() == TupleType::Kind &&
        named_values[1].type()->kind() == TupleType::Kind &&
        kind == aten::add) {
      auto first_tuple = createTupleUnpack(named_values[0].value(*graph)).vec();
      auto second_tuple =
          createTupleUnpack(named_values[1].value(*graph)).vec();
      first_tuple.insert(
          first_tuple.end(), second_tuple.begin(), second_tuple.end());
      return graph->insertNode(graph->createTuple(first_tuple))->output();
    }

    return asSimple(
        makeMagic(
            overload, std::make_shared<BuiltinFunction>(kind, at::nullopt))
            ->call(tree->range(), method, named_values, {}, 0));
  }

  Value* emitSimpleExpr(
      const TreeRef& tree,
      const TypePtr& type_hint = nullptr) {
    switch (tree->kind()) {
      case TK_FLOOR_DIV:
      case '@': {
        const auto& inputs = tree->trees();
        auto kind = getNodeKind(tree->kind(), inputs.size());
        auto named_values = getNamedValues(inputs, /*maybe_unpack=*/false);
        return emitBuiltinCall(
            tree->range(), *method.graph(), kind, named_values, {});
      }
      case '%': {
        auto lhs = emitSugaredExpr(Expr(tree->tree(0)), 0)
                       ->asValue(tree->tree(0)->range(), method);
        auto const& lhs_type = lhs->type();
        if (lhs_type == StringType::get()) {
          auto values = getValues(tree->trees(), /*maybe_unpack=*/false);
          auto node = graph->create(aten::percentFormat, values, 1)
                          ->setSourceRange(tree->range());
          Value* output = graph->insertNode(node)->output();
          output->setType(StringType::get());
          return output;
        } else {
          return emitBinaryOp(tree);
        }
      }
      case TK_IN:
      case TK_POW:
      case TK_NE:
      case TK_EQ:
      case '<':
      case '>':
      case TK_LE:
      case TK_GE:
      case '*':
      case '/':
      case '+':
      case '-':
      case '&':
      case '|':
      case '^':
      case TK_LSHIFT:
      case TK_RSHIFT:
        return emitBinaryOp(tree);
      case TK_IS:
      case TK_ISNOT:
      case TK_AND:
      case TK_OR:
      case TK_NOT: {
        return emitCondExpr(Expr(tree)).value();
      }
      case TK_UNARY_MINUS: {
        return emitUnaryOp(tree, "__neg__", aten::neg);
      }
      case '~': {
        return emitUnaryOp(tree, "__invert__", aten::bitwise_not);
      }
      case TK_STARRED: {
        throw ErrorReport(tree)
            << "Unexpected starred expansion. File a bug report";
      }
      case TK_CONST: {
        return emitConst(Const(tree));
      } break;
      case TK_TRUE: {
        return graph->insertConstant(true, tree->range());
      } break;
      case TK_FALSE: {
        return graph->insertConstant(false, tree->range());
      } break;
      case TK_NONE: {
        return graph->insertConstant(IValue(), tree->range());
      } break;
      case TK_IF_EXPR: {
        return emitTernaryIf(TernaryIf(tree), type_hint);
      } break;
      case TK_STRINGLITERAL: {
        return emitStringLiteral(StringLiteral(tree));
      } break;
      case TK_LIST_LITERAL: {
        auto ll = ListLiteral(tree);
        auto values = getValues(ll.inputs(), /*maybe_unpack=*/true);

        // determine the element type of the list
        // if we have a type hint of List[T], use T
        // if the list is non-empty use type_of(list[0])
        // otherwise assume it is List[Tensor]
        TypePtr elem_type = TensorType::get();
        if (type_hint) {
          if (type_hint->kind() == TypeKind::ListType) {
            elem_type = type_hint->expectRef<ListType>().getElementType();
          } else {
            // If the type hint was not a List[T] throw an error
            throw ErrorReport(tree)
                << "Expected a List type hint but instead got "
                << type_hint->repr_str();
          }
        } else if (!values.empty()) {
          std::stringstream ss;
          auto types = fmap(values, [](const Value* v) { return v->type(); });
          auto maybe_elem_type = unifyTypeList(types, ss);
          if (!maybe_elem_type) {
            throw ErrorReport(tree) << "Lists must contain only a single type\n"
                                    << ss.str();
          }
          elem_type = maybe_elem_type.value();
        }

        for (auto v : values) {
          std::stringstream ss;
          if (!v->type()->isSubtypeOfExt(elem_type, &ss)) {
            throw ErrorReport(tree)
                << "Lists must contain only a single type, expected: "
                << elem_type->repr_str() << " but found "
                << v->type()->repr_str() << " instead.\n"
                << ss.str();
          }
        }
        Value* result =
            graph->insertNode(graph->createList(elem_type, values))->output();
        return result;
      } break;
      case TK_TUPLE_LITERAL: {
        auto ll = TupleLiteral(tree);
        auto values = getValues(ll.inputs(), /*maybe_unpack=*/true);
        return graph->insertNode(graph->createTuple(values))->output();
      } break;
      case TK_DICT_LITERAL: {
        auto dl = DictLiteral(tree);
        auto key_trees = dl.key_inputs().tree()->trees();
        auto value_trees = dl.value_inputs().tree()->trees();
        AT_ASSERT(key_trees.size() == value_trees.size());
        std::vector<Value*> keys, values;

        for (size_t i = 0; i < key_trees.size(); ++i) {
          keys.push_back(emitExpr(Expr(key_trees[i])));
          values.push_back(emitExpr(Expr(value_trees[i])));
        }

        TypePtr key_type = nullptr;
        TypePtr value_type = nullptr;

        if (type_hint && type_hint->kind() == TypeKind::DictType) {
          auto dict_type = type_hint->expect<DictType>();
          key_type = dict_type->getKeyType();
          value_type = dict_type->getValueType();
        } else if (keys.empty()) {
          key_type = StringType::get();
          value_type = TensorType::get();
        } else {
          key_type = keys.at(0)->type();
          value_type = values.at(0)->type();
        }
        AT_ASSERT(key_type != nullptr && value_type != nullptr);

        auto checkTypeOfValues = [](const TypePtr& type,
                                    const char* what,
                                    const std::vector<Value*>& values,
                                    TreeList trees) {
          for (size_t i = 0, N = values.size(); i < N; ++i) {
            std::stringstream ss;
            if (!values[i]->type()->isSubtypeOfExt(type, &ss)) {
              throw ErrorReport(trees[i])
                  << "Dict " << what
                  << " must contain only a single type, expected: "
                  << type->repr_str() << " but found "
                  << values[i]->type()->repr_str() << " instead.\n"
                  << ss.str();
            }
          }
        };
        checkTypeOfValues(key_type, "keys", keys, key_trees);
        checkTypeOfValues(value_type, "values", values, value_trees);

        return graph
            ->insertNode(graph->createDict(key_type, value_type, keys, values))
            ->output();
      } break;
      case TK_LIST_COMP: {
        auto lc = ListComp(tree);
        return emitListComprehension(lc, type_hint);
      } break;
      case TK_DICT_COMP: {
        auto dc = DictComp(tree);
        return emitDictComprehension(dc, type_hint);
      } break;
      default:
        throw ErrorReport(tree) << "Cannot emit expr for: " << tree;
    }
  }

  Value* emitConst(const Const& c) {
    if (c.isFloatingPoint())
      return materializeConstant(
          c.asFloatingPoint(), *graph, c.range(), fp_constants);
    else if (c.isComplex())
      return materializeConstant(
          c.asComplex(), *graph, c.range(), complex_constants);
    else
      return materializeConstant(
          c.asIntegral(), *graph, c.range(), integral_constants);
  }

  Value* emitStringLiteral(const StringLiteral& c) {
    return insertConstant(*graph, c.text(), c.range());
  }

  // Desugars select indexing: tensor[i] -> tensor.select(dim, i)
  Value* emitSelect(
      const SourceRange& loc,
      Value* input,
      Value* dim,
      Value* index) {
    return emitBuiltinCall(loc, *graph, aten::select, {input, dim, index}, {});
  }

  Value* emitSliceOp(
      const SourceRange& loc,
      Value* sliceable,
      Value* dim,
      Value* start,
      Value* end,
      Value* step) {
    std::vector<NamedValue> args;
    args.reserve(5);
    args.emplace_back(loc, "self", sliceable);

    // XXX: If list slicing becomes more complicated or stops using
    // aten::slice, we should separate it from this function.
    if (dim) {
      AT_ASSERT(sliceable->type()->isSubtypeOf(TensorType::get()));

      args.emplace_back(dim);
    } else {
      AT_ASSERT(!sliceable->type()->isSubtypeOf(TensorType::get()));
    }

    if (sliceable->type()->cast<TupleType>()) {
      std::vector<at::optional<NamedValue>> tuple_args;
      // since we are only dealing with tuple slicing, we try to keep
      // tuple args seperate for now
      tuple_args.reserve(3);

      start ? tuple_args.emplace_back(start)
            : tuple_args.emplace_back(c10::nullopt);
      end ? tuple_args.emplace_back(end)
          : tuple_args.emplace_back(c10::nullopt);
      step ? tuple_args.emplace_back(step)
           : tuple_args.emplace_back(c10::nullopt);

      return emitTupleSlice(loc, args[0], tuple_args);
    }

    // handling cases like x[0:2]. x[0:2:] is already handled from python
    if (!step) {
      step = graph->insertConstant(1, loc);
    }

    args.emplace_back(loc, "start", start);
    args.emplace_back(loc, "end", end);
    args.emplace_back(loc, "step", step);
    return emitBuiltinCall(loc, *graph, aten::slice, args, {});
  }

  // Desugars slice indexing: tensor[begin:end] -> tensor.slice(dim, begin, end,
  // 1)
  Value* emitSlice(
      const SourceRange& loc,
      Value* input,
      Value* dim, // Only used for tensor slicing
      const SliceExpr& slice) {
    Value* start = nullptr;
    Value* end = nullptr;
    Value* step = nullptr;
    if (slice.start().present()) {
      start = emitExpr(Expr(slice.start().get()));
    }
    if (slice.end().present()) {
      end = emitExpr(Expr(slice.end().get()));
    }
    if (slice.step().present()) {
      step = emitExpr(Expr(slice.step().get()));
    }
    return emitSliceOp(loc, input, dim, start, end, step);
  }

  Value* emitUnsqueeze(const SourceRange& loc, Value* input, Value* dim_val) {
    return emitBuiltinCall(loc, *graph, aten::unsqueeze, {input, dim_val}, {});
  }

  Value* emitIndex(
      const SourceRange& loc,
      Value* input,
      at::ArrayRef<Value*> indices) {
    // NB: the index of aten::index should be a type of List[Optional[Tensor]],
    // this is to support the case like t[:, :, 1] where : here indicates a
    // None/undefined tensor(optional tensor)
    auto* index =
        graph->insertNode(graph->createList(OptionalType::ofTensor(), indices))
            ->output();
    return emitBuiltinCall(loc, *graph, aten::index, {input, index}, {});
  }

  // Emits multidimensional slicing with int and slice indices.
  // Returns:
  // - Value*: the input after it has been indexed by int and slice indices.
  // - vector<Value*>: A list of tensor Value* indices that have not been
  // applied yet.
  //   Should be NULL at indices where sliceable (post-slicing) isn't indexed by
  //   a tensor.
  std::pair<Value*, std::vector<Value*>> emitIntAndSliceIndexing(
      const SourceRange& loc,
      Value* sliceable,
      const List<Expr>& subscript_exprs) {
    // Overall, to handle indexing (other than Tensors), we need to handle a
    // couple different things. For example, for x[1:3, None, 4], each of these
    // different index types (slice, None, and integer) result in different
    // number of dimensions. Slicing doesn't change the number of dimensions,
    // None adds a dimension, and integer removes a dimension. As these indexing
    // operations are applied left to right, the actual index that it's being
    // applied to depends on the previous operations. Ellipses indexing throws
    // another wrinkle. Ellipses selects any remaining unspecified dimensions.
    // Thus, for indexes following an ellipses, the actual index an indexing
    // operation is being applied to depends on the operations to the right.
    // Thus, we do two passes, one from left to right up until the ellipses, and
    // one from right to left.

    std::vector<Value*> tensor_indices;

    auto insert_value_for_dim = [&](int64_t dim) {
      return graph->insertConstant(dim, loc);
    };
    std::vector<int64_t> dims(subscript_exprs.size());
    std::vector<c10::optional<Value*>> exprs(
        subscript_exprs.size(), c10::nullopt);

    auto handle_indexing = [&](const Expr& subscript_expr,
                               int expr_idx,
                               int64_t dim,
                               bool is_reverse = false) {
      dims[expr_idx] = dim;

      // Slice expression case, does not represent a single index.
      if (subscript_expr.kind() == TK_SLICE_EXPR) {
        if (is_reverse) {
          return dim - 1;
        } else {
          return dim + 1;
        }
      }

      // Slice object case, does not represent a single index.
      auto subscript_sv = emitSugaredExpr(subscript_expr, 1);
      if (dynamic_cast<SliceValue*>(subscript_sv.get())) {
        if (is_reverse) {
          return dim - 1;
        } else {
          return dim + 1;
        }
      }

      TypePtr type_hint;
      if (subscript_expr.kind() == TK_NONE) {
        type_hint = NoneType::get();
      }
      auto index = emitExpr(subscript_expr, type_hint);

      // Accept list as subscript but convert it to a Tensor
      // since it's equivalent to indexing with Tensor.
      // The list can be a list literal or list variable.
      // Advanced indexing using list:
      // @torch.jit.script
      // def f(x):
      //   return x[[0, 1, 5]]  # or
      //   return x[[0, 1], [0, 1]]  # or
      //   return x[[[0, 1], [0, 1]], [[0, 1], [0, 1]]]  # or
      //   ls = [0, 1]
      //   return x[ls]
      // Statements above are equivalent to advanced indexing using Tensor:
      // @torch.jit.script
      // def f(x):
      //   return x[torch.tensor([0, 1, 5])]  # or
      //   return x[torch.tensor([0, 1]), torch.tensor([0, 1])]  # or
      //   return x[torch.tensor([[0, 1], [0, 1]]),
      //            torch.tensor([[0, 1], [0, 1]])]  # or
      //   ls = [0, 1]
      //   return x[torch.tensor(ls)]
      if (index->type()->kind() == c10::TypeKind::ListType) {
        // Always create index tensor as LongTensor.
        // This is to match Pytorch eager frontend behavior which accepts
        // indexing with float list.
        index = graph->insert(
            aten::tensor, {index}, {NamedValue("dtype", c10::kLong)});
      }

      exprs[expr_idx] = index;
      if (index->type()->isSubtypeOf(NoneType::get())) {
        if (is_reverse) {
          return dim;
        } else {
          return dim + 1;
        }
      } else if (index->type() == IntType::get()) {
        if (is_reverse) {
          return dim - 1;
        } else {
          return dim;
        }
      } else if (index->type()->isSubtypeOf(OptionalType::ofTensor())) {
        if (is_reverse) {
          throw ErrorReport(loc)
              << "Ellipses followed by tensor indexing is currently not supported";
        } else {
          return dim + 1;
        }
      } else {
        throw ErrorReport(loc)
            << "Unsupported operation: indexing tensor with unsupported index type '"
            << index->type()->repr_str()
            << "'. Only ints, slices, lists and tensors are supported";
      }
    };

    size_t idx = 0;
    int64_t dim = 0;
    for (; idx < subscript_exprs.size(); idx++) {
      auto subscript_expr = subscript_exprs[idx];
      if (subscript_expr.kind() == TK_DOTS) {
        break;
      }
      dim = handle_indexing(subscript_expr, idx, dim, /*is_reverse=*/false);
    }
    int64_t rdim = -1;
    for (size_t rev_idx = subscript_exprs.size() - 1; rev_idx > idx;
         rev_idx--) {
      auto subscript_expr = subscript_exprs[rev_idx];
      if (subscript_expr.kind() == TK_DOTS) {
        throw ErrorReport(loc)
            << "An index can only have a single ellipsis ('...')";
      }
      rdim =
          handle_indexing(subscript_expr, rev_idx, rdim, /*is_reverse=*/true);
    }
    for (const auto i : c10::irange(exprs.size())) {
      if (!exprs[i].has_value()) {
        if (subscript_exprs[i].kind() == TK_SLICE_EXPR) {
          sliceable = emitSlice(
              loc,
              sliceable,
              insert_value_for_dim(dims[i]),
              SliceExpr(subscript_exprs[i]));
          continue;
        }

        if (subscript_exprs[i].kind() == TK_DOTS) {
          continue;
        }

        auto subscript_sv = emitSugaredExpr(subscript_exprs[i], 1);
        if (const auto slice_value =
                dynamic_cast<SliceValue*>(subscript_sv.get())) {
          sliceable = emitSliceOp(
              loc,
              sliceable,
              insert_value_for_dim(dims[i]),
              slice_value->start(),
              slice_value->stop(),
              slice_value->step());
        }

        continue;
      }
      auto expr = exprs[i].value();
      if (expr->type()->isSubtypeOf(NoneType::get())) {
        sliceable =
            emitUnsqueeze(loc, sliceable, insert_value_for_dim(dims[i]));
      } else if (expr->type() == IntType::get()) {
        sliceable =
            emitSelect(loc, sliceable, insert_value_for_dim(dims[i]), expr);
      } else if (expr->type()->isSubtypeOf(OptionalType::ofTensor())) {
        tensor_indices.resize(dims[i] + 1);
        tensor_indices[dims[i]] = expr;
      } else {
        TORCH_INTERNAL_ASSERT(
            false, "Trying to process index type that we don't support.");
      }
    }
    // at::index takes in a List[Optional[Tensor]] where some dims can be None.
    // create None node with optional tensor output type and pass to at::index.
    for (auto& index : tensor_indices) {
      if (index == nullptr) {
        index = graph->insertNode(graph->createNone())->output();
      }
    }
    return std::make_pair(sliceable, tensor_indices);
  }

  // Desugars multidim slicing into slice/select/index/unsqueeze calls.
  //
  // XXX: Errors in user code are not elegantly reported.
  // Let's say someone were to do the following:
  //   @torch.jit.script
  //   def fn(x):
  //       return x[0, 1]
  //   fn(torch.randn(5))
  // Because we desugar this into two aten::select ops, the error message
  // complains about aten::select failing rather than there "not being
  // enough dimensions to index".
  //
  // The strategy is to slice and select the tensor for int and slices first
  // in one pass and then apply at::index on the result of the
  // slicing/selecting. Call the tensor after we've applied slice / select the
  // `sliced`. tensor_indices should have the same size as sliced.dim():
  // - tensor_indices[i] = NULL if we should not index `sliced` at dim i
  // - tensor_indices[i] = t if we should index `sliced` at dim i with tensor t.
  Value* emitMultidimSlicing(
      const SourceRange& loc,
      Value* sliceable,
      const List<Expr>& subscript_exprs) {
    if (!sliceable->type()->isSubtypeOf(TensorType::get())) {
      throw ErrorReport(loc)
          << "Unsupported operation: attempted to use multidimensional "
          << "indexing on a non-tensor type";
    }

    std::vector<Value*> tensor_indices;
    std::tie(sliceable, tensor_indices) =
        emitIntAndSliceIndexing(loc, sliceable, subscript_exprs);

    if (tensor_indices.empty()) {
      // XXX: Might need to at::alias this when we support mutability
      return sliceable;
    }

    return emitIndex(loc, sliceable, tensor_indices);
  }

  // Desugars slice syntactic sugar tensor[begin:end] -> tensor.slice(begin,
  // end).
  Value* emitBasicSlice(
      const SourceRange& loc,
      Value* sliceable,
      const List<Expr>& subscript_exprs) {
    AT_ASSERT(subscript_exprs.size() == 1);
    AT_ASSERT(subscript_exprs[0].kind() == TK_SLICE_EXPR);
    auto slice_exp = SliceExpr(subscript_exprs[0]);
    Value* maybe_dim = nullptr;
    if (sliceable->type()->isSubtypeOf(TensorType::get())) {
      // If the sliceable object is a tensor, specify a default dimension
      maybe_dim = graph->insertConstant(0, loc);
    }
    return emitSlice(loc, sliceable, maybe_dim, slice_exp);
  }

  int64_t getAdjTupleIndex(
      const SourceRange& loc,
      const TupleTypePtr& tuple_type,
      int64_t input_index,
      bool allow_out_of_bounds) {
    // set index to be positive to simplify logic in runtime
    int64_t adj_index = input_index;
    int64_t tuple_len = tuple_type->elements().size();
    if (input_index < 0) {
      adj_index = tuple_len + input_index;
    }
    if (!allow_out_of_bounds && (adj_index >= tuple_len || adj_index < 0)) {
      throw ErrorReport(loc) << "Tuple index out of range. Tuple is length "
                             << tuple_len << " and index is " << input_index;
    }
    return adj_index;
  }

  // When a list is marked const in a module, it gets converted to a tuple.
  // The result is indexing into a Tuple which contains only one type
  // is quite common. since indexing will likely be done in a for loop,
  // we do not want to invoke the overhead of converting the tuple to a list
  // each iter.
  Value* emitTupleIndex(
      const SourceRange& loc,
      Value* tuple_val,
      Value* idx_val) {
    auto tuple_typ = tuple_val->type()->cast<TupleType>();
    auto elems = tuple_typ->elements();
    TypePtr output_type;
    if (idx_val->type() != IntType::get()) {
      throw ErrorReport(loc) << "tuple index must be an integer";
    }
    auto idx = toIValue(idx_val);
    if (!idx) {
      if (elems.size() == 0 ||
          !convertibleToList(tuple_typ, ListType::create(elems[0]))) {
        throw ErrorReport(loc)
            << "Cannot index into a " << tuple_typ->repr_str()
            << " with a non-integer literal because we cannot resolve the output type";
      }
      output_type = elems[0];
    } else {
      auto adj_index = getAdjTupleIndex(
          loc, tuple_typ, idx->toInt(), /*allow_out_of_bounds*/ false);
      output_type = elems[adj_index];
    }
    return graph
        ->insertNode(graph->createTupleIndex(tuple_val, idx_val, output_type))
        ->output();
  }

  int64_t getSliceInd(Value* idx_val, const SourceRange& loc) {
    auto ivalue = toIValue(idx_val);
    if (ivalue && ivalue->isInt()) {
      return ivalue->to<int64_t>();
    } else {
      throw ErrorReport(loc) << "tuple slice indices must be integer constants";
    }
  }

  Value* emitTupleSlice(
      const SourceRange& loc,
      const NamedValue& tuple_val,
      const std::vector<at::optional<NamedValue>>& tuple_args) {
    auto tuple_type = tuple_val.value(*graph)->type()->expect<TupleType>();
    int64_t tuple_len = tuple_type->elements().size();
    auto beg_val = tuple_args[0];
    auto end_val = tuple_args[1];
    auto step = tuple_args[2];

    int64_t step_size = 1;
    if (step) {
      auto val = toIValue(step->value(*graph));
      TORCH_CHECK(val->isInt(), "Step size should always be an integer");
      step_size = val->to<int64_t>();
    }

    int64_t beg = std::numeric_limits<int64_t>::max();
    if (beg_val) {
      beg = getAdjTupleIndex(
          loc, tuple_type, getSliceInd(beg_val->value(*graph), loc), true);
    }

    int64_t end = std::numeric_limits<int64_t>::max();
    if (end_val) {
      end = getAdjTupleIndex(
          loc, tuple_type, getSliceInd(end_val->value(*graph), loc), true);
    }

    int64_t num_values = slice_indices_adjust(tuple_len, &beg, &end, step_size);

    return graph
        ->insertNode(graph->createTupleSlice(
            tuple_val.value(*graph), beg, step_size, num_values))
        ->output();
  }

  std::shared_ptr<SugaredValue> emitSubscript(
      const Subscript& subscript,
      TypePtr type_hint = nullptr) {
    const SugaredValuePtr sv = emitSugaredExpr(subscript.value(), 1);
    const List<Expr>& subscript_exprs = subscript.subscript_exprs();
    const SourceRange& range = subscript.range();
    const SourceRange& val_range = subscript.value().range();
    if (subscript_exprs.size() != 1) {
      return std::make_shared<SimpleValue>(emitMultidimSlicing(
          range, sv->asValue(val_range, method), subscript_exprs));
    }
    if (subscript_exprs[0].kind() == TK_SLICE_EXPR) {
      // TODO @wconstab refactor using Symbol instead of string compare
      if (sv->kind() == "module") {
        // Slicing isn't currently implemented for Sequential/ModuleList,
        // but is implemented for Tuples, so a quick workaround is to
        // convert to a tuple of Modules for slicing support.
        auto s_tuple_val =
            sv->asTupleValue(val_range, method)->asValue(val_range, method);
        const SliceExpr& slice = SliceExpr(subscript_exprs[0]);
        std::vector<at::optional<NamedValue>> tuple_args;
        tuple_args.reserve(3);
        if (slice.start().present()) {
          auto begin = NamedValue(
              val_range, "begin", emitExpr(Expr(slice.start().get())));
          tuple_args.emplace_back(begin);
        } else {
          tuple_args.emplace_back(c10::nullopt);
        }

        if (slice.end().present()) {
          auto end =
              NamedValue(val_range, "end", emitExpr(Expr(slice.end().get())));
          tuple_args.emplace_back(end);
        } else {
          tuple_args.emplace_back(c10::nullopt);
        }

        if (slice.step().present()) {
          auto step =
              NamedValue(val_range, "step", emitExpr(Expr(slice.step().get())));
          tuple_args.emplace_back(step);
        } else {
          tuple_args.emplace_back(c10::nullopt);
        }
        auto tupleSliceValue =
            emitTupleSlice(val_range, s_tuple_val, tuple_args);
        return std::make_shared<SimpleValue>(tupleSliceValue);
      } else {
        return std::make_shared<SimpleValue>(emitBasicSlice(
            range, sv->asValue(val_range, method), subscript_exprs));
      }
    } else {
      AT_ASSERT(subscript_exprs.size() == 1);
      Value* sliceable = sv->asValue(val_range, method);

      // In case of subscript expression being a Python Slice object.
      auto subscript_sv = emitSugaredExpr(subscript_exprs[0], 1);
      if (const auto slice_value =
              dynamic_cast<SliceValue*>(subscript_sv.get())) {
        Value* dim = nullptr;
        // aten::slice.tensor needs an additional `dim` input.
        if (sliceable->type()->isSubtypeOf(TensorType::get())) {
          dim = method.graph()->insertConstant(0, val_range);
        }

        Value* sliced = emitSliceOp(
            val_range,
            sliceable,
            dim,
            slice_value->start(),
            slice_value->stop(),
            slice_value->step());
        return std::make_shared<SimpleValue>(sliced);
      }

      // subscript is not a slice object, then it must be convertible to
      // a normal value.
      // Desugars gather syntactic sugar foo[i]
      Value* idx = subscript_sv->asValue(val_range, method);
      if (sliceable->type()->cast<TupleType>()) {
        return std::make_shared<SimpleValue>(
            emitTupleIndex(range, sv->asValue(val_range, method), idx));
      } else if (sliceable->type()->isSubtypeOf(TensorType::get())) {
        return std::make_shared<SimpleValue>(
            emitMultidimSlicing(range, sliceable, subscript_exprs));
      } else {
        return sv->getitem(range, method, idx, std::move(type_hint));
      }
    }
  }
};

struct FunctionResolver : public Resolver {
  explicit FunctionResolver(
      Resolver* otherResolver,
      const std::unordered_map<std::string, Function*>& functionTable)
      : otherResolver_(otherResolver), functionTable_(functionTable) {}

  std::shared_ptr<SugaredValue> resolveValue(
      const std::string& name,
      Function& m,
      const SourceRange& loc) override {
    auto it = functionTable_.find(name);
    if (it != functionTable_.end()) {
      return std::make_shared<FunctionValue>(it->second);
    }
    return otherResolver_->resolveValue(name, m, loc);
  }

  TypePtr resolveType(const std::string& name, const SourceRange& loc)
      override {
    return otherResolver_->resolveType(name, loc);
  }

 private:
  Resolver* otherResolver_;
  const std::unordered_map<std::string, Function*>& functionTable_;
};

CompilationUnit::CompilationUnit(const std::string& source)
    : CompilationUnit() {
  // calles the define with native resolver to generate the graph for functions
  define(c10::nullopt, source, nativeResolver(), nullptr);
}

// This pair represents a pair of functions (getter and setter) obtained from
// compiling a Property.
struct CompilationUnit::PropertyPair
    : public std::pair<std::unique_ptr<Function>, std::unique_ptr<Function>> {
  PropertyPair(
      std::unique_ptr<Function> getter,
      std::unique_ptr<Function> setter) {
    TORCH_INTERNAL_ASSERT(getter, "Property pair must have defined getter")
    this->first = std::move(getter);
    this->second = std::move(setter);
  }

  std::unique_ptr<Function>& getGetter() {
    return this->first;
  }

  std::unique_ptr<Function>& getSetter() {
    return this->second;
  }
};

CompilationUnit::PropertyPair CompilationUnit::define_property(
    const c10::optional<c10::QualifiedName>& prefix,
    const Property& prop,
    const ResolverPtr& resolver,
    const Self* self,
    const std::unordered_map<std::string, Function*>& function_table,
    bool shouldMangle) const {
  // self must be defined because properties are features of classes and
  // modules.
  TORCH_INTERNAL_ASSERT(self);

  // Compile the getter function.
  std::unique_ptr<Function> getter_fn = define(
      prefix, prop.getter(), resolver, self, function_table, shouldMangle);

  // Compile the setter function if it exists.
  std::unique_ptr<Function> setter_fn = nullptr;
  if (prop.setter().present()) {
    setter_fn = define(
        prefix,
        prop.setter().get(),
        resolver,
        self,
        function_table,
        shouldMangle);
  }

  // Add the property to the class type definition.
  self->getClassType()->addProperty(
      prop.name().name(), getter_fn.get(), setter_fn.get());

  return PropertyPair(std::move(getter_fn), std::move(setter_fn));
}

std::unique_ptr<Function> CompilationUnit::define(
    const c10::optional<QualifiedName>& prefix,
    const Def& def,
    const ResolverPtr& resolver,
    const Self* self,
    const std::unordered_map<std::string, Function*>& function_table,
    bool shouldMangle,
    CompilationUnit::FunctionType type) const {
  TORCH_INTERNAL_ASSERT(resolver);
  auto _resolver = resolver;
  if (!self) {
    // if self is defined, then these are methods and do not go into the
    // global namespace otherwise, they get defined together so we add them to
    // the function table so the methods can see each other
    _resolver =
        std::make_shared<FunctionResolver>(resolver.get(), function_table);
  }
  auto creator = [def, _resolver, self](Function& method) {
    // Store the function name so that it can be referenced if there is an error
    // while compiling this function
    std::string call_name = method.qualname().name();
    if (self) {
      auto atoms = method.qualname().atoms();
      // There should be at least a ClassName.method_name
      TORCH_INTERNAL_ASSERT(atoms.size() >= 2);
      call_name = atoms.at(atoms.size() - 2) + "." + atoms.at(atoms.size() - 1);
    }
    ErrorReport::CallStack call(call_name, def.range());
    to_ir(def, _resolver, self, method);
  };
  auto name = prefix ? QualifiedName(*prefix, def.name().name())
                     : QualifiedName(def.name().name());
  if (shouldMangle) {
    // If `shouldMangle` is set, we should generate a unique name for this
    // function if there is already an existing one.
    if (auto fn = find_function(name)) {
      name = mangle(name);
    }
  }
  auto fn = torch::make_unique<GraphFunction>(
      std::move(name), std::make_shared<Graph>(), creator);
  if (self) {
    // Register this as a method on `self`'s type
    if (type == CompilationUnit::FunctionType::Hook) {
      self->getClassType()->addForwardHook(fn.get());
    } else if (type == CompilationUnit::FunctionType::PreHook) {
      self->getClassType()->addForwardPreHook(fn.get());
    } else {
      self->getClassType()->addMethod(fn.get());
    }
  }
  return fn;
}

std::vector<Function*> CompilationUnit::define(
    const c10::optional<c10::QualifiedName>& prefix,
    const std::vector<Property>& properties,
    const std::vector<ResolverPtr>& propResolvers,
    const std::vector<Def>& definitions,
    const std::vector<ResolverPtr>& defResolvers,
    const Self* self,
    bool shouldMangle) {
  TORCH_INTERNAL_ASSERT(definitions.size() == defResolvers.size());
  TORCH_INTERNAL_ASSERT(properties.size() == propResolvers.size());
  std::vector<Function*> functions;
  std::unordered_map<std::string, Function*> function_table;

  // Records fn in function_table, functions and with register_function.
  // This is done several times below, so this lambda helps avoid repeating
  // code.
  auto record_function = [&](std::unique_ptr<Function> fn) {
    function_table[fn->name()] = fn.get();
    functions.emplace_back(fn.get());
    this->register_function(std::move(fn));
  };

  for (const auto i : c10::irange(properties.size())) {
    PropertyPair property_fns = define_property(
        prefix,
        properties[i],
        propResolvers[i],
        self,
        function_table,
        shouldMangle);

    auto& getter_fn = property_fns.getGetter();
    auto& setter_fn = property_fns.getSetter();

    record_function(std::move(getter_fn));

    if (setter_fn) {
      record_function(std::move(setter_fn));
    }
  }

  for (const auto i : c10::irange(definitions.size())) {
    auto fn = define(
        prefix,
        definitions[i],
        defResolvers[i],
        self,
        function_table,
        shouldMangle,
        CompilationUnit::FunctionType::Method);

    record_function(std::move(fn));
  }

  // We need to compile `__init__` first, since it can determine what attributes
  // are available to other methods. So reorder the definitions accordingly.
  for (auto& kv : function_table) {
    if (kv.first == "__init__") {
      kv.second->ensure_defined();
    }
  }

  for (Function* function : functions) {
    function->ensure_defined();
  }

  return functions;
}

void CompilationUnit::define_hooks(
    const c10::optional<c10::QualifiedName>& prefix,
    const std::vector<Def>& hookDefs,
    const std::vector<ResolverPtr>& hookResolvers,
    const std::vector<Def>& preHookDefs,
    const std::vector<ResolverPtr>& preHookResolvers,
    const Self* self,
    bool shouldMangle) {
  TORCH_INTERNAL_ASSERT(hookDefs.size() == hookResolvers.size());
  TORCH_INTERNAL_ASSERT(preHookDefs.size() == preHookResolvers.size());
  std::vector<Function*> functions;
  std::unordered_map<std::string, Function*> function_table;

  // check hook for name collisions and redefinition
  auto check_collisions = [&](const Def& hook) -> Function* {
    auto name = prefix ? QualifiedName(*prefix, hook.name().name()).name()
                       : QualifiedName(hook.name().name()).name();
    // check if hook is already defined for this module
    auto found_hook = function_table.find(name);
    auto existing_hook =
        found_hook != function_table.end() ? found_hook->second : nullptr;
    // check if hook name is already defined on module as method
    if (existing_hook == nullptr) {
      TORCH_CHECK(
          self->getClassType()->findMethod(name) == nullptr &&
              self->getClassType()->findHook(name) == nullptr,
          "Can't define hook: ",
          name,
          " on class: ",
          self->getClassType()->repr_str(),
          " because a method or hook with that name already exists.");
    }
    return existing_hook;
  };

  // build_schema for checking
  auto build_schema = [&](const Def& hook_def,
                          const ResolverPtr& hook_res) -> FunctionSchema {
    ScriptTypeParser typeParser(hook_res);
    FunctionSchema schema =
        typeParser.parseSchemaFromDef(hook_def, true /* skip_self*/);
    // need to add self as the first because we skipped it
    std::vector<Argument> arguments;
    arguments.emplace_back(Argument(
        hook_def.decl().params()[0].ident().name(), self->getClassType()));
    arguments.insert(
        arguments.end(), schema.arguments().begin(), schema.arguments().end());
    return schema.cloneWithArguments(arguments);
  };

  // define hooks
  for (const auto i : c10::irange(hookDefs.size())) {
    // check to see if already defined this hook
    auto existing_fn = check_collisions(hookDefs[i]);
    if (existing_fn != nullptr) {
      // add it to class type again so it's called
      self->getClassType()->addForwardHook(existing_fn);
      continue;
    }
    // define hook
    auto fn = define(
        prefix,
        hookDefs[i],
        hookResolvers[i],
        self,
        function_table,
        shouldMangle,
        CompilationUnit::FunctionType::Hook);

    function_table[fn->name()] = fn.get();
    functions.emplace_back(fn.get());
    this->register_function(std::move(fn));
    self->getClassType()->checkForwardHookSchema(
        i, build_schema(hookDefs[i], hookResolvers[i]));
    functions.back()->ensure_defined();
  }

  // define pre_hooks
  for (const auto i : c10::irange(preHookDefs.size())) {
    // check to see if already defined this hook
    auto existing_fn = check_collisions(preHookDefs[i]);
    if (existing_fn != nullptr) {
      // add it to class type again so it's called
      self->getClassType()->addForwardPreHook(existing_fn);
      continue;
    }
    // define pre_hook
    auto fn = define(
        prefix,
        preHookDefs[i],
        preHookResolvers[i],
        self,
        function_table,
        shouldMangle,
        CompilationUnit::FunctionType::PreHook);

    function_table[fn->name()] = fn.get();
    functions.emplace_back(fn.get());
    this->register_function(std::move(fn));
    self->getClassType()->checkForwardPreHookSchema(
        i, build_schema(preHookDefs[i], preHookResolvers[i]));
    functions.back()->ensure_defined();
  }
}

std::vector<Function*> CompilationUnit::define(
    const c10::optional<QualifiedName>& prefix,
    const std::string& source,
    const ResolverPtr& resolver,
    const Self* self) {
  Parser p(std::make_shared<Source>(source, "<string>", 1));
  std::vector<Def> definitions;
  std::vector<ResolverPtr> resolvers;
  while (p.lexer().cur().kind != TK_EOF) {
    auto def = Def(p.parseFunction(/*is_method=*/bool(self)));
    definitions.push_back(def);
    resolvers.push_back(resolver);
  }
  return define(
      prefix,
      /*properties=*/{},
      /*propResolvers=*/{},
      definitions,
      resolvers,
      self);
}

void runCleanupPasses(std::shared_ptr<Graph>& to_clean) {
  liftClosures(to_clean);
  inlineForkedClosures(to_clean);
  if (getInlineEverythingMode()) {
    Inline(*to_clean);
  }

  // remove any uses of tuples that we inserted that are not needed
  LowerSimpleTuples(to_clean);

  // full constant propagation runs ops with mutable inputs if it can
  // prove that the inputs are not mutated anywhere in the graph.
  // if a mutating node is removed in the graph (e.g. constant prop inlined a
  // a constant if) then the next time constant prop is run it might be able
  // to run nodes it was not able to previously, and the graph may change
  // (jitter) So we run only constant prop w immutable types here bc
  // successive runs of immutable constant prop does not change the graph
  ConstantPropagationImmutableTypes(to_clean);

  // Constant Pooling pass must be after ConstantPropogation, which can create
  // new constants that needs to be pooled.
  ConstantPooling(to_clean);

  // For jitter
  CanonicalizeOutputs(to_clean);

  // Annotate aten::warns so that each has its unique ID. This enables us to
  // mimic Python behavior of only emitting each warning only once.
  AnnotateWarns(to_clean);
}

// we consider _N where N is a number, to be a non-meaningful name
// and do not record it as a unique name. This allows python printing to
// be able to export and import more consistently named graphs
bool meaningfulName(const std::string& name) {
  if (name.size() == 0)
    return false;
  if (name[0] == '$')
    return false;
  if (name[0] != '_')
    return true;
  for (size_t i = 1; i < name.size(); ++i) {
    if (!isdigit(name[i]))
      return true;
  }
  return false;
}

void CompilationUnit::define_interface(
    const c10::QualifiedName& qualifiedName,
    const ClassDef& classDef,
    ResolverPtr rcb,
    bool is_module) {
  ScriptTypeParser typeParser(std::move(rcb));
  InterfaceTypePtr iface =
      InterfaceType::create(c10::QualifiedName(qualifiedName), is_module);
  for (const Stmt& stmt : classDef.body()) {
    if (stmt.kind() != TK_DEF) {
      throw ErrorReport(stmt)
          << "interface declartions can only contain method definitions";
    }
    auto method_def = Def(stmt);
    if (!method_def.decl().return_type().present()) {
      throw ErrorReport(method_def)
          << "interface declarations must have a return type annotated.";
    }
    FunctionSchema schema =
        typeParser.parseSchemaFromDef(method_def, /* skip_self*/ true);
    // need to add self as the first because we skipped it
    std::vector<Argument> arguments;
    arguments.emplace_back(
        Argument(method_def.decl().params()[0].ident().name(), iface));
    arguments.insert(
        arguments.end(), schema.arguments().begin(), schema.arguments().end());
    iface->addMethod(schema.cloneWithArguments(std::move(arguments)));
    // we need to make sure everything but the last element is just string
    // literals (aka comments) unless there is "pass" in between
    auto stmts_size = method_def.statements().size();
    for (size_t i = 0; i < stmts_size - 1; i++) {
      auto cur_statement = method_def.statements()[i];
      if (cur_statement.kind() == TK_EXPR_STMT) {
        auto expr = ExprStmt(cur_statement).expr();
        if (expr.kind() != TK_STRINGLITERAL) {
          throw ErrorReport(method_def.range())
              << "interfaces declarations should only contain a single 'pass' statement.";
        }
      }
      // if we see a "pass", we just stop there
      if (cur_statement.kind() == TK_PASS) {
        this->register_type(iface);
        return;
      }
    }

    if (method_def.statements()[stmts_size - 1].kind() != TK_PASS) {
      throw ErrorReport(method_def.range())
          << "interfaces declarations should contain 'pass' statement.";
    }
  }
  this->register_type(iface);
}

} // namespace jit
} // namespace torch<|MERGE_RESOLUTION|>--- conflicted
+++ resolved
@@ -1020,17 +1020,10 @@
     // result type is annotated, every return must convert to that type
     if (declared_return_type) {
       // this guard skips implicit conversion from None -> Tensor for the return
-<<<<<<< HEAD
-      // type. otherwise forgetting to return a function returning a Tensor will
-      // cause a None to be converted to a Tensor.
-      if (!(declared_return_type->isSubtypeOf(TensorType::get()) &&
-            actual_return_type->isSubtypeOf(NoneType::get()))) {
-=======
       // type. otherwise forgetting a return a function returning a tensor will
       // cause a None to be converted to a tensor.
       if (!(actual_return->type()->isSubtypeOf(TensorType::get()) &&
             actual_return->type()->isSubtypeOf(NoneType::get()))) {
->>>>>>> 046c73e0
         actual_return = tryConvertToType(
             stmt.range(),
             *graph,
