#include <torch/csrc/profiler/collection.h>

#include <algorithm>
#include <queue>

#include <ATen/record_function.h>
#include <c10/core/ScalarTypeToTypeMeta.h>
#include <c10/util/flat_hash_map.h>
#include <c10/util/overloaded.h>
#include <torch/csrc/jit/runtime/interpreter.h>

namespace torch {
namespace profiler {
namespace impl {

void InputOutputEncoder::push(c10::ArrayRef<const c10::IValue> values) {
  for (const auto& value : values) {
    if (value.isTensor()) {
      push(value.toTensor());
    } else if (value.isScalar()) {
      tags_.emplace_back(Tag::Scalar);
    } else if (value.isTensorList()) {
      tags_.emplace_back(Tag::TensorListBegin);
      // TODO: Skip TensorList for now.
      tags_.emplace_back(Tag::TERMINATOR);
    } else {
      tags_.emplace_back(Tag::Other);
    }
  }
  tags_.emplace_back(Tag::TERMINATOR);
}

void InputOutputEncoder::push(const at::Tensor& t) {
  if (t.defined()) {
    tags_.emplace_back(Tag::Tensor);
    const auto& sizes = t.sizes();
    const auto dim = sizes.size();
    TORCH_CHECK(
      dim <= std::numeric_limits<uint32_t>::max(),
      "Cannot profile Tensors of size > uint32 max. Got dim: ", dim);

    tensor_metadata_.emplace_back(
      /*ptr_=*/(void*)t.unsafeGetTensorImpl(),
      /*dtype_=*/t.scalar_type(),
      /*dim_=*/(uint32_t)dim
    );

    for (const auto i : sizes) {
      tensor_sizes_.emplace_back(i);
    }
  } else {
    tags_.emplace_back(Tag::UndefinedTensor);
  }
}

// This is a custom-iterator-like getter to obtain input shapes and dtypes.
auto InputOutputEncoder::getNextShapesAndDtypes() {
  return [this, tag_it = tags_.begin(),
          tensor_metadata_it = tensor_metadata_.begin(),
          tensor_size_it = tensor_sizes_.begin()]() mutable {
    struct Inputs out;
    bool terminate = false;
    while (!terminate && tag_it != tags_.end()) {
      out.shapes_.emplace_back();
      switch (*tag_it) {
        case Tag::Tensor:
          {
            const auto& md = *tensor_metadata_it++;
            for (const auto _ : c10::irange(md.dim_)) {
              (void)_; // Suppress unused variable warning
              out.shapes_.back().push_back(*tensor_size_it++);
            }
            out.dtypes_.emplace_back(scalarTypeToTypeMeta(md.dtype_).name());
          }
          break;

        case Tag::TensorListBegin:
            while (*(++tag_it) != Tag::TERMINATOR) {
              // TODO: Skip TensorLists for now.
            }
          out.dtypes_.emplace_back("TensorList");
          break;

        case Tag::Scalar:
          out.dtypes_.emplace_back("Scalar");
          break;

        case Tag::UndefinedTensor:
        case Tag::Other:
          out.dtypes_.emplace_back();
          break;

        case Tag::TERMINATOR:
          // This marks the end of this op.
          out.shapes_.pop_back();
          terminate = true;
          break;

        default:
          break;
      }
      ++tag_it;
    }
    return out;
  };
}

void InputOutputEncoder::clear() {
  tags_.clear();
  tensor_metadata_.clear();
  tensor_sizes_.clear();
}

namespace {
// See `RecordQueue::getSubqueue()` for an overview of this cache.
struct SubQueueThreadCache {
  uint32_t key_;
  ThreadLocalSubqueue* ref_;
};

// The astute observer will note that this leaves a dangling reference; nothing
// in the teardown of `RecordQueue` or `ThreadLocalSubqueue` clears this value.
// (And the raw pointer in `SubQueueThreadCache` will not extend the lifetime
// of `*ref_`.) This is safe, however, because `getSubqueue` will check
// `sub_queue_cache_.key_` before attempting to access `ref_`, and if `key_`
// does not match the RecordQueue's *unique* `id_` it will evict
// `sub_queue_cache_` and fall back to a different mechanism.
std::atomic<uint32_t> queue_id_{0};
thread_local SubQueueThreadCache sub_queue_cache_{0, nullptr};
} // namespace

namespace python_tracer {
namespace {
GetFn get_fn;

struct NoOpPythonTracer : public PythonTracerBase {
  static NoOpPythonTracer& singleton() {
    static NoOpPythonTracer singleton_;
    return singleton_;
  }
  void start() override {}
  void stop() override {}
  void clear() override {}
  std::vector<std::unique_ptr<PyTraceEvent>> getEvents() override {
    return {};
  }
  ~NoOpPythonTracer() = default;
};
} // namespace

void registerTracer(GetFn get_tracer) {
  get_fn = get_tracer;
}

PythonTracerBase& PythonTracerBase::get() {
  if (get_fn == nullptr) {
    return NoOpPythonTracer::singleton();
  }
  return get_fn();
}
} // namespace python_tracer

#define OUT_T(method_name) decltype(std::declval<Result>().method_name())
#define DEFINE_VISITOR(                                                 \
    method_name, torch_op_field, backend_field, allocation_field)       \
  OUT_T(method_name) Result::method_name() const {                      \
    using out_t = OUT_T(method_name);                                   \
    return c10::visit(                                                  \
        c10::overloaded(                                                \
            [&](const ExtraFields<EventType::TorchOp>& e) -> out_t {    \
              (void)e;                                                  \
              return torch_op_field;                                    \
            },                                                          \
            [&](const ExtraFields<EventType::Backend>& e) -> out_t {    \
              (void)e;                                                  \
              return backend_field;                                     \
            },                                                          \
            [&](const ExtraFields<EventType::Allocation>& e) -> out_t { \
              (void)e;                                                  \
              return allocation_field;                                  \
            }),                                                         \
        extra_fields_);                                                 \
  }

using torch::profiler::impl::kineto::KinetoActivityType;
namespace {
KinetoActivityType scopeToType(at::RecordScope scope) {
  return scope == at::RecordScope::USER_SCOPE
      ? KinetoActivityType::USER_ANNOTATION
      : KinetoActivityType::CPU_OP;
}
} // namespace

DEFINE_VISITOR(name, e.name_, e.name_, "[memory]");
DEFINE_VISITOR(
    kinetoType,
    scopeToType(e.scope_),
    scopeToType(e.scope_),
    KinetoActivityType::CPU_INSTANT_EVENT);
DEFINE_VISITOR(correlationID, e.correlation_id_, 0, 0);
DEFINE_VISITOR(endTimeNS, e.end_time_ns_, e.end_time_us_ * 1000, start_time_ns_);
DEFINE_VISITOR(endTID, e.end_tid_, start_tid_, start_tid_);
DEFINE_VISITOR(
    deviceType,
    c10::DeviceType::CPU,
    c10::DeviceType::CPU,
    e.device_type_);
#undef DEFINE_VISITOR
#undef OUT_T

ThreadLocalSubqueue::ThreadLocalSubqueue(
    const uint64_t tid,
    const ProfilerConfig& config)
    : tid_{tid}, config_{config}, kineto_info_{kineto::kineto_ids()} {
  torch::profiler::impl::kineto::recordThreadInfo();
}

std::unique_ptr<KinetoObserverContext> ThreadLocalSubqueue::begin_op(
    const at::RecordFunction& fn,
    uint64_t correlation_id) {
  auto event = op_events_.emplace_back(
      correlation_id,
      fn.seqNr(),
      fn.forwardThreadId(),
      fn.scope(),
      fn.isAsync(),
      fn.debugHandle(),
      fn.name());
  if (config_.report_input_shapes) {
    inputs_outputs_.push(fn.inputs());
  }

#if !defined BUILD_LITE_INTERPRETER && !defined C10_MOBILE
  // backward nodes source range corresponds to the forward node
  // TODO: consider using C++ stack trace
  if (config_.with_stack && fn.scope() != at::RecordScope::BACKWARD_FUNCTION) {
    auto cs = torch::profiler::impl::prepareCallstack(jit::currentCallstack());
    jit_stack_.emplace_back(callstackStr(cs));
  }
  if (config_.with_modules &&
      fn.scope() != at::RecordScope::BACKWARD_FUNCTION) {
    jit_modules_.emplace_back(jit::currentModuleHierarchy());
  }
#endif
  if (config_.with_flops) {
    extra_args_.emplace_back(torch::profiler::impl::saveExtraArgs(fn));
  }

  auto out = std::make_unique<KinetoObserverContext>(event);

  if (config_.state == ProfilerState::KINETO_GPU_FALLBACK) {
    try {
      out->fallback_ = gpu_fallback_.emplace_back();
      torch::profiler::impl::cudaStubs()->record(
          nullptr, &out->fallback_->cuda_event_start_, nullptr);
    } catch (const std::exception& e) {
      LOG(WARNING) << "Failed to record CUDA event. " << e.what();
    }
  }

  event->start_time_ = torch::profiler::impl::getApproximateTime();
  return out;
}

RecordQueue::RecordQueue(const ProfilerConfig& config)
    : id_(++queue_id_), config_{config} {}

ThreadLocalSubqueue* RecordQueue::getSubqueue() {
  // In the most common case, a thread will want to write to the same sub-queue
  // that it wrote to last call. The only time that isn't true is if:
  //  A) The profiler context has ended and we are in a new one.
  //  B) Two profilers are active in different TLS contexts, and this thread
  //     is a worker helping with intra-op parallelism.
  // Since we expect this to be the OVERWHELMINGLY common case (>99%), we add a
  // special thread_local cache so that we can skip the overall `flat_hash_map`
  // (and corresponding lock).
  if (id_ == sub_queue_cache_.key_) {
    return sub_queue_cache_.ref_;
  }

  const auto tid = at::RecordFunction::currentThreadId();
  std::lock_guard<std::mutex> guard(sub_queue_mutex_);
  auto it = sub_queues_.find(tid);
  if (it == sub_queues_.end()) {
    it =
        sub_queues_.emplace(tid, std::make_unique<ThreadLocalSubqueue>(tid, config_)).first;
  }

  sub_queue_cache_ = SubQueueThreadCache{id_, it->second.get()};
  return it->second.get();
}

namespace {
template <typename T>
auto steal_or_default(T& it) {
  if (it.exhausted()) {
    return typename T::value_type();
  } else {
    auto result = std::move(*it);
    ++it;
    return result;
  }
}

struct EvaluateFunctionVisitor {
  void operator()(
      ExtraFields<EventType::TorchOp>& first,
      ExtraFields<EventType::TorchOp>& second) {
    if (first.scope_ == at::RecordScope::FUNCTION &&
        second.scope_ == at::RecordScope::BACKWARD_FUNCTION &&
        first.name_.rfind("autograd::engine::evaluate_function: ", 0) == 0) {
      first.sequence_number_ = second.sequence_number_;
      first.forward_tid_ = second.forward_tid_;
    }
  }

  template <typename T0, typename T1>
  void operator()(T0&, T1&) {}
};

void set_autograd_evaluate(std::vector<std::shared_ptr<Result>>& results) {
  auto end = results.size() > 2 ? results.end() - 1 : results.begin();
  for (auto it = results.begin(); it < end; ++it) {
    if ((*it)->start_tid_ == (*(it + 1))->start_tid_) {
      c10::visit(
          EvaluateFunctionVisitor(),
          (*it)->extra_fields_,
          (*(it + 1))->extra_fields_);
    }
  }
}

using result_ptr_t = std::shared_ptr<Result>;
struct ResultGreater {
  bool operator()(const result_ptr_t& a, const result_ptr_t& b) const {
    return a->endTimeNS() > b->endTimeNS();
  }
};

void build_tree(std::vector<std::shared_ptr<Result>>& events) {
  set_autograd_evaluate(events);
  std::stable_sort(
      events.begin(), events.end(), [](const auto& a, const auto& b) {
        return a->start_time_ns_ < b->start_time_ns_;
      });

  using op_fields = ExtraFields<EventType::TorchOp>;
  ska::flat_hash_map<uint64_t, std::shared_ptr<Result>> stacks;
  std::priority_queue<result_ptr_t, std::vector<result_ptr_t>, ResultGreater>
      end_events_;

  auto push_event = [&stacks, &end_events_](std::shared_ptr<Result>& event) {
    TORCH_INTERNAL_ASSERT(event->parent_.expired());
    TORCH_INTERNAL_ASSERT(event->children_.empty());
    TORCH_INTERNAL_ASSERT(!event->finished_);

    auto parent_it = stacks.find(event->start_tid_);
    if (parent_it == stacks.end()) {
      auto fwd_tid = c10::visit(
          c10::overloaded(
              [](const op_fields& i) { return i.forward_tid_; },
              [](const auto&) -> uint64_t { return 0; }),
          event->extra_fields_);
      if (fwd_tid) {
        parent_it = stacks.find(fwd_tid);
      }
    }

    if (parent_it != stacks.end()) {
      event->parent_ = parent_it->second;
      parent_it->second->children_.push_back(event);
    }

    if (event->endTimeNS() > event->start_time_ns_) {
      stacks[event->start_tid_] = event;
      end_events_.push(event);
    } else if (event->endTimeNS() == std::numeric_limits<time_t>::min()) {
      // We use min time to indicate the lack of a termination event, so if we
      // encounter such a case we don't push to `end_events_`.
      stacks[event->start_tid_] = event;
    } else {
      event->finished_ = true;
    }
  };

  auto pop_event = [&stacks](const std::shared_ptr<Result>& event) {
    if (event->finished_) {
      // This event was marked finished by a previous `pop_event` call.
      return;
    }

    auto start_tid = event->start_tid_;
    auto frame = stacks.at(start_tid);

    while (frame.get() != event.get()) {
      TORCH_INTERNAL_ASSERT(frame != nullptr);
<<<<<<< HEAD
      c10::visit(
          c10::overloaded(
              [](const op_fields& i) {
                if (i.scope_ == at::RecordScope::FUNCTION ||
                    i.scope_ == at::RecordScope::BACKWARD_FUNCTION ||
                    i.scope_ == at::RecordScope::TORCHSCRIPT_FUNCTION) {
                  TORCH_INTERNAL_ASSERT(false, (int)i.scope_);
                }
              },
              [](const auto&) {}),
          frame->extra_fields_);
=======
>>>>>>> 7dc5b5bf
      frame->finished_ = true;
      TORCH_INTERNAL_ASSERT(!frame->parent_.expired());
      frame = frame->parent_.lock();
    }

    event->finished_ = true;
    stacks.erase(start_tid);
    auto new_frame = event->parent_.lock();
    if (new_frame != nullptr) {
      stacks[start_tid] = new_frame;
    }
  };

  // Stack replay loop.
  for (auto& event : events) {
    while (!end_events_.empty() &&
           end_events_.top()->endTimeNS() < event->start_time_ns_) {
      pop_event(end_events_.top());
      end_events_.pop();
    }
    push_event(event);
  }

  // Cleanup remaining exit events.
  while (!end_events_.empty()) {
    pop_event(end_events_.top());
    end_events_.pop();
  }
}
} // namespace

std::vector<std::shared_ptr<Result>> RecordQueue::getRecords(
    std::function<time_t(approx_time_t)> time_converter) {
  auto converter = [&](approx_time_t t) {
    return t == std::numeric_limits<approx_time_t>::min()
        ? std::numeric_limits<time_t>::min()
        : time_converter(t);
  };
  std::vector<std::shared_ptr<Result>> out;
  for (auto& subqueue_it : sub_queues_) {
    auto& queue = *subqueue_it.second;
    for (auto& i : queue.backend_events_) {
      auto start_time = i.start_time_us_;
      out.emplace_back(Result::create(
          /*start_time_ns_=*/start_time * 1000,
          /*start_tid_=*/queue.tid(),
          /*kineto_info_=*/queue.kineto_info(),
          /*extra_fields_=*/std::move(i)));
    }
    queue.backend_events_.clear();

    auto input_getter = queue.inputs_outputs_.getNextShapesAndDtypes();
    auto jit_stack_it = queue.jit_stack_.begin();
    auto jit_module_it = queue.jit_modules_.begin();
    auto extra_args_it = queue.extra_args_.begin();
    auto gpu_fallback_it = queue.gpu_fallback_.begin();
    for (auto& i : queue.op_events_) {
      auto start_time = converter(i.start_time_);
      out.emplace_back(Result::create(
          start_time,
          /*start_tid_=*/queue.tid(),
          /*kineto_info_=*/queue.kineto_info(),
          /*extra_fields_=*/
          ExtraFields<EventType::TorchOp>(
              std::move(i.basic_fields_),
              converter(i.end_time_),
              input_getter(),
              steal_or_default(jit_stack_it),
              steal_or_default(jit_module_it),
              steal_or_default(extra_args_it),
              steal_or_default(gpu_fallback_it))));
    }
    queue.op_events_.clear();
    queue.inputs_outputs_.clear();
    queue.jit_stack_.clear();
    queue.jit_modules_.clear();
    queue.extra_args_.clear();
    queue.gpu_fallback_.clear();

    for (auto& i : queue.allocations_) {
      auto start_time = converter(i.start_time_);
      out.emplace_back(Result::create(
          start_time,
          /*start_tid_=*/queue.tid(),
          /*kineto_info_=*/queue.kineto_info(),
          /*extra_fields_=*/std::move(i)));
    }
    queue.allocations_.clear();
  }

  build_tree(out);
  return out;
}

} // namespace impl
} // namespace profiler
} // namespace torch<|MERGE_RESOLUTION|>--- conflicted
+++ resolved
@@ -394,20 +394,6 @@
 
     while (frame.get() != event.get()) {
       TORCH_INTERNAL_ASSERT(frame != nullptr);
-<<<<<<< HEAD
-      c10::visit(
-          c10::overloaded(
-              [](const op_fields& i) {
-                if (i.scope_ == at::RecordScope::FUNCTION ||
-                    i.scope_ == at::RecordScope::BACKWARD_FUNCTION ||
-                    i.scope_ == at::RecordScope::TORCHSCRIPT_FUNCTION) {
-                  TORCH_INTERNAL_ASSERT(false, (int)i.scope_);
-                }
-              },
-              [](const auto&) {}),
-          frame->extra_fields_);
-=======
->>>>>>> 7dc5b5bf
       frame->finished_ = true;
       TORCH_INTERNAL_ASSERT(!frame->parent_.expired());
       frame = frame->parent_.lock();
