--- conflicted
+++ resolved
@@ -62,11 +62,7 @@
     const WorkerInfo& to,
     Message&& message,
     const float rpcTimeoutSeconds,
-<<<<<<< HEAD
-    const std::unordered_map<c10::DeviceIndex, c10::DeviceIndex>& deviceMap) {
-=======
     const std::unordered_map<c10::Device, c10::Device>& /* unused */) {
->>>>>>> 8be5b1ca
   // We only fail control messages that have been specified by the test case.
   // For all other messages, we just send them without any failures.
   if (!shouldFailMessage(message.type())) {
