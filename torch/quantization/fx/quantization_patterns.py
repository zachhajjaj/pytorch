--- conflicted
+++ resolved
@@ -47,12 +47,6 @@
 
 from ..qconfig import QConfigAny
 
-<<<<<<< HEAD
-import torch.nn as nn
-import torch.nn.quantized._reference as nnqr
-
-=======
->>>>>>> 9a826d85
 from abc import ABC, abstractmethod
 import operator
 import warnings
@@ -654,7 +648,7 @@
                     # weight fake_quant to the conv module,
                     # weight fake_quant is assumed to be run during
                     # QAT so we don't need to run it again here
-                    float_conv = self.conv.to_float()
+                    float_conv = self.conv.to_float()  # type: ignore[operator]
                     # change qat conv to conv
                     parent_name, name = _parent_name(self.conv_node.target)
                     setattr(modules[parent_name], name, float_conv)
@@ -669,11 +663,11 @@
                     # with conv weight
                     if isinstance(float_conv, torch.nn.intrinsic._FusedModule):
                         fused_conv = float_conv
-                        float_conv = self.conv[0]
+                        float_conv = float_conv[0]  # type: ignore[index]
                     assert qconfig is not None
                     weight_post_process = qconfig.weight()
                     # run weight observer
-                    weight_post_process(float_conv.weight)
+                    weight_post_process(float_conv.weight)  # type: ignore[operator]
                 weight_qparams = get_qparam_dict(weight_post_process)
                 # hardcoded for now, TODO: expose the api to user,
                 # we can have a map from module to reference module
