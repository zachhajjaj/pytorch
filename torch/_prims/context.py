--- conflicted
+++ resolved
@@ -107,17 +107,11 @@
 
         return a
 
-<<<<<<< HEAD
-    def output(self, tm: FakeTensor):
-        # TODO: allow other output types
-        assert isinstance(tm, FakeTensor)
-=======
-    def output(self, tms: Sequence[TensorMeta]):
+    def output(self, tms: Sequence[FakeTensor]):
         # TODO: allow other output types
         flat_tms, _ = torch.utils._pytree.tree_flatten(tms)
         for tm in flat_tms:
-            assert isinstance(tm, TensorMeta), f"Got non-TensorMeta output!, {type(tm)}"
->>>>>>> fb362025
+            assert isinstance(tm, FakeTensor), f"Got non-TensorMeta output!, {type(tm)}"
 
         node = self.graph.output(tms)
         for tm in flat_tms:
