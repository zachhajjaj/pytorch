import torch
from torch import Tensor, _TypedStorage

import torch._prims.utils as utils
from torch._prims.utils import (
    TensorLike,
    TensorLikeType,
    TensorMeta,
    ShapeType,
    getnvFuserDtype,
    DimsType,
    DimsSequenceType,
    StrideType,
    Number,
    NumberType,
)
from torch.overrides import has_torch_function, handle_torch_function
import torch.library
from torch.utils._pytree import tree_map

from typing import Sequence, Optional, Union, Callable, List, Tuple, Any, Type
from functools import reduce, partial
from enum import Enum
import operator
import math

prim = torch.library.Library("prims", "DEF")
prim_impl = torch.library.Library("prims", "IMPL", "CompositeExplicitAutograd")
prim_meta_impl = torch.library.Library("prims", "IMPL", "Meta")

# Experimental module containing prototype "primitive" operations.

__all__ = [
    #
    # Common datastructures and helpers
    #
    "RETURN_TYPE",
    #
    # Elementwise unary prims
    #
    "abs",
    "acos",
    "acosh",
    "asin",
    "atan",
    "cos",
    "cosh",
    "bessel_i0",
    "bessel_i0e",
    "bessel_i1",
    "bessel_i1e",
    "bitwise_not",
    "cbrt",
    "ceil",
    "digamma",
    "erf",
    "erf_inv",
    "erfc",
    "exp",
    "expm1",
    "exp2",
    "fill",
    "floor",
    "isfinite",
    "is_infinite",
    "lgamma",
    "log",
    "log1p",
    "log2",
    "log10",
    "neg",
    "reciprocal",
    "round",
    "sign",
    "signbit",
    "sin",
    "sinh",
    "sqrt",
    "tan",
    "tanh",
    #
    # Elementwise binary prims
    #
    "add",
    "atan2",
    "bitwise_and",
    "bitwise_or",
    "bitwise_xor",
    # 'complex',  # needs custom meta
    "div",
    "eq",
    "fmax",
    "fmin",
    "fmod",
    "ge",
    "gt",
    "igamma",
    "igammac",
    "le",
    "lt",
    "maximum",
    "minimum",
    "mul",
    "ne",
    "nextafter",
    "pow",
    "rsqrt",
    "shift_left",
    "shift_right_arithmetic",
    "shift_right_logical",  # not implemented
    "sub",
    "zeta",
    #
    # View prims
    #
    "as_strided",
    "broadcast_in_dim",
    "collapse_view",
    "expand_dims",
    "slice",
    "slice_in_dim",  # implemented using slice -- make this a ref?
    "split_dim",
    "squeeze",
    "transpose",
    "view_of",
    #
    # Shape prims
    #
    "collapse",
    "cat",
    "reshape",
    "rev",
    #
    # Conditional prims
    #
    "where",
    #
    # Data conversion and movement prims
    #
    "clone",
    "convert_element_type",
    "device_put",
    "item",
    "maximum_value",
    "minimum_value",
    "to_dtype",
    #
    # Inplace prims
    #
    "copy_to",
    "resize",
    # "_set",  # Commented out, see note below
    #
    # Reduction prims
    #
    "amax",
    "amin",
    "prod",
    "sum",
    "var",
    #
    # Tensor Creation Prims
    #
    "empty_strided",
    #
    # Randomness Prims
    #
    "uniform",
]

#
# Common datastructures and helpers
#

_nvfuser_unary_ops = {
    "abs",
    "acos",
    "asin",
    "atan",
    "cos",
    "cosh",
    "bitwise_not",
    "ceil",
    "erf",
    "erfc",
    "exp",
    "expm1",
    "floor",
    "isfinite",
    "lgamma",
    "log",
    "log1p",
    "log2",
    "log10",
    "reciprocal",
    "neg",
    "round",
    "rsqrt",
    "sin",
    "sinh",
    "sqrt",
    "tan",
    "tanh",
}


def _assert_nvfuser_op_exists(fname: str):
    try:
        from torch._C._nvfuser import FusionDefinition as fd  # type: ignore[import]

        assert getattr(fd.Ops, fname)
    except ImportError:
        # Not all PyTorch builds have nvfuser
        pass


for fname in _nvfuser_unary_ops:
    exec(
        f"""
# Ensure that the nvfuser implementation exists
_assert_nvfuser_op_exists("{fname}")

def _{fname}_nvfuser(fd: Any, a: TensorLikeType):
    return fd.Ops.{fname}(a)  # type: ignore[attr-defined]
"""
    )

_nvfuser_binary_ops = {
    "add",
    "atan2",
    "bitwise_and",
    "bitwise_or",
    "bitwise_xor",
    "div",
    "eq",
    "fmod",
    "ge",
    "gt",
    "le",
    "lt",
    "mul",
    "ne",
    "pow",
    "sub",
}

for fname in _nvfuser_binary_ops:
    exec(
        f"""
# Ensure that the nvfuser implementation exists
_assert_nvfuser_op_exists("{fname}")

def _{fname}_nvfuser(fd: Any, a: TensorLikeType, b: TensorLikeType):
    return fd.Ops.{fname}(a, b)  # type: ignore[attr-defined]
"""
    )

_nvfuser_ternary_ops = {
    "where",
}

for fname in _nvfuser_ternary_ops:
    exec(
        f"""
# Ensure that the nvfuser implementation exists
_assert_nvfuser_op_exists("{fname}")

def _{fname}_nvfuser(fd: Any, a: TensorLikeType, b: TensorLikeType, c: TensorLikeType):
    return fd.Ops.{fname}(a, b, c)  # type: ignore[attr-defined]
"""
    )

# Describes the return type of the primitive:
#
#   - NEW, a new tensor is created
#   - VIEW, a view of an input tensor is returned
#   - INPLACE, one or more input tensors is modified
#
# these descriptors are mututally exclusive and exhaustive.
class RETURN_TYPE(Enum):
    NEW = (0,)
    VIEW = (1,)
    INPLACE = (2,)


def _wrap_tensor_meta(f):
    def wrap(t):
        if isinstance(t, torch.Tensor):
            return TensorMeta(t)
        else:
            return t

    def unwrap(t):
        # TODO: doesn't setup aliasing relation on views correctly
        if isinstance(t, TensorMeta):
            return torch.empty_strided(
                t.shape, t.stride(), dtype=t.dtype, device="meta"
            )
        else:
            return t

    def wrapper(*args, **kwargs):
        wrapped_args = tree_map(wrap, args)
        wrapped_kwargs = tree_map(wrap, kwargs)
        return tree_map(unwrap, f(*wrapped_args, **wrapped_kwargs))

    return wrapper


def _make_prim(
    *,
    schema: str,
    return_type: RETURN_TYPE,
    meta: Callable,
    impl_aten: Callable,
    impl_nvfuser: Optional[Callable] = None,
    doc: str,
):
    """
    Creates a primitive operation.

    """

    prim.define(schema)

    def _prim_impl(*args, **kwargs):
        # always run the meta function because aten implementation will
        # typically accept more inputs (e.g., it will do promotion and
        # broadcasting) which we want to reject
        meta(*args, **kwargs)
        return impl_aten(*args, **kwargs)

    name = schema.split("(")[0]
    prim_impl.impl(name, _prim_impl)
    prim_meta_impl.impl(name, _wrap_tensor_meta(meta))

    _prim = getattr(torch.ops.prims, name).default

    _prim.__doc__ = doc
    _prim.meta = meta  # type: ignore[attr-defined]
    _prim.impl_nvfuser = impl_nvfuser  # type: ignore[attr-defined]
    _prim.return_type = return_type  # type: ignore[attr-defined]

    return _prim


class ELEMENTWISE_PRIM_TYPE_PROMOTION_KIND(Enum):
    DEFAULT = (0,)
    ALWAYS_BOOL = (2,)
    COMPLEX_TO_FLOAT = (3,)


# TODO: implement dtype validation here, too, or on the corresponding refs
def _elementwise_meta(
    *args,
    type_promotion: ELEMENTWISE_PRIM_TYPE_PROMOTION_KIND,
    args_with_fixed_dtypes: Tuple[TensorLikeType, ...] = None,
) -> TensorMeta:
    """
    Meta function for elementwise operations that produce outputs in the same dtype
    as their inputs.

    Stride logic is currently incorrect.
    """

    assert len(args) > 0

    utils.check_same_dtype(*args)

    args_ = list(args)
    if args_with_fixed_dtypes is not None:
        args_.extend(args_with_fixed_dtypes)

    utils.check_same_device(*args_, allow_cpu_scalar_tensors=True)
    utils.check_same_shape(*args_, allow_cpu_scalar_tensors=True)

    strides = utils.compute_elementwise_output_strides(*args_)
    shape = utils.extract_shape(*args_, allow_cpu_scalar_tensors=True)

    # Acquires the dtype
    dtype = None
    scalar_type = None
    for arg in args:
        if isinstance(arg, TensorLike):
            if not utils.is_cpu_scalar_tensor(arg):
                dtype = arg.dtype
                break
            else:
                dtype = arg.dtype
        elif isinstance(arg, Number):
            scalar_type = type(arg)

    # Acquires the device (if it exists) or number
    device = None
    number = None
    for arg in args_:
        if isinstance(arg, TensorLike):
            device = arg.device
            break

        elif isinstance(arg, Number):
            if number is None:
                number = arg

    # NOTE: type promotion behavior here is mostly hidden from tests because
    # references will typically handle the type promotion properly even if this doesn't
    # (but getting it wrong will cause too many casts to be inserted in traces!)
    if device is not None:
        assert dtype is not None
        if type_promotion == ELEMENTWISE_PRIM_TYPE_PROMOTION_KIND.DEFAULT:
            dtype = dtype
        elif type_promotion == ELEMENTWISE_PRIM_TYPE_PROMOTION_KIND.ALWAYS_BOOL:
            dtype = torch.bool
        elif type_promotion == ELEMENTWISE_PRIM_TYPE_PROMOTION_KIND.COMPLEX_TO_FLOAT:
            if utils.is_complex_dtype(dtype):
                dtype = utils.corresponding_real_dtype(dtype)
            else:
                dtype = dtype

        return TensorMeta(device=device, shape=shape, strides=strides, dtype=dtype)

    # Number case
    # NOTE: this case is not currently exercised
    # TODO: fix number type promotion (bool, complex->float)
    return TensorMeta(number)


def _make_elementwise_unary_prim(
    name: str, *, type_promotion: ELEMENTWISE_PRIM_TYPE_PROMOTION_KIND, **kwargs
):
    """
    Creates an elementwise unary prim.
    """

    return _make_prim(
        schema=f"{name}(Tensor self) -> Tensor",
        meta=partial(_elementwise_meta, type_promotion=type_promotion),
        return_type=RETURN_TYPE.NEW,
        **kwargs,
    )


def _make_elementwise_binary_prim(
    name: str, *, type_promotion: ELEMENTWISE_PRIM_TYPE_PROMOTION_KIND, **kwargs
):
    """
    Creates an elementwise binary prim.
    """

    return _make_prim(
        schema=f"{name}(Tensor self, Tensor other) -> Tensor",
        meta=partial(_elementwise_meta, type_promotion=type_promotion),
        return_type=RETURN_TYPE.NEW,
        **kwargs,
    )


def _not_impl(*args, **kwargs):
    raise NotImplementedError


#
# Elementwise unary operations
#


abs = _make_elementwise_unary_prim(
    "abs",
    impl_aten=torch.abs,
    impl_nvfuser=_abs_nvfuser,  # type: ignore[name-defined]
    doc="",
    type_promotion=ELEMENTWISE_PRIM_TYPE_PROMOTION_KIND.COMPLEX_TO_FLOAT,
)

acos = _make_elementwise_unary_prim(
    "acos",
    impl_aten=torch.acos,
    impl_nvfuser=_acos_nvfuser,  # type: ignore[name-defined]
    doc="",
    type_promotion=ELEMENTWISE_PRIM_TYPE_PROMOTION_KIND.DEFAULT,
)

acosh = _make_elementwise_unary_prim(
    "acosh",
    impl_aten=torch.acosh,
    doc="",
    type_promotion=ELEMENTWISE_PRIM_TYPE_PROMOTION_KIND.DEFAULT,
)

asin = _make_elementwise_unary_prim(
    "asin",
    impl_aten=torch.asin,
    impl_nvfuser=_asin_nvfuser,  # type: ignore[name-defined]
    doc="",
    type_promotion=ELEMENTWISE_PRIM_TYPE_PROMOTION_KIND.DEFAULT,
)

atan = _make_elementwise_unary_prim(
    "atan",
    impl_aten=torch.atan,
    impl_nvfuser=_atan_nvfuser,  # type: ignore[name-defined]
    doc="",
    type_promotion=ELEMENTWISE_PRIM_TYPE_PROMOTION_KIND.DEFAULT,
)

cos = _make_elementwise_unary_prim(
    "cos",
    impl_aten=torch.cos,
    impl_nvfuser=_cos_nvfuser,  # type: ignore[name-defined]
    doc="",
    type_promotion=ELEMENTWISE_PRIM_TYPE_PROMOTION_KIND.DEFAULT,
)

cosh = _make_elementwise_unary_prim(
    "cosh",
    impl_aten=torch.cosh,
    impl_nvfuser=_cosh_nvfuser,  # type: ignore[name-defined]
    doc="",
    type_promotion=ELEMENTWISE_PRIM_TYPE_PROMOTION_KIND.DEFAULT,
)

bessel_i0 = _make_elementwise_unary_prim(
    "bessel_i0",
    impl_aten=torch.i0,
    doc="",
    type_promotion=ELEMENTWISE_PRIM_TYPE_PROMOTION_KIND.DEFAULT,
)

bessel_i0e = _make_elementwise_unary_prim(
    "bessel_i0e",
    impl_aten=torch.special.i0e,  # type: ignore[has-type]
    doc="",
    type_promotion=ELEMENTWISE_PRIM_TYPE_PROMOTION_KIND.DEFAULT,
)

bessel_i1 = _make_elementwise_unary_prim(
    "bessel_i1",
    impl_aten=torch.special.i1,  # type: ignore[has-type]
    doc="",
    type_promotion=ELEMENTWISE_PRIM_TYPE_PROMOTION_KIND.DEFAULT,
)

bessel_i1e = _make_elementwise_unary_prim(
    "bessel_i1e",
    impl_aten=torch.special.i1e,  # type: ignore[has-type]
    doc="",
    type_promotion=ELEMENTWISE_PRIM_TYPE_PROMOTION_KIND.DEFAULT,
)

bitwise_not = _make_elementwise_unary_prim(
    "bitwise_not",
    impl_aten=torch.bitwise_not,
    impl_nvfuser=_bitwise_not_nvfuser,  # type: ignore[name-defined]
    doc="",
    type_promotion=ELEMENTWISE_PRIM_TYPE_PROMOTION_KIND.DEFAULT,
)


def _cbrt_aten(a: torch.Tensor):
    return pow(a, (1 / 3))


cbrt = _make_elementwise_unary_prim(
    "cbrt",
    impl_aten=_cbrt_aten,
    doc="",
    type_promotion=ELEMENTWISE_PRIM_TYPE_PROMOTION_KIND.DEFAULT,
)

ceil = _make_elementwise_unary_prim(
    "ceil",
    impl_aten=torch.ceil,
    impl_nvfuser=_ceil_nvfuser,  # type: ignore[name-defined]
    doc="",
    type_promotion=ELEMENTWISE_PRIM_TYPE_PROMOTION_KIND.DEFAULT,
)

digamma = _make_elementwise_unary_prim(
    "digamma",
    impl_aten=torch.digamma,
    doc="",
    type_promotion=ELEMENTWISE_PRIM_TYPE_PROMOTION_KIND.DEFAULT,
)

erf = _make_elementwise_unary_prim(
    "erf",
    impl_aten=torch.erf,
    impl_nvfuser=_erf_nvfuser,  # type: ignore[name-defined]
    doc="",
    type_promotion=ELEMENTWISE_PRIM_TYPE_PROMOTION_KIND.DEFAULT,
)

erf_inv = _make_elementwise_unary_prim(
    "erf_inv",
    impl_aten=torch.special.erfinv,  # type: ignore[has-type]
    doc="",
    type_promotion=ELEMENTWISE_PRIM_TYPE_PROMOTION_KIND.DEFAULT,
)

erfc = _make_elementwise_unary_prim(
    "erfc",
<<<<<<< HEAD
    impl_aten=torch.special.erfc,  # type: ignore[has-type]
    impl_nvfuser=_erfc_nvfuser,
=======
    impl_aten=torch.special.erfc,
    impl_nvfuser=_erfc_nvfuser,  # type: ignore[name-defined]
>>>>>>> 1eab34d1
    doc="",
    type_promotion=ELEMENTWISE_PRIM_TYPE_PROMOTION_KIND.DEFAULT,
)

exp = _make_elementwise_unary_prim(
    "exp",
    impl_aten=torch.exp,
    impl_nvfuser=_exp_nvfuser,  # type: ignore[name-defined]
    doc="",
    type_promotion=ELEMENTWISE_PRIM_TYPE_PROMOTION_KIND.DEFAULT,
)

expm1 = _make_elementwise_unary_prim(
    "expm1",
<<<<<<< HEAD
    impl_aten=torch.special.expm1,  # type: ignore[has-type]
    impl_nvfuser=_expm1_nvfuser,
=======
    impl_aten=torch.special.expm1,
    impl_nvfuser=_expm1_nvfuser,  # type: ignore[name-defined]
>>>>>>> 1eab34d1
    doc="",
    type_promotion=ELEMENTWISE_PRIM_TYPE_PROMOTION_KIND.DEFAULT,
)

exp2 = _make_elementwise_unary_prim(
    "exp2",
    impl_aten=torch.special.exp2,  # type: ignore[has-type]
    doc="",
    type_promotion=ELEMENTWISE_PRIM_TYPE_PROMOTION_KIND.DEFAULT,
)


def _fill_meta(a: TensorLikeType, value: NumberType) -> TensorLikeType:
    return _elementwise_meta(
        a, type_promotion=ELEMENTWISE_PRIM_TYPE_PROMOTION_KIND.DEFAULT
    )


# See https://github.com/pytorch/pytorch/issues/77932 for out-of-place fill request
def _fill_aten(a: Tensor, value: NumberType) -> Tensor:
    t = a * False
    with torch.no_grad():
        t.fill_(value)  # type: ignore[arg-type]
    return t


# NOTE: fill uses _make_prim directly because it has a value parameter
fill = _make_prim(
    schema="fill(Tensor self, Scalar value) -> Tensor",
    return_type=RETURN_TYPE.NEW,
    meta=_fill_meta,
    impl_aten=_fill_aten,
    doc="",
)

floor = _make_elementwise_unary_prim(
    "floor",
    impl_aten=torch.floor,
    impl_nvfuser=_floor_nvfuser,  # type: ignore[name-defined]
    doc="",
    type_promotion=ELEMENTWISE_PRIM_TYPE_PROMOTION_KIND.DEFAULT,
)

isfinite = _make_elementwise_unary_prim(
    "isfinite",
    impl_aten=torch.isfinite,
    impl_nvfuser=_isfinite_nvfuser,  # type: ignore[name-defined]
    doc="",
    type_promotion=ELEMENTWISE_PRIM_TYPE_PROMOTION_KIND.ALWAYS_BOOL,
)

is_infinite = _make_elementwise_unary_prim(
    "is_infinite",
    impl_aten=torch.isinf,
    doc="",
    type_promotion=ELEMENTWISE_PRIM_TYPE_PROMOTION_KIND.ALWAYS_BOOL,
)

lgamma = _make_elementwise_unary_prim(
    "lgamma",
    impl_aten=torch.lgamma,
    impl_nvfuser=_lgamma_nvfuser,  # type: ignore[name-defined]
    doc="",
    type_promotion=ELEMENTWISE_PRIM_TYPE_PROMOTION_KIND.DEFAULT,
)

log = _make_elementwise_unary_prim(
    "log",
    impl_aten=torch.log,
    impl_nvfuser=_log_nvfuser,  # type: ignore[name-defined]
    doc="",
    type_promotion=ELEMENTWISE_PRIM_TYPE_PROMOTION_KIND.DEFAULT,
)

log1p = _make_elementwise_unary_prim(
    "log1p",
    impl_aten=torch.log1p,
    impl_nvfuser=_log1p_nvfuser,  # type: ignore[name-defined]
    doc="",
    type_promotion=ELEMENTWISE_PRIM_TYPE_PROMOTION_KIND.DEFAULT,
)

log2 = _make_elementwise_unary_prim(
    "log2",
    impl_aten=torch.log2,
    impl_nvfuser=_log2_nvfuser,  # type: ignore[name-defined]
    doc="",
    type_promotion=ELEMENTWISE_PRIM_TYPE_PROMOTION_KIND.DEFAULT,
)

log10 = _make_elementwise_unary_prim(
    "log10",
    impl_aten=torch.log10,
    impl_nvfuser=_log10_nvfuser,  # type: ignore[name-defined]
    doc="",
    type_promotion=ELEMENTWISE_PRIM_TYPE_PROMOTION_KIND.DEFAULT,
)

reciprocal = _make_elementwise_unary_prim(
    "reciprocal",
    impl_aten=torch.reciprocal,
    impl_nvfuser=_reciprocal_nvfuser,  # type: ignore[name-defined]
    doc="",
    type_promotion=ELEMENTWISE_PRIM_TYPE_PROMOTION_KIND.DEFAULT,
)

neg = _make_elementwise_unary_prim(
    "neg",
    impl_aten=torch.neg,
    impl_nvfuser=_neg_nvfuser,  # type: ignore[name-defined]
    doc="",
    type_promotion=ELEMENTWISE_PRIM_TYPE_PROMOTION_KIND.DEFAULT,
)

round = _make_elementwise_unary_prim(
    "round",
    impl_aten=torch.round,
    impl_nvfuser=_round_nvfuser,  # type: ignore[name-defined]
    doc="",
    type_promotion=ELEMENTWISE_PRIM_TYPE_PROMOTION_KIND.DEFAULT,
)

rsqrt = _make_elementwise_unary_prim(
    "rsqrt",
    impl_aten=torch.rsqrt,
    impl_nvfuser=_rsqrt_nvfuser,  # type: ignore[name-defined]
    doc="",
    type_promotion=ELEMENTWISE_PRIM_TYPE_PROMOTION_KIND.DEFAULT,
)

sign = _make_elementwise_unary_prim(
    "sign",
    impl_aten=torch.sign,
    doc="",
    type_promotion=ELEMENTWISE_PRIM_TYPE_PROMOTION_KIND.DEFAULT,
)

signbit = _make_elementwise_unary_prim(
    "signbit",
    impl_aten=torch.signbit,
    doc="",
    type_promotion=ELEMENTWISE_PRIM_TYPE_PROMOTION_KIND.DEFAULT,
)

sin = _make_elementwise_unary_prim(
    "sin",
    impl_aten=torch.sin,
    impl_nvfuser=_sin_nvfuser,  # type: ignore[name-defined]
    doc="",
    type_promotion=ELEMENTWISE_PRIM_TYPE_PROMOTION_KIND.DEFAULT,
)

sinh = _make_elementwise_unary_prim(
    "sinh",
    impl_aten=torch.sinh,
    impl_nvfuser=_sinh_nvfuser,  # type: ignore[name-defined]
    doc="",
    type_promotion=ELEMENTWISE_PRIM_TYPE_PROMOTION_KIND.DEFAULT,
)

sqrt = _make_elementwise_unary_prim(
    "sqrt",
    impl_aten=torch.sqrt,
    impl_nvfuser=_sqrt_nvfuser,  # type: ignore[name-defined]
    doc="",
    type_promotion=ELEMENTWISE_PRIM_TYPE_PROMOTION_KIND.DEFAULT,
)

tan = _make_elementwise_unary_prim(
    "tan",
    impl_aten=torch.tan,
    impl_nvfuser=_tan_nvfuser,  # type: ignore[name-defined]
    doc="",
    type_promotion=ELEMENTWISE_PRIM_TYPE_PROMOTION_KIND.DEFAULT,
)

tanh = _make_elementwise_unary_prim(
    "tanh",
    impl_aten=torch.tanh,
    impl_nvfuser=_tanh_nvfuser,  # type: ignore[name-defined]
    doc="",
    type_promotion=ELEMENTWISE_PRIM_TYPE_PROMOTION_KIND.DEFAULT,
)

#
# Elementwise binary operations
#

add = _make_elementwise_binary_prim(
    name="add",
    impl_aten=torch.add,
    impl_nvfuser=_add_nvfuser,  # type: ignore[name-defined]
    doc="",
    type_promotion=ELEMENTWISE_PRIM_TYPE_PROMOTION_KIND.DEFAULT,
)

atan2 = _make_elementwise_binary_prim(
    name="atan2",
    impl_aten=torch.atan2,
    impl_nvfuser=_atan2_nvfuser,  # type: ignore[name-defined]
    doc="",
    type_promotion=ELEMENTWISE_PRIM_TYPE_PROMOTION_KIND.DEFAULT,
)

bitwise_and = _make_elementwise_binary_prim(
    "bitwise_and",
    impl_aten=torch.bitwise_and,
    impl_nvfuser=_bitwise_and_nvfuser,  # type: ignore[name-defined]
    doc="",
    type_promotion=ELEMENTWISE_PRIM_TYPE_PROMOTION_KIND.DEFAULT,
)

bitwise_or = _make_elementwise_binary_prim(
    "bitwise_or",
    impl_aten=torch.bitwise_or,
    impl_nvfuser=_bitwise_or_nvfuser,  # type: ignore[name-defined]
    doc="",
    type_promotion=ELEMENTWISE_PRIM_TYPE_PROMOTION_KIND.DEFAULT,
)

bitwise_xor = _make_elementwise_binary_prim(
    "bitwise_xor",
    impl_aten=torch.bitwise_xor,
    impl_nvfuser=_bitwise_xor_nvfuser,  # type: ignore[name-defined]
    doc="",
    type_promotion=ELEMENTWISE_PRIM_TYPE_PROMOTION_KIND.DEFAULT,
)

# TODO: complex needs a special meta to account for its float -> complex behavior
# complex = _make_elementwise_binary_prim(
#   impl_aten=torch.complex,
#   doc="",
# )

# div prim performs truncation division on integer inputs
#   and true division for floating and complex inputs
def _div_aten(a, b):
    if isinstance(a, (bool, int)):
        return torch.div(a, b, rounding_mode="trunc")
    return torch.true_divide(a, b)


div = _make_elementwise_binary_prim(
    "div",
    impl_aten=_div_aten,
    impl_nvfuser=_div_nvfuser,  # type: ignore[name-defined]
    doc="",
    type_promotion=ELEMENTWISE_PRIM_TYPE_PROMOTION_KIND.DEFAULT,
)

eq = _make_elementwise_binary_prim(
    "eq",
    impl_aten=torch.eq,
    impl_nvfuser=_eq_nvfuser,  # type: ignore[name-defined]
    doc="",
    type_promotion=ELEMENTWISE_PRIM_TYPE_PROMOTION_KIND.ALWAYS_BOOL,
)

fmax = _make_elementwise_binary_prim(
    "fmax",
    impl_aten=torch.fmax,
    doc="",
    type_promotion=ELEMENTWISE_PRIM_TYPE_PROMOTION_KIND.DEFAULT,
)

fmin = _make_elementwise_binary_prim(
    "fmin",
    impl_aten=torch.fmin,
    doc="",
    type_promotion=ELEMENTWISE_PRIM_TYPE_PROMOTION_KIND.DEFAULT,
)

fmod = _make_elementwise_binary_prim(
    "fmod",
    impl_aten=torch.fmod,
    impl_nvfuser=_fmod_nvfuser,  # type: ignore[name-defined]
    doc="",
    type_promotion=ELEMENTWISE_PRIM_TYPE_PROMOTION_KIND.DEFAULT,
)

ge = _make_elementwise_binary_prim(
    "ge",
    impl_aten=torch.ge,
    impl_nvfuser=_ge_nvfuser,  # type: ignore[name-defined]
    doc="",
    type_promotion=ELEMENTWISE_PRIM_TYPE_PROMOTION_KIND.ALWAYS_BOOL,
)

gt = _make_elementwise_binary_prim(
    "gt",
    impl_aten=torch.gt,
    impl_nvfuser=_gt_nvfuser,  # type: ignore[name-defined]
    doc="",
    type_promotion=ELEMENTWISE_PRIM_TYPE_PROMOTION_KIND.ALWAYS_BOOL,
)

igamma = _make_elementwise_binary_prim(
    "igamma",
    impl_aten=torch.special.gammainc,  # type: ignore[has-type]
    doc="",
    type_promotion=ELEMENTWISE_PRIM_TYPE_PROMOTION_KIND.DEFAULT,
)

igammac = _make_elementwise_binary_prim(
    "igammac",
    impl_aten=torch.special.gammaincc,  # type: ignore[has-type]
    doc="",
    type_promotion=ELEMENTWISE_PRIM_TYPE_PROMOTION_KIND.DEFAULT,
)

le = _make_elementwise_binary_prim(
    "le",
    impl_aten=torch.le,
    impl_nvfuser=_le_nvfuser,  # type: ignore[name-defined]
    doc="",
    type_promotion=ELEMENTWISE_PRIM_TYPE_PROMOTION_KIND.ALWAYS_BOOL,
)

lt = _make_elementwise_binary_prim(
    "lt",
    impl_aten=torch.lt,
    impl_nvfuser=_lt_nvfuser,  # type: ignore[name-defined]
    doc="",
    type_promotion=ELEMENTWISE_PRIM_TYPE_PROMOTION_KIND.ALWAYS_BOOL,
)


def _wrap_scalar(a: NumberType, *, dtype: torch.dtype = None) -> torch.Tensor:
    """
    Wraps a Number into a Tensor of corresponding dtype.

    Note: this should not generally be used, but some torch functions don't
    accept scalars, so it's necessary for their prims to do so.
    """
    dtype = dtype if dtype is not None else utils.type_to_dtype(type(a))
    return torch.tensor(a, dtype=dtype)


# Note: the following impls are because torch.maximum and torch.mininum do not support scalar inputs
def _maximum_aten(
    a: Union[TensorLikeType, NumberType], b: Union[TensorLikeType, NumberType]
) -> TensorLikeType:
    if isinstance(a, TensorLike) and isinstance(b, Number):
        b = _wrap_scalar(b, dtype=a.dtype)
    elif isinstance(b, TensorLike) and isinstance(a, Number):
        a = _wrap_scalar(a, dtype=b.dtype)

    return torch.maximum(a, b)  # type: ignore[arg-type]


maximum = _make_elementwise_binary_prim(
    "maximum",
    impl_aten=_maximum_aten,
    doc="",
    type_promotion=ELEMENTWISE_PRIM_TYPE_PROMOTION_KIND.DEFAULT,
)


def _minimum_aten(
    a: Union[TensorLikeType, NumberType], b: Union[TensorLikeType, NumberType]
) -> TensorLikeType:
    if isinstance(a, TensorLike) and isinstance(b, Number):
        b = _wrap_scalar(b, dtype=a.dtype)
    elif isinstance(b, TensorLike) and isinstance(a, Number):
        a = _wrap_scalar(a, dtype=b.dtype)

    return torch.minimum(a, b)  # type: ignore[arg-type]


minimum = _make_elementwise_binary_prim(
    "minimum",
    impl_aten=_minimum_aten,
    doc="",
    type_promotion=ELEMENTWISE_PRIM_TYPE_PROMOTION_KIND.DEFAULT,
)

mul = _make_elementwise_binary_prim(
    "mul",
    impl_aten=torch.mul,
    impl_nvfuser=_mul_nvfuser,  # type: ignore[name-defined]
    doc="",
    type_promotion=ELEMENTWISE_PRIM_TYPE_PROMOTION_KIND.DEFAULT,
)

ne = _make_elementwise_binary_prim(
    "ne",
    impl_aten=torch.ne,
    impl_nvfuser=_ne_nvfuser,  # type: ignore[name-defined]
    doc="",
    type_promotion=ELEMENTWISE_PRIM_TYPE_PROMOTION_KIND.ALWAYS_BOOL,
)

nextafter = _make_elementwise_binary_prim(
    "nextafter",
    impl_aten=torch.nextafter,
    doc="",
    type_promotion=ELEMENTWISE_PRIM_TYPE_PROMOTION_KIND.DEFAULT,
)

pow = _make_elementwise_binary_prim(
    "pow",
    impl_aten=torch.pow,
    impl_nvfuser=_pow_nvfuser,  # type: ignore[name-defined]
    doc="",
    type_promotion=ELEMENTWISE_PRIM_TYPE_PROMOTION_KIND.DEFAULT,
)

shift_left = _make_elementwise_binary_prim(
    "shift_left",
    impl_aten=torch.bitwise_left_shift,
    doc="",
    type_promotion=ELEMENTWISE_PRIM_TYPE_PROMOTION_KIND.DEFAULT,
)

shift_right_arithmetic = _make_elementwise_binary_prim(
    "shift_right_arithmetic",
    impl_aten=torch.bitwise_right_shift,
    doc="",
    type_promotion=ELEMENTWISE_PRIM_TYPE_PROMOTION_KIND.DEFAULT,
)

shift_right_logical = _not_impl

sub = _make_elementwise_binary_prim(
    "sub",
    impl_aten=torch.sub,
    impl_nvfuser=_sub_nvfuser,  # type: ignore[name-defined]
    doc="",
    type_promotion=ELEMENTWISE_PRIM_TYPE_PROMOTION_KIND.DEFAULT,
)

zeta = _make_elementwise_binary_prim(
    "zeta",
    impl_aten=torch.special.zeta,  # type: ignore[has-type]
    doc="",
    type_promotion=ELEMENTWISE_PRIM_TYPE_PROMOTION_KIND.DEFAULT,
)

#
# View operations
#
# TODO: model view relationships
# TODO: model storage
def _as_strided_meta(
    a: TensorLikeType, size: ShapeType, stride: StrideType, storage_offset: int
) -> TensorLikeType:
    assert len(size) == len(stride)
    assert storage_offset >= 0
    utils.validate_strides(stride)
    utils.validate_shape(size)

    if reduce(operator.mul, size) == 0:
        # NOTE: This special case is to avoid having to acquire the storage below
        # as_strided to shapes with no elements are trivially valid, so it's OK
        pass
    elif isinstance(a, torch.Tensor):
        utils.check_in_bounds_for_storage(a.storage(), size, stride, storage_offset)

    return TensorMeta(a, shape=size, strides=stride)


def _as_strided_aten(
    a: Tensor, size: ShapeType, stride: StrideType, storage_offset: int
) -> Tensor:
    return torch.as_strided(a, size, stride, storage_offset)


_as_strided_doc = """
    Creates a view of the tensor with the given shape (size), strides (stride) and
    storage offset (storage_offset).
"""

as_strided = _make_prim(
    schema="as_strided(Tensor(a!) a, int[] size, int[] stride, int storage_offset) -> Tensor(a!)",
    meta=_as_strided_meta,
    impl_aten=_as_strided_aten,
    return_type=RETURN_TYPE.VIEW,
    doc=_as_strided_doc,
)


def _broadcast_in_dim_meta(
    a: TensorLikeType, shape: ShapeType, broadcast_dimensions: Sequence[int]
):
    # Type checks
    assert isinstance(a, TensorLike)
    assert isinstance(shape, Sequence)
    assert isinstance(broadcast_dimensions, Sequence)

    # every dimension must be accounted for
    assert a.ndim == len(broadcast_dimensions)

    # broadcast shape must have weakly more dimensions
    assert len(shape) >= a.ndim

    # broadcast_dimensions must be an ascending sequence
    # (no relative reordering of dims) of integers and
    # each dimension must be within the new shape
    def _greater_than_reduce(acc, x):
        assert isinstance(x, int)
        assert x > acc
        assert x < len(shape)

        return x

    reduce(lambda acc, x: _greater_than_reduce(acc, x), broadcast_dimensions, -1)

    # shape must be broadcastable to
    for idx, new_idx in enumerate(broadcast_dimensions):
        assert a.shape[idx] == 1 or a.shape[idx] == shape[new_idx]

    new_strides = []
    original_idx = 0
    for idx in range(len(shape)):
        if idx in broadcast_dimensions:
            # Assigns a stride of zero to dimensions
            # which were actually broadcast
            if a.shape[original_idx] != shape[idx]:
                new_strides.append(0)
            else:
                new_strides.append(a.stride()[original_idx])
            original_idx = original_idx + 1
        else:
            new_strides.append(0)

    return TensorMeta(a, shape=shape, strides=new_strides)


def _broadcast_in_dim_aten(a, shape, broadcast_dimensions):
    s = list(shape)
    for broadcast_dimension in broadcast_dimensions:
        s[broadcast_dimension] = -1

    v = a
    for idx, x in enumerate(s):
        if x != -1:
            v = v.unsqueeze(idx)

    return v.expand(shape)


def _broadcast_in_dim_nvfuser(
    fd: Any,
    a: torch.Tensor,
    shape: ShapeType,
    broadcast_dimensions: ShapeType,
):
    return fd.Ops.broadcast_in_dim(a, shape, broadcast_dimensions)  # type: ignore[attr-defined]


_broadcast_in_dim_doc = """
  Creates a view of a with the specified shape.

  Allows adding dimensions of any length and broadcasting
  dimensions of length one in a to any length.

  The location of the broadcast dimensions must be specified
  using the broadcast_dimensions argument. Changing the
  relative order of dimensions is not supported.
  """

broadcast_in_dim = _make_prim(
    schema="broadcast_in_dim(Tensor(a) a, int[] shape, int[] broadcast_dimensions) -> Tensor(a)",
    meta=_broadcast_in_dim_meta,
    impl_aten=_broadcast_in_dim_aten,
    impl_nvfuser=_broadcast_in_dim_nvfuser,
    return_type=RETURN_TYPE.VIEW,
    doc=_broadcast_in_dim_doc,
)


def _collapse_view_helper(
    a: TensorLikeType, start: int, end: int
) -> Tuple[Optional[ShapeType], Optional[StrideType]]:
    assert isinstance(a, TensorLike)

    # Special-case for zero dimensional tensors
    if a.ndim == 0:
        shape = (1,)
        strides = (1,)
    else:
        shape = a.shape  # type: ignore[assignment]
        strides = a.stride()

    utils.validate_idx(len(shape), start)
    utils.validate_exclusive_idx(len(shape), end)

    # Verifies end is strictly greater than start
    # (Collapse requires a non-empty interval)
    if end <= start:
        msg = "Attempting to collapse but end, {0}, is less than or equal to start, {1}!".format(
            end, start
        )
        raise ValueError(msg)

    if a.ndim == 0 or (end - 1 == start):
        return shape, strides

    length = shape[end - 1]
    stride = strides[end - 1]
    for idx in reversed(range(start, end - 1)):
        if shape[idx] == 0 or shape[idx + 1] == 0:
            length = 0
            stride = 0
            break

        if shape[idx] == 1:
            continue

        length = length * shape[idx]
        stride = min(stride, strides[idx])

        if (
            a.numel() > 0
            and shape[idx + 1] != 1
            and not (strides[idx] == strides[idx + 1] * shape[idx + 1])
        ):
            return None, None

    new_shape = shape[:start] + (length,) + shape[end:]
    new_strides = strides[:start] + (stride,) + strides[end:]

    # NOTE: when the input has no elements it's restrided as if it were contiguous
    if a.numel() == 0:
        new_strides = utils.make_contiguous_strides_for(new_shape)

    return new_shape, new_strides


def _collapse_view_meta(a: TensorLikeType, start: int, end: int) -> TensorLikeType:
    new_shape, new_strides = _collapse_view_helper(a, start, end)

    if new_shape is None:
        msg = "Attempting to view a collapsed tensor, but no such view exists!"
        raise ValueError(msg)

    return TensorMeta(a, shape=new_shape, strides=new_strides)


def _collapse_view_aten(a: Tensor, start: int, end: int) -> Tensor:
    # Special-cases zero-dim tensors
    if a.ndim == 0:
        shape = (1,)
    else:
        shape = a.shape  # type: ignore[assignment]

    dim_length = 1
    for idx in range(start, end):
        dim_length = dim_length * shape[idx]

    new_shape = shape[0:start] + (dim_length,) + shape[end:]

    return a.view(new_shape)


_collapse_view_doc = """
  Creates a view of a with the dimensions between
  start (inclusive) and end (exclusive) merged into a
  single dimension.

  If it's not possible to take such a view then an error
  is thrown. See collapse instead.

  The dimensions can be merged if and only if
  they are all "nested" with each other. That is, they all
  have the property that

  stride[i] = stride[i+1] * shape[i+1]

  for all i in [start, end - 1).
  """

collapse_view = _make_prim(
    schema="collapse_view(Tensor(a) a, int start, int end) -> Tensor(a)",
    meta=_collapse_view_meta,
    impl_aten=_collapse_view_aten,
    return_type=RETURN_TYPE.VIEW,
    doc=_collapse_view_doc,
)


def expand_dims(a: TensorLikeType, dimensions: DimsSequenceType) -> TensorLikeType:
    """
    Creates a view of a with a.ndim + len(dimensions) dimensions, with new
    dimensions of length one at the dimensions specified by dimensions.
    """
    dims = sorted(utils.canonicalize_dims(a.ndim, dimensions))  # type: ignore[arg-type]
    if len(set(dims)) != len(dims):
        msg = "Received duplicate dimensions to expand in {0}".format(str(dimensions))
        raise ValueError(msg)

    new_shape = list(a.shape)
    for idx in dims:
        new_shape.insert(idx, 1)

    broadcast_dimensions = [
        idx for idx in range(len(new_shape)) if idx not in dimensions
    ]
    return broadcast_in_dim(a, new_shape, broadcast_dimensions)


# Note: saves the Python slice object because we're about to clobber its name with the slice prim
pyslice: Type[slice] = slice  # type: ignore[has-type]


def _slice_meta(
    a: TensorLikeType,
    start_indices: DimsSequenceType,
    limit_indices: DimsSequenceType,
    strides: Optional[StrideType] = None,
) -> TensorLikeType:
    _strides = strides if strides is not None else [1] * len(start_indices)

    if a.ndim != len(start_indices):
        msg = "Attempting to slice tensor of rank {0} with start_indices of length {1}!".format(
            a.ndim, len(start_indices)
        )
        raise ValueError(msg)

    if a.ndim != len(limit_indices):
        msg = "Attempting to slice tensor of rank {0} with limit_indices of length {1}!".format(
            a.ndim, len(limit_indices)
        )
        raise ValueError(msg)

    if a.ndim != len(_strides):
        msg = (
            "Attempting to slice tensor of rank {0} with strides of length {1}!".format(
                a.ndim, len(limit_indices)
            )
        )
        raise ValueError(msg)

    for x, y in zip(start_indices, a.shape):
        if x < 0:
            msg = "Attempting to slice a tensor with a negative start index of {0}!".format(
                x
            )
            raise ValueError(msg)
        if x > y:
            msg = (
                "Attempting to slice a tensor but a start index in {0} is greater than"
                " the length of its corresponding dimension in shape {1}".format(
                    start_indices, a.shape
                )
            )
            raise ValueError(msg)

    for x, y, z in zip(limit_indices, a.shape, start_indices):
        if x < 0:
            msg = "Attempting to slice a tensor with a negative stop index of {0}!".format(
                x
            )
            raise ValueError(msg)
        if x > y:
            msg = (
                "Attempting to slice a tensor but a stop index in {0} is greater than the length of "
                " its corresponding dimension in shape {1}".format(
                    limit_indices, a.shape
                )
            )
            raise ValueError(msg)
        if x < z:
            msg = (
                "Attempting to slice a tensor but a start index in {0} is greater than "
                " its corresponding stop index {1}".format(x, z)
            )

    for x in _strides:
        if x <= 0:
            msg = (
                "Attempting to slice a tensor with a non-positive step of {0}!".format(
                    x
                )
            )
            raise ValueError(msg)

    new_shape = []
    for x, y, z in zip(start_indices, limit_indices, _strides):
        new_shape.append(math.floor((y - x) / z))

    new_strides = []
    for x, y in zip(a.stride(), _strides):
        new_strides.append(x * y)

    return TensorMeta(a, shape=new_shape, strides=new_strides)


def _slice_aten(
    a: Tensor,
    start_indices: DimsSequenceType,
    limit_indices: DimsSequenceType,
    strides: Optional[StrideType] = None,
) -> Tensor:
    _strides = strides if strides is not None else [1] * len(start_indices)

    slices = []
    for start, stop, step in zip(start_indices, limit_indices, _strides):
        slices.append(pyslice(start, stop, step))

    return operator.getitem(a, slices)  # type: ignore[call-overload]


_slice_doc = """
    Creates a view of a "bounding box" within the tensor.

    The bounding box is specified independently in each of the tensor's dimensions.
    start_indices and limit_indices describe the box's boundaries for their corresponding
    dimensions. If strides is specified then they specify the step size between elements
    in their corresponding dimension.

    This operation is analogous to slicing in NumPy, but does not permit slices where
    the stop indices are less than the start indices.
    """

slice = _make_prim(
    schema="slice(Tensor(a) a, int[] start_indices, int[] limit_indices, int[]? strides=None) -> Tensor(a)",
    meta=_slice_meta,
    impl_aten=_slice_aten,
    return_type=RETURN_TYPE.VIEW,
    doc=_slice_doc,
)


def _slice_in_dim_meta(
    a: TensorLikeType,
    start_index: int,
    limit_index: int,
    stride: int = 1,
    axis: int = 0,
) -> TensorLikeType:
    if axis < 0:
        msg = "slice_in_dim: received a negative axis {0}".format(axis)
        raise ValueError(msg)
    if axis >= a.ndim:
        msg = "slice_in_dim: axis {0} is greater or equal to the rank {1} of the tensor".format(
            axis, a.ndim
        )
        raise ValueError(msg)

    if start_index < 0:
        msg = "slice_in_dim: received a negative start_index {0}".format(start_index)
        raise ValueError(msg)

    if start_index > a.shape[axis]:
        msg = "slice_in_dim: start_index is greater than the length {0} of dimension {1}".format(
            start_index, axis
        )
        raise ValueError(msg)

    if limit_index > a.shape[axis]:
        msg = "slice_in_dim: limit_index is greater than the length {0} of dimension {1}".format(
            limit_index, axis
        )
        raise ValueError(msg)

    if limit_index < start_index:
        msg = "slice_in_dim: received a limit_index {0} less than the start_index {1}".format(
            limit_index, start_index
        )
        raise ValueError(msg)

    if stride < 0:
        msg = "slice_in_dim: received a non-positive stride of {0}!".format(stride)
        raise ValueError(msg)

    start_indices = [0] * a.ndim
    limit_indices = list(a.shape)
    strides = [1] * a.ndim

    start_indices[axis] = start_index
    limit_indices[axis] = limit_index
    strides[axis] = stride

    return _slice_meta(a, start_indices, limit_indices, strides)


def _slice_in_dim_aten(
    a: Tensor,
    start_index: int,
    limit_index: int,
    stride: int = 1,
    axis: int = 0,
) -> Tensor:
    start_indices = [0] * a.ndim
    limit_indices = list(a.shape)
    strides = [1] * a.ndim

    start_indices[axis] = start_index
    limit_indices[axis] = limit_index
    strides[axis] = stride

    return slice(a, start_indices, limit_indices, strides)


_slice_in_dim_doc = """
    Convenience wrapper for slicing just one dimension using slice.
    """

slice_in_dim = _make_prim(
    schema="slice_in_dim(Tensor(a) a, int start_index, int limit_index, int stride=1, int axis=0) -> Tensor(a)",
    meta=_slice_in_dim_meta,
    impl_aten=_slice_in_dim_aten,
    return_type=RETURN_TYPE.VIEW,
    doc=_slice_in_dim_doc,
)


def _split_dim_meta(a: TensorLikeType, dim: int, outer_length: int) -> TensorLikeType:
    assert isinstance(a, TensorLike)
    utils.validate_idx(a.ndim, dim)
    utils.validate_dim_length(outer_length)

    # Verifies the dim can be split with the specified lhs_length
    _inner_length = a.shape[dim] / outer_length
    inner_length: int = int(_inner_length)

    if inner_length != _inner_length:
        msg = "Attempting to split dimension of length {0}, but outer length of {1} divides it with a remainder!".format(
            a.shape[dim], outer_length
        )
        raise ValueError(msg)

    new_shape: List[int] = []
    new_strides: List[int] = []
    for idx in range(a.ndim):
        if idx == dim:
            new_shape.extend((outer_length, inner_length))
            new_strides.extend((a.stride()[idx] * inner_length, a.stride()[idx]))
        else:
            new_shape.append(a.shape[idx])
            new_strides.append(a.stride()[idx])

    return TensorMeta(a, shape=new_shape, strides=new_strides)


def _split_dim_aten(a: Tensor, dim: int, outer_length: int) -> Tensor:
    inner_length = int(a.shape[dim] / outer_length)
    new_shape = a.shape[0:dim] + (outer_length, inner_length) + a.shape[dim + 1 :]

    return a.view(new_shape)


_split_dim_doc = """
  Creates a view of a with the given dimension (of length l) split
  into two dimensions, with the outer of the two having
  length outer_length and the inner of the two having computed
  length inner_length such outer_length * inner_length = l.
  """

# TODO: consider renaming split_dim_view
split_dim = _make_prim(
    schema="split_dim(Tensor(a) a, int dim, int outer_length) -> Tensor(a)",
    meta=_split_dim_meta,
    impl_aten=_split_dim_aten,
    return_type=RETURN_TYPE.VIEW,
    doc=_split_dim_doc,
)

# Note: allows dimensions to be specified redundantly
def _squeeze_meta(a: TensorLikeType, dimensions: Sequence) -> TensorLikeType:
    assert isinstance(a, TensorLike)

    for idx in dimensions:
        utils.validate_idx(a.ndim, idx)
        assert a.shape[idx] == 1

    new_shape = []
    new_strides = []
    for idx in range(len(a.shape)):
        if idx in dimensions:
            continue

        new_shape.append(a.shape[idx])
        new_strides.append(a.stride()[idx])

    return TensorMeta(a, shape=new_shape, strides=new_strides)


def _squeeze_aten(a: Tensor, dimensions: Sequence) -> Tensor:
    squeezes = 0
    for idx in dimensions:
        a = torch.squeeze(a, dim=(idx - squeezes))
        squeezes = squeezes + 1

    return a


_squeeze_doc = """
  Creates a view of the tensor with the specified dimensions removed.

  The removed dimensions must each have length one.
  """

squeeze = _make_prim(
    schema="squeeze(Tensor(a) a, int[] dimensions) -> Tensor(a)",
    meta=_squeeze_meta,
    impl_aten=_squeeze_aten,
    return_type=RETURN_TYPE.VIEW,
    doc=_squeeze_doc,
)


def _transpose_meta(a: TensorLikeType, permutation: DimsSequenceType) -> TensorLikeType:
    if a.ndim != len(permutation):
        msg = "Attempting to permute a tensor of rank {0}, but received a permutation of length {1}!".format(
            a.ndim, len(permutation)
        )
        raise ValueError(msg)

    if not utils.is_valid_permutation(a.ndim, permutation):
        msg = "Received an invalid permutation, {0}!".format(permutation)
        raise ValueError(msg)

    new_shape = [0] * a.ndim
    new_strides = [0] * a.ndim
    for idx, dim in enumerate(permutation):
        new_shape[idx] = a.shape[dim]
        new_strides[idx] = a.stride()[dim]

    return TensorMeta(a, shape=tuple(new_shape), strides=tuple(new_strides))


def _transpose_aten(a: Tensor, permutation: DimsSequenceType) -> Tensor:
    return torch.permute(a, permutation)


_transpose_doc = """
    Creates a view of the tensor with its dimensions permuted.

    The length of the permutation must be the rank of the tensor,
    and each element of the permutation specifies the new order
    for the corresponding dimension.
    """

transpose = _make_prim(
    schema="transpose(Tensor(a) a, int[] permutation) -> Tensor(a)",
    meta=_transpose_meta,
    impl_aten=_transpose_aten,
    return_type=RETURN_TYPE.VIEW,
    doc=_transpose_doc,
)


def _view_of_meta(a: TensorLikeType) -> TensorLikeType:
    return TensorMeta(a)


def _view_of_aten(a: Tensor) -> Tensor:
    return a.view(a.shape)


_view_of_doc = """
    Creates a view of the tensor.
    """

view_of = _make_prim(
    schema="view_of(Tensor(a) a) -> Tensor",
    meta=_view_of_meta,
    impl_aten=_view_of_aten,
    return_type=RETURN_TYPE.VIEW,
    doc=_view_of_doc,
)

#
# Shape operations
#
def collapse(a: Tensor, start: int, end: int) -> Tensor:
    """
    Wrapper around reshape that collapses a span of dimensions.

    See collapse_view for the corresponding view operation.
    """

    dim_length = 1
    for idx in range(start, end):
        dim_length = dim_length * a.shape[idx]

    new_shape = a.shape[0:start] + (dim_length,) + a.shape[end:]
    return reshape(a, new_shape)


# TODO: review stride logic
def _cat_meta(tensors: Sequence[TensorLikeType], dim: int) -> TensorLikeType:
    # Verifies same shape (except in the concat dimension)
    shape = tensors[0].shape
    concat_length = 0
    for tensor in tensors:
        for idx, (common_length, length) in enumerate(zip(shape, tensor.shape)):
            if idx == dim:
                concat_length = concat_length + length
            else:
                assert length == common_length

    new_shape = list(tensors[0].shape).copy()
    new_shape[dim] = concat_length
    return TensorMeta(
        tensors[0],
        shape=new_shape,
        strides=utils.make_contiguous_strides_for(new_shape),
    )


def _cat_aten(tensors: Union[Tuple[Tensor, ...], List[Tensor]], dim: int) -> Tensor:
    return torch.cat(tensors, dim)


_cat_doc = """
  Concatenates tensors along the specified dimension.

  The tensors' shapes must have the same rank and same length for other dimensions.
  """

cat = _make_prim(
    schema="cat(Tensor[] tensors, int dim) -> Tensor",
    meta=_cat_meta,
    impl_aten=_cat_aten,
    return_type=RETURN_TYPE.NEW,
    doc=_cat_doc,
)


def _reshape_meta(a: TensorLikeType, shape: ShapeType):
    assert isinstance(a, TensorLike)
    utils.validate_shape(shape)

    # Validates the tensor and the requested shape have the
    # same number of elements
    numel = reduce(operator.mul, shape)
    if numel != a.numel():
        msg = "Attempting to reshape a tensor with {0} elements to a shape with {1} elements!".format(
            a.numel(), numel
        )
        raise ValueError(msg)

    return TensorMeta(a, shape=shape, strides=utils.make_contiguous_strides_for(shape))


def _reshape_aten(a: Tensor, shape: ShapeType) -> Tensor:
    return a.reshape(shape).contiguous().clone()


_reshape_doc = """
  Creates a contiguous tensor with the specified shape
  containing a copy of the data in a.
  """
reshape = _make_prim(
    schema="reshape(Tensor a, int[] shape) -> Tensor",
    meta=_reshape_meta,
    impl_aten=_reshape_aten,
    return_type=RETURN_TYPE.NEW,
    doc=_reshape_doc,
)


def _rev_meta(a: TensorLikeType, dims: DimsSequenceType) -> TensorLikeType:
    utils.validate_dimension_indices(a.ndim, dims)
    return TensorMeta(a)


_rev_doc = """
    Reverses the order of elements along the given dimensions.
    """

rev = _make_prim(
    schema="rev(Tensor a, int[] dims) -> Tensor",
    meta=_rev_meta,
    impl_aten=torch.flip,
    return_type=RETURN_TYPE.NEW,
    doc=_rev_doc,
)

#
# Conditional prims
#


def _where_meta(
    pred: TensorLikeType, a: TensorLikeType, b: TensorLikeType
) -> TensorLikeType:

    return _elementwise_meta(
        a,
        b,
        type_promotion=ELEMENTWISE_PRIM_TYPE_PROMOTION_KIND.DEFAULT,
        args_with_fixed_dtypes=(pred,),
    )


_where_doc = """
  Selects elements from a and b according to pred.

  Where pred is true the result contains the element from a, and
  where pred is false the result contains the element from b.
  """

where = _make_prim(
    schema="where(Tensor pred, Tensor a, Tensor b) -> Tensor",
    meta=_where_meta,
    impl_aten=torch.where,
    impl_nvfuser=_where_nvfuser,  # type: ignore[name-defined]
    return_type=RETURN_TYPE.NEW,
    doc=_where_doc,
)

#
# Type conversions
#
# TODO: model memory format on TensorMeta
# TODO: make clone a reference following its implementation in TensorFactories.cpp
def _clone_meta(
    a: TensorLikeType, *, memory_format: torch.memory_format
) -> TensorLikeType:
    strides = utils.compute_elementwise_output_strides(a)
    return TensorMeta(a, strides=strides)


def _clone_aten(a: Tensor, *, memory_format: torch.memory_format) -> Tensor:
    return torch.clone(a, memory_format=memory_format)


_clone_doc = """
    Creates a copy of a tensors.
"""

clone = _make_prim(
    schema="clone(Tensor a, *, MemoryFormat memory_format) -> Tensor",
    meta=_clone_meta,
    impl_aten=_clone_aten,
    return_type=RETURN_TYPE.NEW,
    doc=_clone_doc,
)


def _convert_element_type_meta(a: TensorLikeType, dtype: torch.dtype) -> TensorLikeType:
    # Type checks
    assert isinstance(a, TensorLike)
    assert isinstance(dtype, torch.dtype)

    strides = utils.compute_elementwise_output_strides(a)

    return TensorMeta(a, strides=strides, dtype=dtype)


def _convert_element_type_aten(a: Tensor, dtype: torch.dtype) -> Tensor:

    # Propagates requires grad when possible
    if not utils.is_grad_dtype(dtype):
        requires_grad = False
    else:
        # TODO: update meta objects so this can be acquired directly
        try:
            requires_grad = a.requires_grad
        except Exception as e:
            requires_grad = False

    result = torch.empty_like(
        a, device=a.device, dtype=dtype, requires_grad=requires_grad
    )
    with torch.no_grad():
        return copy_to(result, a)


def _convert_element_type_nvfuser(fd: Any, a: Tensor, dtype: torch.dtype) -> Tensor:
    nvfuser_dtype = getnvFuserDtype(dtype)
    return fd.Ops.cast(nvfuser_dtype, a)  # type: ignore[attr-defined]


_convert_element_type_doc = """
  Creates a copy of a tensor with the given dtype.
  """

convert_element_type = _make_prim(
    schema="convert_element_type(Tensor a, ScalarType dtype) -> Tensor",
    meta=_convert_element_type_meta,
    impl_aten=_convert_element_type_aten,
    impl_nvfuser=_convert_element_type_nvfuser,
    return_type=RETURN_TYPE.NEW,
    doc=_convert_element_type_doc,
)


def _device_put_meta(
    a: TensorLikeType, device: Union[str, torch.device]
) -> TensorLikeType:
    assert isinstance(a, TensorLike)
    assert isinstance(device, (str, torch.device))

    return TensorMeta(a, device=utils.wrap_device(device))


def _device_put_aten(a: Tensor, device: Union[str, torch.device]) -> Tensor:
    return a.to(device)


_device_put_doc = """
  Creates a copy of a tensor on the given device.
  """

device_put = _make_prim(
    schema="device_put(Tensor a, Device device) -> Tensor",
    meta=_device_put_meta,
    impl_aten=_device_put_aten,
    return_type=RETURN_TYPE.NEW,
    doc=_device_put_doc,
)

# NOTE: need to model meta scalars
# See https://github.com/pytorch/pytorch/issues/78070
def _item_meta(a: TensorLikeType) -> TensorMeta:
    number_type = utils.dtype_to_type(a.dtype)
    return TensorMeta(number_type(-1))


_item_doc = """
    Converts a tensor with one element to a Python number.
"""

# TODO: create a new return type for scalars?
# FIXME: currently returns integers for boolean tensors
# https://github.com/pytorch/pytorch/issues/78071
item = _make_prim(
    schema="item(Tensor a) -> Scalar",
    meta=_item_meta,
    impl_aten=torch.Tensor.item,
    return_type=RETURN_TYPE.NEW,
    doc=_item_doc,
)

# NOTE: need to model meta scalars
# See https://github.com/pytorch/pytorch/issues/78070
def _maximum_value_meta(dtype: torch.dtype) -> TensorMeta:
    number_type = utils.dtype_to_type(dtype)
    return TensorMeta(number_type(-1))


def _maximum_value_aten(dtype: torch.dtype):
    if dtype == torch.bool:
        return True
    elif dtype.is_complex or dtype.is_floating_point:
        return torch.finfo(dtype).max
    else:
        return torch.iinfo(dtype).max


_maximum_value_doc = """
    Return the maximum finite value for a dtype.
"""

# TODO: create a new return type for scalars?
# FIXME: currently returns integers for boolean tensors
# https://github.com/pytorch/pytorch/issues/78071
maximum_value = _make_prim(
    schema="maximum_value(ScalarType dtype) -> Scalar",
    meta=_maximum_value_meta,
    impl_aten=_maximum_value_aten,
    return_type=RETURN_TYPE.NEW,
    doc=_maximum_value_doc,
)


# NOTE: need to model meta scalars
# See https://github.com/pytorch/pytorch/issues/78070
def _minimum_value_meta(dtype: torch.dtype) -> TensorMeta:
    number_type = utils.dtype_to_type(dtype)
    return TensorMeta(number_type(-1))


def _minimum_value_aten(dtype: torch.dtype):
    if dtype == torch.bool:
        return False
    elif dtype.is_complex or dtype.is_floating_point:
        return torch.finfo(dtype).min
    else:
        return torch.iinfo(dtype).min


_minimum_value_doc = """
    Return the mimimum finite value for a dtype.
"""

# TODO: create a new return type for scalars?
# FIXME: currently returns integers for boolean tensors
# https://github.com/pytorch/pytorch/issues/78071
minimum_value = _make_prim(
    schema="minium_value(ScalarType dtype) -> Scalar",
    meta=_minimum_value_meta,
    impl_aten=_minimum_value_aten,
    return_type=RETURN_TYPE.NEW,
    doc=_minimum_value_doc,
)

# TODO: FIXME: strides are incorrect
def _to_dtype_meta(a: TensorLikeType, dtype: torch.dtype) -> TensorLikeType:
    strides = utils.make_contiguous_strides_for(a.shape)
    return TensorMeta(a, strides=strides, dtype=dtype)


def _to_dtype_aten(a: Tensor, dtype: torch.dtype) -> Tensor:
    return a.to(dtype)


_to_dtype_doc = """
    Creates a contiguous copy of a tensor with the given dtype.
"""

to_dtype = _make_prim(
    schema=("to_dtype(Tensor a, ScalarType dtype) -> Tensor"),
    meta=_to_dtype_meta,
    impl_aten=_to_dtype_aten,
    return_type=RETURN_TYPE.NEW,
    doc=_to_dtype_doc,
)

#
# Inplace operators
#


def _copy_to_meta(a: TensorLikeType, b: TensorLikeType):
    assert isinstance(a, TensorLike)
    assert isinstance(b, TensorLike)

    # Validates the cast is safe
    # TODO: move this as an option on the reference
    # a_typ = utils.dtype_to_type(a.dtype)
    # b_typ = utils.dtype_to_type(b.dtype)
    # if a_typ is not utils.get_higher_type(a_typ, b_typ):
    #     raise RuntimeError(str(b.dtype), " can't be cast safely to ", str(a.dtype), "!")

    # Validates the tensors have the same number of elements
    if a.numel() != b.numel():
        msg = "Attempting to copy {0} elements to a tensor with {1} elements!".format(
            b.numel(), a.numel()
        )
        raise RuntimeError(msg)

    return a


def _copy_to_aten(a: Tensor, b: Tensor) -> Tensor:
    return a.copy_(b)


_copy_to_doc = """
  Copies the data in b to a and returns the modified a.
  """

# TODO: Remove safe casting and implement on reference instead
copy_to = _make_prim(
    schema="copy_to(Tensor(a!) a, Tensor b) -> Tensor(a!)",
    meta=_copy_to_meta,
    impl_aten=_copy_to_aten,
    return_type=RETURN_TYPE.INPLACE,
    doc=_copy_to_doc,
)


def _resize_meta(a: TensorLikeType, shape: ShapeType):
    return TensorMeta(a, shape=shape, strides=utils.make_contiguous_strides_for(shape))


def _resize_aten(a: Tensor, shape: ShapeType) -> Tensor:
    return a.resize_(shape)


_resize_doc = """
  Gives a tensor with no elements a new shape, returning the modified tensor.

  The tensor's strides are contiguous and its values are unitialized.
  """

# TODO: review support arbitrary resizes
resize = _make_prim(
    schema="resize(Tensor(a!) a, int[] shape) -> Tensor(a!)",
    meta=_resize_meta,
    impl_aten=_resize_aten,
    return_type=RETURN_TYPE.INPLACE,
    doc=_resize_doc,
)


def _reduction_meta(inp, dims, *, output_dtype=None):
    """
    Meta function for single output reduction operations
    Stride logic is incorrect
    """
    assert isinstance(inp, TensorLike)
    if output_dtype is None:
        output_dtype = inp.dtype
    output_shape = utils.compute_reduction_output_shape(inp.shape, dims)
    return TensorMeta(
        shape=output_shape,
        strides=utils.make_contiguous_strides_for(output_shape),
        dtype=output_dtype,
        device=inp.device,
    )


def _var_reduction_meta(inp, dims, *, correction):
    if utils.is_complex_dtype(inp.dtype):
        output_dtype = utils.corresponding_real_dtype(inp.dtype)
    else:
        output_dtype = inp.dtype
    return _reduction_meta(inp, dims, output_dtype=output_dtype)


_sum_doc = """
    Computes the sum of elements in the input tensor over the list of dimensions
    specified in the dim argument
    """
_prod_doc = """
    Computes the product of elements in the input tensor over the list of dimensions
    specified in the dim argument
    """
_amax_doc = """
    Computes the maximum value of elements in the input tensor over the list of dimensions
    specified in the dim argument
    """
_amin_doc = """
    Computes the minimum value of elements in the input tensor over the list of dimensions
    specified in the dim argument
    """
_var_doc = """
    Computes the biased variance of x over the list of dimensions specified in the dim argument
    """


def _make_reduction_prim(name: str, impl_aten, doc, impl_nvfuser=None):
    """Creates a reduction prim."""
    return _make_prim(
        schema=f"{name}(Tensor inp, int[]? dims, *, ScalarType? output_dtype=None) -> Tensor",
        meta=_reduction_meta,
        impl_aten=impl_aten,
        impl_nvfuser=impl_nvfuser,
        return_type=RETURN_TYPE.NEW,
        doc=doc,
    )


def _make_var_reduction_prim(name: str, impl_aten, doc):
    """Creates a reduction prim."""
    return _make_prim(
        schema=f"{name}(Tensor inp, int[]? dims, *, int correction, ScalarType? output_dtype=None) -> Tensor",
        meta=_var_reduction_meta,
        impl_aten=impl_aten,
        return_type=RETURN_TYPE.NEW,
        doc=doc,
    )


def _sum_nvfuser(
    fd: Any,
    a: TensorLikeType,
    dims: DimsSequenceType,
    *,
    output_dtype: Optional[torch.dtype] = None,
):
    keep_dims = False
    return fd.Ops.sum(a, dims, keep_dims, output_dtype)


sum = _make_reduction_prim(
    name="sum",
    impl_aten=torch.sum,
    impl_nvfuser=_sum_nvfuser,
    doc=_sum_doc,
)


def _prod_aten(
    inp: TensorLikeType,
    dims: Optional[DimsSequenceType],
    *,
    dtype: Optional[torch.dtype] = None,
) -> Tensor:
    if dims is not None:
        for d in sorted(dims, reverse=True):
            assert d >= 0
            inp = torch.prod(inp, d, dtype=dtype)
        return inp
    else:
        return torch.prod(inp, dims, dtype=dtype)


prod = _make_reduction_prim(
    name="prod",
    impl_aten=_prod_aten,
    doc=_prod_doc,
)

var = _make_var_reduction_prim(
    name="var",
    impl_aten=torch.var,
    doc=_var_doc,
)

amax = _make_reduction_prim(
    name="amax",
    impl_aten=torch.amax,
    doc=_amax_doc,
)

amin = _make_reduction_prim(
    name="amin",
    impl_aten=torch.amin,
    doc=_amin_doc,
)

# TODO: layout, pin_memory, memory_format
# TODO: model requires_grad on TensorMeta
def _empty_meta(
    shape: ShapeType, *, dtype: torch.dtype, device: torch.device, requires_grad: bool
) -> TensorLikeType:
    strides = utils.make_contiguous_strides_for(shape)
    return TensorMeta(shape=shape, strides=strides, dtype=dtype, device=device)


def _empty_aten(
    shape: ShapeType, *, dtype: torch.dtype, device: torch.device, requires_grad: bool
) -> Tensor:
    return torch.empty(shape, dtype=dtype, device=device, requires_grad=requires_grad)


_empty_doc = """
    Creates a tensor with uninitialized values and the specified shape, dtype, and device.
"""

empty = _make_prim(
    schema="empty(int[] shape, *, ScalarType dtype, Device device, bool requires_grad) -> Tensor",
    meta=_empty_meta,
    impl_aten=_empty_aten,
    return_type=RETURN_TYPE.NEW,
    doc=_empty_doc,
)


def _empty_strided_meta(
    shape: ShapeType,
    strides: StrideType,
    *,
    dtype: torch.dtype,
    device: torch.device,
    requires_grad: bool,
) -> TensorLikeType:
    return TensorMeta(shape=shape, strides=strides, dtype=dtype, device=device)


_empty_strided_doc = """
    Creates a tensor with uninitialized values.
"""

# TODO: add layout, pin_memory
empty_strided = _make_prim(
    schema="empty_strided(int[] shape, int[] strides, *, ScalarType dtype, Device device, bool requires_grad) -> Tensor",
    return_type=RETURN_TYPE.NEW,
    meta=_empty_strided_meta,
    impl_aten=torch.empty_strided,
    doc=_empty_strided_doc,
)


def _full_meta(
    shape: ShapeType,
    fill_value: NumberType,
    *,
    dtype: torch.dtype,
    device: torch.device,
    requires_grad: bool,
) -> TensorLikeType:
    strides = utils.make_contiguous_strides_for(shape)
    return TensorMeta(shape=shape, strides=strides, dtype=dtype, device=device)


def _full_aten(
    shape: ShapeType,
    fill_value: NumberType,
    *,
    dtype: torch.dtype,
    device: torch.device,
    requires_grad: bool,
) -> Tensor:
    # Note that Mypy thinks torch.full can't accept a complex fill_value
    return torch.full(
        shape, fill_value, dtype=dtype, device=device, requires_grad=requires_grad  # type: ignore[arg-type]
    )


_full_doc = """
    Creates a tensor filled with the given fill value, and with the specified shape, dtype, and device.
"""

# TODO: add layout
full = _make_prim(
    schema="full(int[] shape, Scalar fill_value, *, ScalarType dtype, Device device, bool requires_grad) -> Tensor",
    meta=_full_meta,
    impl_aten=_full_aten,
    return_type=RETURN_TYPE.NEW,
    doc=_full_doc,
)


def _full_like_meta(
    a: TensorLikeType,
    fill_value: NumberType,
    *,
    dtype: torch.dtype,
    device: torch.device,
    requires_grad: bool,
) -> TensorLikeType:
    strides = strides = utils.compute_elementwise_output_strides(a)
    if a.numel() == 0:
        strides = a.stride()

    return TensorMeta(a, strides=strides, dtype=dtype, device=device)


def _full_like_aten(
    a: Tensor,
    fill_value: NumberType,
    *,
    dtype: torch.dtype,
    device: torch.device,
    requires_grad: bool,
) -> Tensor:
    # Note that Mypy thinks torch.full can't accept a complex fill_value
    return torch.full_like(
        a, fill_value, dtype=dtype, device=device, requires_grad=requires_grad  # type: ignore[arg-type]
    )


_full_like_doc = """
    Creates a tensor filled with the given fill value, and the same shape, dtype, and device as the
    given tensor by default. The dtype and device settings can be overridden
    by specifying them explicitly.
"""

full_like = _make_prim(
    schema="full_like(Tensor a, Scalar fill_value, *, ScalarType dtype, Device device, bool requires_grad) -> Tensor",
    meta=_full_like_meta,
    impl_aten=_full_like_aten,
    return_type=RETURN_TYPE.NEW,
    doc=_full_like_doc,
)

#
# Randomness Prims
#


def _uniform_meta(
    shape: ShapeType,
    *,
    low: float,
    high: float,
    dtype: torch.dtype,
    device: torch.device,
) -> TensorLikeType:
    strides = utils.make_contiguous_strides_for(shape)
    return TensorMeta(shape=shape, strides=strides, dtype=dtype, device=device)


def _uniform_aten(
    shape: ShapeType,
    *,
    low: float,
    high: float,
    dtype: torch.dtype,
    device: torch.device,
) -> Tensor:
    a = torch.empty(shape, dtype=dtype, device=device)
    a.uniform_(low, high)
    return a


_uniform_doc = """
    Constructs a tensor filled with values drawn uniformly from low to high.
"""

# TODO: we should more seriously review randomness modeling and prims
uniform = _make_prim(
    schema=(
        "uniform(int[] shape, *, Scalar low, Scalar high, ScalarType dtype, Device device) -> Tensor"
    ),
    return_type=RETURN_TYPE.NEW,
    meta=_uniform_meta,
    impl_aten=_uniform_aten,
    doc=_uniform_doc,
)<|MERGE_RESOLUTION|>--- conflicted
+++ resolved
@@ -528,21 +528,21 @@
 
 bessel_i0e = _make_elementwise_unary_prim(
     "bessel_i0e",
-    impl_aten=torch.special.i0e,  # type: ignore[has-type]
+    impl_aten=torch.special.i0e,
     doc="",
     type_promotion=ELEMENTWISE_PRIM_TYPE_PROMOTION_KIND.DEFAULT,
 )
 
 bessel_i1 = _make_elementwise_unary_prim(
     "bessel_i1",
-    impl_aten=torch.special.i1,  # type: ignore[has-type]
+    impl_aten=torch.special.i1,
     doc="",
     type_promotion=ELEMENTWISE_PRIM_TYPE_PROMOTION_KIND.DEFAULT,
 )
 
 bessel_i1e = _make_elementwise_unary_prim(
     "bessel_i1e",
-    impl_aten=torch.special.i1e,  # type: ignore[has-type]
+    impl_aten=torch.special.i1e,
     doc="",
     type_promotion=ELEMENTWISE_PRIM_TYPE_PROMOTION_KIND.DEFAULT,
 )
@@ -592,20 +592,15 @@
 
 erf_inv = _make_elementwise_unary_prim(
     "erf_inv",
-    impl_aten=torch.special.erfinv,  # type: ignore[has-type]
+    impl_aten=torch.special.erfinv,
     doc="",
     type_promotion=ELEMENTWISE_PRIM_TYPE_PROMOTION_KIND.DEFAULT,
 )
 
 erfc = _make_elementwise_unary_prim(
     "erfc",
-<<<<<<< HEAD
-    impl_aten=torch.special.erfc,  # type: ignore[has-type]
-    impl_nvfuser=_erfc_nvfuser,
-=======
     impl_aten=torch.special.erfc,
     impl_nvfuser=_erfc_nvfuser,  # type: ignore[name-defined]
->>>>>>> 1eab34d1
     doc="",
     type_promotion=ELEMENTWISE_PRIM_TYPE_PROMOTION_KIND.DEFAULT,
 )
@@ -620,20 +615,15 @@
 
 expm1 = _make_elementwise_unary_prim(
     "expm1",
-<<<<<<< HEAD
-    impl_aten=torch.special.expm1,  # type: ignore[has-type]
-    impl_nvfuser=_expm1_nvfuser,
-=======
     impl_aten=torch.special.expm1,
     impl_nvfuser=_expm1_nvfuser,  # type: ignore[name-defined]
->>>>>>> 1eab34d1
     doc="",
     type_promotion=ELEMENTWISE_PRIM_TYPE_PROMOTION_KIND.DEFAULT,
 )
 
 exp2 = _make_elementwise_unary_prim(
     "exp2",
-    impl_aten=torch.special.exp2,  # type: ignore[has-type]
+    impl_aten=torch.special.exp2,
     doc="",
     type_promotion=ELEMENTWISE_PRIM_TYPE_PROMOTION_KIND.DEFAULT,
 )
@@ -925,14 +915,14 @@
 
 igamma = _make_elementwise_binary_prim(
     "igamma",
-    impl_aten=torch.special.gammainc,  # type: ignore[has-type]
+    impl_aten=torch.special.gammainc,
     doc="",
     type_promotion=ELEMENTWISE_PRIM_TYPE_PROMOTION_KIND.DEFAULT,
 )
 
 igammac = _make_elementwise_binary_prim(
     "igammac",
-    impl_aten=torch.special.gammaincc,  # type: ignore[has-type]
+    impl_aten=torch.special.gammaincc,
     doc="",
     type_promotion=ELEMENTWISE_PRIM_TYPE_PROMOTION_KIND.DEFAULT,
 )
@@ -1060,7 +1050,7 @@
 
 zeta = _make_elementwise_binary_prim(
     "zeta",
-    impl_aten=torch.special.zeta,  # type: ignore[has-type]
+    impl_aten=torch.special.zeta,
     doc="",
     type_promotion=ELEMENTWISE_PRIM_TYPE_PROMOTION_KIND.DEFAULT,
 )
