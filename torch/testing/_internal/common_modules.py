import torch
from copy import deepcopy
from functools import wraps, partial
from itertools import chain
import torch.nn.functional as F
from torch.testing import make_tensor
from torch.testing._internal.common_dtype import floating_types
from torch.testing._internal.common_device_type import (
    _TestParametrizer, _update_param_kwargs, skipIf, toleranceOverride, tol)
from torch.testing._internal.common_methods_invocations import DecorateInfo
from torch.testing._internal.common_nn import nllloss_reference, get_reduction
from torch.testing._internal.common_utils import (
    freeze_rng_state, set_single_threaded_if_parallel_tbb)
from types import ModuleType
from typing import List, Tuple, Type, Set, Dict


# List of all namespaces containing modules to test.
MODULE_NAMESPACES: List[ModuleType] = [
    torch.nn.modules,
    torch.nn.qat.modules,
    torch.nn.quantizable.modules,
    torch.nn.quantized.modules,
]

# Modules that shouldn't be tested for one reason or another.
MODULES_TO_SKIP: Set[Type] = {
    torch.nn.Module,  # abstract base class
    torch.nn.Container,  # deprecated
    torch.nn.NLLLoss2d,  # deprecated
    torch.nn.quantized.modules._ConvNd,  # abstract base class
    torch.nn.quantized.MaxPool2d,  # aliases to nn.MaxPool2d
}

# List of all module classes to test.
MODULE_CLASSES: List[Type] = list(chain(*[
    [getattr(namespace, module_name) for module_name in namespace.__all__]  # type: ignore[attr-defined]
    for namespace in MODULE_NAMESPACES]))
MODULE_CLASSES = [cls for cls in MODULE_CLASSES if cls not in MODULES_TO_SKIP]

# Dict of module class -> common name. Useful for making test names more intuitive.
# Example: torch.nn.modules.linear.Linear -> "nn.Linear"
MODULE_CLASS_NAMES: Dict[Type, str] = {}
for namespace in MODULE_NAMESPACES:
    for module_name in namespace.__all__:  # type: ignore[attr-defined]
        module_cls = getattr(namespace, module_name)
        namespace_name = namespace.__name__.replace('torch.', '').replace('.modules', '')
        MODULE_CLASS_NAMES[module_cls] = f'{namespace_name}.{module_name}'


class modules(_TestParametrizer):
    """ PROTOTYPE: Decorator for specifying a list of modules over which to run a test. """

    def __init__(self, module_info_list, allowed_dtypes=None):
        self.module_info_list = module_info_list
        self.allowed_dtypes = set(allowed_dtypes) if allowed_dtypes is not None else None

    def _parametrize_test(self, test, generic_cls, device_cls):
        if device_cls is None:
            raise RuntimeError('The @modules decorator is only intended to be used in a device-specific '
                               'context; use it with instantiate_device_type_tests() instead of '
                               'instantiate_parametrized_tests()')

        for module_info in self.module_info_list:
            # Construct the test name; device / dtype parts are handled outside.
            # See [Note: device and dtype suffix placement]
            test_name = module_info.name.replace('.', '_')

            dtypes = set(module_info.dtypes)
            if self.allowed_dtypes is not None:
                dtypes = dtypes.intersection(self.allowed_dtypes)

            for dtype in dtypes:
                # Construct parameter kwargs to pass to the test.
                param_kwargs = {'module_info': module_info}
                _update_param_kwargs(param_kwargs, 'dtype', dtype)

                try:
                    active_decorators = [set_single_threaded_if_parallel_tbb]
                    if module_info.should_skip(generic_cls.__name__, test.__name__, device_cls.device_type, dtype):
                        active_decorators.append(skipIf(True, "Skipped!"))

                    if module_info.decorators is not None:
                        for decorator in module_info.decorators:
                            # Can't use isinstance as it would cause a circular import
                            if decorator.__class__.__name__ == 'DecorateInfo':
                                if decorator.is_active(generic_cls.__name__, test.__name__,
                                                       device_cls.device_type, dtype):
                                    active_decorators += decorator.decorators
                            else:
                                active_decorators.append(decorator)

                    @wraps(test)
                    def test_wrapper(*args, **kwargs):
                        return test(*args, **kwargs)

                    for decorator in active_decorators:
                        test_wrapper = decorator(test_wrapper)

                    yield (test_wrapper, test_name, param_kwargs)
                except Exception as ex:
                    # Provides an error message for debugging before rethrowing the exception
                    print("Failed to instantiate {0} for module {1}!".format(test_name, module_info.name))
                    raise ex


def formatted_module_name(module_cls):
    """ Returns the common name of the module class formatted for use in test names. """
    return MODULE_CLASS_NAMES[module_cls].replace('.', '_')


class FunctionInput(object):
    """ Contains args and kwargs to pass as input to a function. """
    __slots__ = ['args', 'kwargs']

    def __init__(self, *args, **kwargs):
        self.args = args
        self.kwargs = kwargs


class ModuleInput(object):
    """ Contains args / kwargs for module instantiation + forward pass. """
    __slots__ = ['constructor_input', 'forward_input', 'desc', 'reference_fn']

    def __init__(self, constructor_input, forward_input=None, desc='', reference_fn=None):
        self.constructor_input = constructor_input  # Inputs to pass during construction
        self.forward_input = forward_input  # Inputs to pass to forward()
        self.desc = desc  # Description for this set of inputs
        self.reference_fn = reference_fn  # Reference with signature: reference_fn(module, parameters, *args, **kwargs)

        if reference_fn is not None:

            @wraps(reference_fn)
            def copy_reference_fn(m, *args, **kwargs):
                # Copy inputs to avoid undesired side effects from calling the reference.
                args, kwargs = deepcopy(args), deepcopy(kwargs)

                # Note that module parameters are passed in for convenience.
                return reference_fn(m, list(m.parameters()), *args, **kwargs)

            self.reference_fn = copy_reference_fn


class ModuleInfo(object):
    """ Module information to be used in testing. """

    def __init__(self,
                 module_cls,  # Class object for the module under test
                 *,
                 module_inputs_func,  # Function to generate module inputs
                 skips=(),  # Indicates which tests to skip
                 decorators=None,  # Additional decorators to apply to generated tests
                 dtypes=floating_types(),  # dtypes this function is expected to work with
                 supports_gradgrad=True,  # whether the op supports second order gradients
                 ):
        self.module_cls = module_cls
        self.module_inputs_func = module_inputs_func
        self.skips = skips
        self.decorators = decorators
        self.dtypes = dtypes
        self.supports_gradgrad = supports_gradgrad

    def should_skip(self, cls_name, test_name, device_type, dtype):
        return any(si.is_active(cls_name, test_name, device_type, dtype) for si in self.skips)

    @property
    def name(self):
        return formatted_module_name(self.module_cls)

    @property
    def formatted_name(self):
        return self.name.replace('.', '_')


def module_inputs_torch_nn_Linear(module_info, device, dtype, requires_grad, **kwargs):
    make_input = partial(make_tensor, device=device, dtype=dtype, requires_grad=requires_grad)

    module_inputs = [
        ModuleInput(constructor_input=FunctionInput(10, 8),
                    forward_input=FunctionInput(input=make_input((4, 10))),
                    reference_fn=lambda m, p, input: torch.mm(input, p[0].t()) + p[1].view(1, -1).expand(4, 8)),
        ModuleInput(constructor_input=FunctionInput(10, 8, bias=False),
                    forward_input=FunctionInput(make_input((4, 10))),
                    desc='no_bias',
                    reference_fn=lambda m, p, i: torch.mm(i, p[0].t())),
        ModuleInput(constructor_input=FunctionInput(3, 5),
                    forward_input=FunctionInput(make_input(3)),
                    desc='no_batch_dim',
                    reference_fn=lambda m, p, i: torch.mm(i.view(1, -1), p[0].t()).view(-1) + p[1])
    ]

    return module_inputs


def module_inputs_torch_nn_Bilinear(module_info, device, dtype, requires_grad, **kwargs):
    make_input = partial(make_tensor, device=device, dtype=dtype, requires_grad=requires_grad)

    def bilinear_reference_fn(m, p, x1, x2, bias=True):
        result = torch.einsum('bn,anm,bm->ba', x1, p[0], x2)
        if bias:
            if x1.shape[0] == 1:
                result = result.view(-1) + p[1]
            else:
                result = result + p[1].view(1, -1).expand(x1.shape[0], p[0].shape[0])
        return result

    module_inputs = [
        ModuleInput(constructor_input=FunctionInput(2, 3, 4),
                    forward_input=FunctionInput(make_input(shape=(8, 2)), make_input(shape=(8, 3))),
                    reference_fn=lambda m, p, x1, x2: bilinear_reference_fn(m, p, x1, x2)),
        ModuleInput(constructor_input=FunctionInput(2, 3, 4, bias=False),
                    forward_input=FunctionInput(make_input(shape=(8, 2)), make_input(shape=(8, 3))),
                    desc='no_bias',
                    reference_fn=lambda m, p, x1, x2: bilinear_reference_fn(m, p, x1, x2, bias=False)),
        ModuleInput(constructor_input=FunctionInput(2, 3, 4),
                    forward_input=FunctionInput(make_input(shape=(2)), make_input(shape=(3))),
                    desc='no_batch_dim',
                    reference_fn=lambda m, p, x1, x2: bilinear_reference_fn(m, p, x1.view(1, -1), x2.view(1, -1))),
    ]

    return module_inputs


def module_inputs_torch_nn_NLLLoss(module_info, device, dtype, requires_grad, **kwargs):
    make_input = partial(make_tensor, device=device, dtype=dtype, requires_grad=requires_grad)
    make_weight = partial(make_tensor, device=device, dtype=dtype, requires_grad=False)

    cases: List[Tuple[str, dict]] = [
        ('', {}),
        ('reduction_sum', {'reduction': 'sum'}),
        ('reduction_none', {'reduction': 'none'}),
        ('ignore_index', {'ignore_index': 2}),
        ('weights', {'weight': make_weight(10).abs()}),
        ('weights_ignore_index', {'weight': make_weight(10).abs(), 'ignore_index': 2}),
        ('weights_ignore_index_neg', {'weight': make_weight(10).abs(), 'ignore_index': -1})
    ]

    # TODO: Uncomment when negative weights is supported.
    # negative_weight = make_weight(10)
    # negative_weight[0] = -1
    # cases.append(('weights_negative', {'weight': negative_weight}))
    module_inputs = []
    for desc, constructor_kwargs in cases:

        def reference_fn(m, p, i, t, constructor_kwargs=constructor_kwargs):
            return nllloss_reference(i, t, **constructor_kwargs)

        module_inputs.append(
            ModuleInput(constructor_input=FunctionInput(**constructor_kwargs),
                        forward_input=FunctionInput(make_input((15, 10)).log_softmax(dim=1),
                                                    torch.empty(15, device=device).uniform_().mul(10).floor().long()),
                        desc=desc,
                        reference_fn=reference_fn)
        )

    return module_inputs


def module_inputs_torch_nn_GaussianNLLLoss(module_info, device, dtype, requires_grad, **kwargs):
    make_input = partial(make_tensor, device=device, dtype=dtype, requires_grad=requires_grad)
    make_target = partial(make_tensor, device=device, dtype=dtype, requires_grad=False)

    cases: List[Tuple[str, dict]] = [
        ('', {}),
        ('reduction_sum', {'reduction': 'sum'}),
        ('reduction_mean', {'reduction': 'mean'}),
        ('reduction_none', {'reduction': 'none'}),
    ]

    module_inputs = []
    for desc, constructor_kwargs in cases:
        module_inputs.append(
            ModuleInput(constructor_input=FunctionInput(**constructor_kwargs),
                        forward_input=FunctionInput(make_input((3)),
                                                    make_target((3)),
                                                    make_input((1)).abs()),
                        desc=desc,
                        reference_fn=no_batch_dim_reference_fn)
        )

    return module_inputs


def no_batch_dim_reference_fn(m, p, *args, **kwargs):
    """Reference function for modules supporting no batch dimensions.

    The module is passed the input and target in batched form with a single item.
    The output is squeezed to compare with the no-batch input.

    Currently it only supports modules which return a single Tensor as output.
    You can bind the following kwargs.
    Kwargs:
        batch_first[bool] : If True, all the Tensors in `args` while be unsqueezed at dim `0` .
                        and output will be squeezed at dim `0` else dim `1` for both.
        kwargs_to_batchify[dict] : Dictionary specifying the name of the argument and dimension to unsqueeze.
                               Useful if there are few arguments whose batch dimension are different
                               from the ones selected by `batch_first`.
        is_criterion[bool] : Specify if the module is a criterion and handle the reduction for output accordingly.
    """
    def get_and_pop(key, default):
        v = kwargs.get(key, default)
        if key in kwargs:
            kwargs.pop(key)
        return v

    batch_dim = 0 if get_and_pop('batch_first', True) else 1
    kwargs_to_batchify = get_and_pop('kwargs_to_batchify', None)
    is_criterion = get_and_pop('is_criterion', False)

    if kwargs_to_batchify is not None:
        assert isinstance(kwargs_to_batchify, dict)
        for k, v in kwargs.items():
            if k in kwargs_to_batchify and v is not None:
                bdim = kwargs_to_batchify[k]
                kwargs[k] = v.unsqueeze(bdim)

    single_batch_input_args = [input.unsqueeze(batch_dim) for input in args]
    with freeze_rng_state():
<<<<<<< HEAD
        return m(*single_batch_input_args).squeeze(0)


def no_batch_dim_reference_criterion_fn(m, *args, **kwargs):
    """Reference function for criterion supporting no batch dimensions."""
    output = no_batch_dim_reference_fn(m, *args, **kwargs)
    reduction = get_reduction(m)
    if reduction == 'none':
        return output.squeeze(0)
    # reduction is 'sum' or 'mean' which results in a 0D tensor
=======
        output = m(*single_batch_input_args, **kwargs).squeeze(batch_dim)

    if is_criterion:
        reduction = get_reduction(m)
        if reduction == 'none':
            return output.squeeze(0)
>>>>>>> d100d98d
    return output


def generate_regression_criterion_inputs(make_input):
    return [
        ModuleInput(
            constructor_input=FunctionInput(reduction=reduction),
            forward_input=FunctionInput(make_input(shape=(4, )), make_input(shape=4,)),
            reference_fn=partial(no_batch_dim_reference_fn, is_criterion=True),
            desc='no_batch_dim_{}'.format(reduction)
        ) for reduction in ['none', 'mean', 'sum']]


def module_inputs_torch_nn_AvgPool1d(module_info, device, dtype, requires_grad, **kwargs):
    make_input = partial(make_tensor, device=device, dtype=dtype, requires_grad=requires_grad)

    return [
        ModuleInput(constructor_input=FunctionInput(kernel_size=2),
                    forward_input=FunctionInput(make_input(shape=(3, 6))),
                    desc='no_batch_dim',
                    reference_fn=no_batch_dim_reference_fn)]


def module_inputs_torch_nn_ELU(module_info, device, dtype, requires_grad, **kwargs):
    make_input = partial(make_tensor, device=device, dtype=dtype, requires_grad=requires_grad)

    return [
        ModuleInput(constructor_input=FunctionInput(alpha=2.),
                    forward_input=FunctionInput(make_input(shape=(3, 2, 5))),
                    reference_fn=lambda m, p, i: torch.where(i >= 0, i, 2 * (i.exp() - 1))),
        ModuleInput(constructor_input=FunctionInput(alpha=2.),
                    forward_input=FunctionInput(make_input(shape=())),
                    desc='scalar'),
        ModuleInput(constructor_input=FunctionInput(),
                    forward_input=FunctionInput(make_input(shape=(3,))),
                    desc='no_batch_dim',
                    reference_fn=no_batch_dim_reference_fn)]


def module_inputs_torch_nn_CELU(module_info, device, dtype, requires_grad, **kwargs):
    make_input = partial(make_tensor, device=device, dtype=dtype, requires_grad=requires_grad)

    return [
        ModuleInput(constructor_input=FunctionInput(alpha=2.),
                    forward_input=FunctionInput(make_input(shape=(3, 2, 5))),
                    reference_fn=lambda m, p, i: torch.where(i >= 0, i, 2. * ((.5 * i).exp() - 1))),
        ModuleInput(constructor_input=FunctionInput(alpha=2.),
                    forward_input=FunctionInput(make_input(shape=())),
                    reference_fn=lambda m, p, i: torch.where(i >= 0, i, 2 * (i.exp() - 1)),
                    desc='scalar'),
        ModuleInput(constructor_input=FunctionInput(alpha=2.),
                    forward_input=FunctionInput(make_input(shape=(3,))),
                    desc='no_batch_dim',
                    reference_fn=no_batch_dim_reference_fn)]

def module_inputs_torch_nn_ReLU(module_info, device, dtype, requires_grad):
    make_input = partial(make_tensor, device=device, dtype=dtype, requires_grad=requires_grad)

    module_inputs = [
        ModuleInput(constructor_input=FunctionInput(),
                    forward_input=FunctionInput(make_input((2, 3, 4, 5)))),
        ModuleInput(constructor_input=FunctionInput(),
                    forward_input=FunctionInput(make_input(4)),
                    desc='no_batch_dim'),
    ]
    return module_inputs


def module_inputs_torch_nn_L1Loss(module_info, device, dtype, requires_grad, **kwargs):
    make_input = partial(make_tensor, device=device, dtype=dtype, requires_grad=requires_grad)

    return [
        ModuleInput(constructor_input=FunctionInput(),
                    forward_input=FunctionInput(make_input(shape=(2, 3, 4)),
                                                make_input(shape=(2, 3, 4))),
                    reference_fn=lambda m, p, i, t: 1. / i.numel() * sum((a - b).abs().sum()
                                                                         for a, b in zip(i, t))),
        ModuleInput(constructor_input=FunctionInput(),
                    forward_input=FunctionInput(make_input(shape=()), make_input(shape=())),
                    reference_fn=lambda m, p, i, t: 1. / i.numel() * (i - t).abs().sum(),
                    desc='scalar')] + generate_regression_criterion_inputs(make_input)


def module_inputs_torch_nn_Hardswish(module_info, device, dtype, requires_grad, **kwargs):
    make_input = partial(make_tensor, device=device, dtype=dtype, requires_grad=requires_grad)

    return [
        ModuleInput(
            constructor_input=FunctionInput(),
            forward_input=FunctionInput(make_input(shape=4)),
            reference_fn=no_batch_dim_reference_fn,
            desc='no_batch_dim',
        )
    ]


def module_inputs_torch_nn_TransformerEncoderLayer(module_info, device, dtype, requires_grad, **kwargs):
    make_input = partial(make_tensor, device=device, dtype=dtype, requires_grad=requires_grad)

    samples = [
        ModuleInput(
            constructor_input=FunctionInput(4, 2, 16, 0.0),
            forward_input=FunctionInput(
                make_input(shape=(2, 3, 4))
            ),
            desc='relu_activation'
        ),
        ModuleInput(
            constructor_input=FunctionInput(4, 2, 8, 0.0, F.gelu),
            forward_input=FunctionInput(
                make_input(shape=(2, 3, 4))
            ),
            desc='gelu_activation'
        ), ]

    # Samples below are for validating the no-batch-dim support.
    key_padding_masks = (None, torch.tensor([False, False, True], device=device, dtype=torch.bool))
    attn_masks = (None, torch.tensor([False, False, True], device=device, dtype=torch.bool).expand((3, 3)))
    for src_mask, src_key_padding_mask, norm_first in itertools.product(attn_masks, key_padding_masks, (True, False)):
        samples.append(
            ModuleInput(
                constructor_input=FunctionInput(d_model=4, nhead=2, dim_feedforward=8,
                                                dropout=0.0, batch_first=True, norm_first=norm_first),
                forward_input=FunctionInput(
                    make_input(shape=(3, 4)), src_mask=src_mask, src_key_padding_mask=src_key_padding_mask
                ),
                reference_fn=partial(no_batch_dim_reference_fn,
                                     batch_first=True, kwargs_to_batchify={'src_key_padding_mask': 0}),
                desc='no_batch_dim_batch_first'
            ))

        samples.append(
            ModuleInput(
                constructor_input=FunctionInput(4, 2, 8, dropout=0.0, batch_first=False, norm_first=norm_first),
                forward_input=FunctionInput(
                    make_input(shape=(3, 4)), src_mask=src_mask, src_key_padding_mask=src_key_padding_mask
                ),
                reference_fn=partial(no_batch_dim_reference_fn,
                                     batch_first=False, kwargs_to_batchify={'src_key_padding_mask': 0}),
                desc='no_batch_dim'
            ))

    return samples


def module_inputs_torch_nn_TransformerDecoderLayer(module_info, device, dtype, requires_grad, **kwargs):
    make_input = partial(make_tensor, device=device, dtype=dtype, requires_grad=requires_grad)

    samples = [
        ModuleInput(
            constructor_input=FunctionInput(4, 2, 16, 0.0),
            forward_input=FunctionInput(
                make_input(shape=(2, 3, 4)), make_input(shape=(2, 3, 4))
            ),
            desc='relu_activation'
        ),
        ModuleInput(
            constructor_input=FunctionInput(4, 2, 8, 0.0, F.gelu),
            forward_input=FunctionInput(
                make_input(shape=(2, 3, 4)), make_input(shape=(2, 3, 4))
            ),
            desc='gelu_activation'
        ), ]

    # Samples below are for validating the no-batch-dim support.
    key_padding_masks = (None, torch.tensor([False, False, True], device=device, dtype=torch.bool))
    attn_masks = (None, torch.tensor([False, False, True], device=device, dtype=torch.bool).expand((3, 3)))
    for tgt_mask, tgt_key_padding_mask, norm_first in itertools.product(attn_masks, key_padding_masks, (True, False)):
        # Using same mask for tgt and memory
        memory_mask = tgt_mask
        memory_key_padding_mask = tgt_key_padding_mask
        samples.append(
            ModuleInput(
                constructor_input=FunctionInput(d_model=4, nhead=2, dim_feedforward=8,
                                                dropout=0.0, batch_first=True, norm_first=norm_first),
                forward_input=FunctionInput(
                    make_input(shape=(3, 4)), make_input(shape=(3, 4)), tgt_mask=tgt_mask, memory_mask=memory_mask,
                    tgt_key_padding_mask=tgt_key_padding_mask, memory_key_padding_mask=memory_key_padding_mask
                ),
                reference_fn=partial(no_batch_dim_reference_fn,
                                     batch_first=True,
                                     kwargs_to_batchify={'tgt_key_padding_mask': 0, 'memory_key_padding_mask': 0}),
                desc='no_batch_dim_batch_first'
            ))

        samples.append(
            ModuleInput(
                constructor_input=FunctionInput(4, 2, 8, dropout=0.0, batch_first=False, norm_first=norm_first),
                forward_input=FunctionInput(
                    make_input(shape=(3, 4)), make_input(shape=(3, 4)), tgt_mask=tgt_mask, memory_mask=memory_mask,
                    tgt_key_padding_mask=tgt_key_padding_mask, memory_key_padding_mask=memory_key_padding_mask
                ),
                reference_fn=partial(no_batch_dim_reference_fn,
                                     batch_first=False,
                                     kwargs_to_batchify={'tgt_key_padding_mask': 0, 'memory_key_padding_mask': 0}),
                desc='no_batch_dim'
            ))

    return samples


def module_inputs_torch_nn_Transformer(module_info, device, dtype, requires_grad, **kwargs):
    make_input = partial(make_tensor, device=device, dtype=dtype, requires_grad=requires_grad)
    samples = []
    # Samples below are for validating the no-batch-dim support.
    key_padding_masks = (None, torch.tensor([False, False, True], device=device, dtype=torch.bool))
    attn_masks = (None, torch.tensor([False, False, True], device=device, dtype=torch.bool).expand((3, 3)))
    for mask, key_padding_mask, norm_first in itertools.product(attn_masks, key_padding_masks, (True, False)):
        # Using same mask for tgt and memory
        src_mask , tgt_mask = (mask,) * 2
        src_key_padding_mask, tgt_key_padding_mask = (key_padding_mask,) * 2
        samples.append(
            ModuleInput(
                constructor_input=FunctionInput(d_model=4, nhead=2, dim_feedforward=8,
                                                num_encoder_layers=1, num_decoder_layers=1,
                                                dropout=0.0, batch_first=True, norm_first=norm_first),
                forward_input=FunctionInput(
                    make_input(shape=(3, 4)), make_input(shape=(3, 4)), tgt_mask=tgt_mask, src_mask=src_mask,
                    tgt_key_padding_mask=tgt_key_padding_mask, src_key_padding_mask=src_key_padding_mask
                ),
                reference_fn=partial(no_batch_dim_reference_fn,
                                     batch_first=True,
                                     kwargs_to_batchify={'tgt_key_padding_mask': 0, 'src_key_padding_mask': 0}),
                desc='no_batch_dim_batch_first'
            ))

        samples.append(
            ModuleInput(
                constructor_input=FunctionInput(d_model=4, nhead=2, dim_feedforward=8,
                                                num_encoder_layers=1, num_decoder_layers=1,
                                                dropout=0.0, batch_first=False, norm_first=norm_first),
                forward_input=FunctionInput(
                    make_input(shape=(3, 4)), make_input(shape=(3, 4)), tgt_mask=tgt_mask, src_mask=src_mask,
                    tgt_key_padding_mask=tgt_key_padding_mask, src_key_padding_mask=src_key_padding_mask
                ),
                reference_fn=partial(no_batch_dim_reference_fn,
                                     batch_first=False,
                                     kwargs_to_batchify={'tgt_key_padding_mask': 0, 'src_key_padding_mask': 0}),
                desc='no_batch_dim'
            ))

    return samples


def module_inputs_torch_nn_Embedding(module_info, device, dtype, requires_grad, **kwargs):
    make_empty = partial(torch.empty, device=device, dtype=torch.long, requires_grad=False)
    return [
        ModuleInput(
            constructor_input=FunctionInput(num_embeddings=4, embedding_dim=3),
            forward_input=FunctionInput(make_empty(2, 3).random_(4))
        ),
        ModuleInput(
            constructor_input=FunctionInput(num_embeddings=4, embedding_dim=3),
            forward_input=FunctionInput(make_empty(1, 512).random_(4).expand(7, 512)),
            desc='discontiguous'
        ),
    ]


# Database of ModuleInfo entries in alphabetical order.
module_db: List[ModuleInfo] = [
    ModuleInfo(torch.nn.AvgPool1d,
               module_inputs_func=module_inputs_torch_nn_AvgPool1d),
    ModuleInfo(torch.nn.ELU,
               module_inputs_func=module_inputs_torch_nn_ELU),
    ModuleInfo(torch.nn.L1Loss,
               module_inputs_func=module_inputs_torch_nn_L1Loss),
    ModuleInfo(torch.nn.Linear,
               module_inputs_func=module_inputs_torch_nn_Linear),
    ModuleInfo(torch.nn.Bilinear,
               module_inputs_func=module_inputs_torch_nn_Bilinear,
               decorators=[
                   DecorateInfo(
                       toleranceOverride({
                           torch.float32: tol(atol=1e-4, rtol=1e-4),
                           torch.float64: tol(atol=1e-4, rtol=1e-4)}),
                       'TestModule', 'test_forward', device_type='cpu')
               ]),
    ModuleInfo(torch.nn.NLLLoss,
               module_inputs_func=module_inputs_torch_nn_NLLLoss),
    ModuleInfo(torch.nn.GaussianNLLLoss,
               module_inputs_func=module_inputs_torch_nn_GaussianNLLLoss),
    ModuleInfo(torch.nn.Hardswish,
               module_inputs_func=module_inputs_torch_nn_Hardswish,
               supports_gradgrad=False),
    ModuleInfo(torch.nn.TransformerEncoderLayer,
<<<<<<< HEAD
               module_inputs_func=module_inputs_torch_nn_TransformerEncoderLayer,
               supports_gradgrad=False),
=======
               module_inputs_func=module_inputs_torch_nn_TransformerEncoderLayer),
    ModuleInfo(torch.nn.TransformerDecoderLayer,
               module_inputs_func=module_inputs_torch_nn_TransformerDecoderLayer),
    ModuleInfo(torch.nn.Transformer,
               module_inputs_func=module_inputs_torch_nn_Transformer),
    ModuleInfo(torch.nn.MultiheadAttention,
               module_inputs_func=module_inputs_torch_nn_MultiheadAttention),
>>>>>>> d100d98d
    ModuleInfo(torch.nn.Embedding,
               module_inputs_func=module_inputs_torch_nn_Embedding),
    ModuleInfo(torch.nn.ReLU,
               module_inputs_func=module_inputs_torch_nn_ReLU),
]<|MERGE_RESOLUTION|>--- conflicted
+++ resolved
@@ -2,6 +2,7 @@
 from copy import deepcopy
 from functools import wraps, partial
 from itertools import chain
+import itertools
 import torch.nn.functional as F
 from torch.testing import make_tensor
 from torch.testing._internal.common_dtype import floating_types
@@ -316,26 +317,30 @@
 
     single_batch_input_args = [input.unsqueeze(batch_dim) for input in args]
     with freeze_rng_state():
-<<<<<<< HEAD
-        return m(*single_batch_input_args).squeeze(0)
-
-
-def no_batch_dim_reference_criterion_fn(m, *args, **kwargs):
-    """Reference function for criterion supporting no batch dimensions."""
-    output = no_batch_dim_reference_fn(m, *args, **kwargs)
-    reduction = get_reduction(m)
-    if reduction == 'none':
-        return output.squeeze(0)
-    # reduction is 'sum' or 'mean' which results in a 0D tensor
-=======
         output = m(*single_batch_input_args, **kwargs).squeeze(batch_dim)
 
     if is_criterion:
         reduction = get_reduction(m)
         if reduction == 'none':
             return output.squeeze(0)
->>>>>>> d100d98d
     return output
+
+
+def no_batch_dim_reference_mha(m, p, *args, **kwargs):
+    """Reference function for MultiheadAttention supporting no batch dimensions.
+
+    The module is passed the input and target in batched form with a single item.
+    The output is squeezed to compare with the no-batch input.
+    """
+    batch_dim = 0 if kwargs.get('batch_first', True) else 1
+    if 'batch_first' in kwargs:
+        kwargs.pop('batch_first')
+    if 'key_padding_mask' in kwargs and kwargs['key_padding_mask'] is not None:
+        kwargs['key_padding_mask'] = kwargs['key_padding_mask'].unsqueeze(0)
+    single_batch_input_args = [input.unsqueeze(batch_dim) for input in args]
+    with freeze_rng_state():
+        output = m(*single_batch_input_args, **kwargs)
+        return (output[0].squeeze(batch_dim), output[1].squeeze(0))
 
 
 def generate_regression_criterion_inputs(make_input):
@@ -592,6 +597,37 @@
             desc='discontiguous'
         ),
     ]
+
+
+def module_inputs_torch_nn_MultiheadAttention(module_info, device, dtype, requires_grad, **kwargs):
+    # Currently all samples below are for validating the no-batch-dim support.
+    make_input = partial(make_tensor, device=device, dtype=dtype, requires_grad=requires_grad)
+    samples = []
+    bool_vals = (True, False)
+    key_padding_masks = (None, torch.tensor([False, False, True], device=device, dtype=torch.bool))
+    attn_masks = (None, torch.tensor([False, False, True], device=device, dtype=torch.bool).expand((3, 3, 3)))
+    products = itertools.product(bool_vals, bool_vals, bool_vals, key_padding_masks, attn_masks)
+    for bias, add_bias_kv, add_zero_attn, key_padding_mask, attn_mask in products:
+        samples.append(
+            ModuleInput(
+                constructor_input=FunctionInput(embed_dim=3, num_heads=3, batch_first=True,
+                                                bias=bias, add_bias_kv=add_bias_kv, add_zero_attn=add_zero_attn),
+                forward_input=FunctionInput(make_input((3, 3)), make_input((3, 3)), make_input((3, 3)),
+                                            key_padding_mask=key_padding_mask, attn_mask=attn_mask),
+                reference_fn=no_batch_dim_reference_mha,
+            )
+        )
+        samples.append(
+            ModuleInput(
+                constructor_input=FunctionInput(embed_dim=3, num_heads=3, batch_first=False,
+                                                bias=bias, add_bias_kv=add_bias_kv, add_zero_attn=add_zero_attn),
+                forward_input=FunctionInput(make_input((3, 3)), make_input((3, 3)), make_input((3, 3)),
+                                            key_padding_mask=key_padding_mask, attn_mask=attn_mask),
+                reference_fn=partial(no_batch_dim_reference_mha, batch_first=False),
+            )
+        )
+
+    return samples
 
 
 # Database of ModuleInfo entries in alphabetical order.
@@ -621,10 +657,6 @@
                module_inputs_func=module_inputs_torch_nn_Hardswish,
                supports_gradgrad=False),
     ModuleInfo(torch.nn.TransformerEncoderLayer,
-<<<<<<< HEAD
-               module_inputs_func=module_inputs_torch_nn_TransformerEncoderLayer,
-               supports_gradgrad=False),
-=======
                module_inputs_func=module_inputs_torch_nn_TransformerEncoderLayer),
     ModuleInfo(torch.nn.TransformerDecoderLayer,
                module_inputs_func=module_inputs_torch_nn_TransformerDecoderLayer),
@@ -632,7 +664,6 @@
                module_inputs_func=module_inputs_torch_nn_Transformer),
     ModuleInfo(torch.nn.MultiheadAttention,
                module_inputs_func=module_inputs_torch_nn_MultiheadAttention),
->>>>>>> d100d98d
     ModuleInfo(torch.nn.Embedding,
                module_inputs_func=module_inputs_torch_nn_Embedding),
     ModuleInfo(torch.nn.ReLU,
