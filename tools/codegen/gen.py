import os
from typing import List, Dict, Optional, Tuple, Set, Any, Union, Sequence, TypeVar
from typing_extensions import Literal
import yaml
from collections import OrderedDict, defaultdict, namedtuple
import argparse
import pathlib
import json
from dataclasses import dataclass

from tools.codegen.model import (STRUCTURED_DISPATCH_KEYS, Argument,
                                 DispatchKey, FunctionSchema,
                                 Location, NativeFunction,
                                 NativeFunctionsGroup, OperatorName,
                                 BackendIndex, BackendMetadata,
                                 OptionalType, SchemaKind, SelfArgument,
                                 TensorOptionsArguments, Type, Variant,
                                 is_cuda_dispatch_key,
                                 is_generic_dispatch_key,
                                 is_ufunc_dispatch_key,
                                 Tag, BaseOperatorName)
from tools.codegen.api.types import (Binding, CppSignature, CppSignatureGroup,
                                     DispatcherSignature, NativeSignature)
from tools.codegen.api import cpp
import tools.codegen.api.dispatcher as dispatcher
import tools.codegen.api.native as native
import tools.codegen.api.meta as meta
import tools.codegen.api.structured as structured
from tools.codegen.api.translate import translate
from tools.codegen.code_template import CodeTemplate
from tools.codegen.selective_build.selector import SelectiveBuilder
from tools.codegen.utils import (
    Target, concatMap, context, mapMaybe, YamlDumper, YamlLoader, FileManager, assert_never, make_file_manager
)
from tools.codegen.context import (method_with_native_function,
                                   native_function_manager,
                                   with_native_function_and_indices,
                                   with_native_function)
import tools.codegen.dest as dest
from tools.codegen.gen_functionalization_type import (
    needs_functionalization,
    gen_functionalization_definition,
    gen_functionalization_registration,
    gen_functionalization_view_inverse_declaration
)

T = TypeVar('T')

# Welcome to the ATen code generator v2!  The ATen code generator is
# responsible for parsing native_functions.yaml and then generating
# various generated files (e.g., TypeDefault.cpp) based on the operators
# defined in this file.  This means that the code generator knows how to
# parse function schema, and then translate this into various C++ types
# and boilerplate code.
#
# Some things to know about this file when you modify it:
#
# - This file has STRICT mypy typechecking.  Typecheck it with
#   `mypy --config mypy-strict.ini` in the root source directory
#
# - Most of the heavy lifting lives in external modules:
#   - 'model' has the data model for native_functions.yaml.  The classes
#     in those file represent what you see when you look at
#     a native_functions.yaml
#   - 'api' has conversions for how to translate JIT schema into
#     the various C++ APIs that the codegen interacts with.  There
#     are in fact THREE different C++ APIs: the public C++ API,
#     the dispatcher API, and the legacy disaptcher API.  See each
#     of these respective files for more information

# ~~~~~~~~~~~~~~~~~~~~~~~~~~~~~~~~~~~~~~~~~~~~~~~~~~~~~~~~~~~~~~~~~~~ #
#
#                         HELPER FUNCTIONS
#
# ~~~~~~~~~~~~~~~~~~~~~~~~~~~~~~~~~~~~~~~~~~~~~~~~~~~~~~~~~~~~~~~~~~~ #

class NamespaceHelper():
    """ A helper for constructing the namespace open and close strings for a nested set of namespaces.

        e.g. for namespace_str torch::lazy,

        prologue:
        namespace torch {
        namespace lazy {

        epilogue:
        } // namespace lazy
        } // namespace torch
    """
    def __init__(self, namespace_str: str):
        # cpp_namespace can be a colon joined string such as torch::lazy
        cpp_namespaces = namespace_str.split("::")
        self.prologue_ = "\n".join([f"namespace {n} {{" for n in cpp_namespaces])
        self.epilogue_ = "\n".join([f"}} // namespace {n}" for n in reversed(cpp_namespaces)])

    @property
    def prologue(self) -> str:
        return self.prologue_

    @property
    def epilogue(self) -> str:
        return self.epilogue_

# A custom loader for YAML to let us also keep track of line numbers
# of each entry in the YAML file
class LineLoader(YamlLoader):
    def construct_mapping(self, node, deep=False):  # type: ignore[no-untyped-def]
        mapping = super().construct_mapping(node, deep=deep)  # type: ignore[no-untyped-call]
        # Add 1 so line numbering starts at 1
        mapping['__line__'] = node.start_mark.line + 1
        return mapping

_GLOBAL_PARSE_NATIVE_YAML_CACHE = {}

# Parse native_functions.yaml into a sequence of NativeFunctions and Backend Indices.
ParsedYaml = namedtuple('ParsedYaml', ['native_functions', 'backend_indices'])

def parse_native_yaml_struct(es: object, path: str = "<stdin>") -> ParsedYaml:
    assert isinstance(es, list)
    rs: List[NativeFunction] = []
    bs: Dict[DispatchKey, Dict[OperatorName, BackendMetadata]] = defaultdict(dict)
    for e in es:
        assert isinstance(e.get('__line__'), int), e
        loc = Location(path, e['__line__'])
        funcs = e.get('func')
        with context(lambda: f'in {loc}:\n  {funcs}'):
            func, m = NativeFunction.from_yaml(e, loc)
            rs.append(func)
            BackendIndex.grow_index(bs, m)
    error_check_native_functions(rs)
    # Default dict is to prevent the codegen from barfing when we have a dispatch key that has no kernels yet.
    indices: Dict[DispatchKey, BackendIndex] = defaultdict(lambda: BackendIndex(
        dispatch_key=DispatchKey.Undefined,
        use_out_as_primary=True,
        external=False,
        device_guard=False,
        index={}))
    for k, v in bs.items():
        # All structured in-tree operators are implemented in terms of their out operator.
        indices[k] = BackendIndex(
            dispatch_key=k,
            use_out_as_primary=True,
            external=False,
            # Only cuda-like devices in tree require device guards
            device_guard=is_cuda_dispatch_key(k),
            index=v)
    return ParsedYaml(rs, indices)

def parse_native_yaml(path: str) -> ParsedYaml:
    global _GLOBAL_PARSE_NATIVE_YAML_CACHE
    if path not in _GLOBAL_PARSE_NATIVE_YAML_CACHE:
        with open(path, 'r') as f:
            es = yaml.load(f, Loader=LineLoader)
        _GLOBAL_PARSE_NATIVE_YAML_CACHE[path] = parse_native_yaml_struct(es, path=path)

    return _GLOBAL_PARSE_NATIVE_YAML_CACHE[path]

# Some assertions are already performed during parsing, but those are only within a single NativeFunction.
# Assertions here are meant to be performed across NativeFunctions.
def error_check_native_functions(funcs: Sequence[NativeFunction]) -> None:
    func_map: Dict[OperatorName, NativeFunction] = {}
    base_func_map: Dict[BaseOperatorName, List[NativeFunction]] = defaultdict(list)
    for f in funcs:
        func_map[f.func.name] = f
        base_func_map[f.func.name.name].append(f)
    for f in funcs:
        if f.structured_delegate is not None:
            delegate_func = func_map[f.structured_delegate]
            assert delegate_func.structured, \
                f"{f.func.name} is marked as a structured_delegate pointing to " \
                f"{f.structured_delegate}, but {f.structured_delegate} is not marked as structured. " \
                f"Consider adding 'structured=True' to the delegated operator"
        if f.tag is not None and f.tag is Tag.inplace_view:
            base_name = f.func.name.name
            overload_name = f.func.name.overload_name
            assert base_name.inplace, \
                f"{f.func.name} is marked with tag: inplace_view, but it doesn't follow the naming " \
                "convention for inplace ops - the codegen expects the base name to have a trailing underscore. "
            out_of_place_base_name = BaseOperatorName(base_name.base, False, base_name.dunder_method)
            assert len(base_func_map[out_of_place_base_name]) > 0, \
                f"{f.func.name} is marked with tag: inplace_view. The codegen expects there to be a corresponding " \
                f"out-of-place view op with the name '{base_name}' and matching schema, but it didn't find one. "


def cpp_string(s: str) -> str:
    """Convert a python string into a c++ string literal """
    s = s.replace('\\', '\\\\')
    s = s.replace('"', '\\"')
    s = s.replace('\a', '\\a')
    s = s.replace('\b', '\\b')
    s = s.replace('\f', '\\f')
    s = s.replace('\n', '\\n')
    s = s.replace('\v', '\\v')
    s = s.replace('\t', '\\t')
    return f'"{s}"'

# ~~~~~~~~~~~~~~~~~~~~~~~~~~~~~~~~~~~~~~~~~~~~~~~~~~~~~~~~~~~~~~~~~~~ #
#
#                        C++ CODE GENERATION
#
# ~~~~~~~~~~~~~~~~~~~~~~~~~~~~~~~~~~~~~~~~~~~~~~~~~~~~~~~~~~~~~~~~~~~ #

# Most functions in this section are curried: they consist of a function
# that takes some parameters (e.g., what is to be generated) which itself
# returns a function that actually maps NativeFunction to the code
# to be generated.  This pattern makes it convenient to use map, concatMap
# and similar functional combinators.

def static_dispatch_keys(backends: List[BackendIndex]) -> List[DispatchKey]:
    if len(backends) == 0:
        return []
    else:
        return [backend.dispatch_key for backend in backends] + [
            DispatchKey.CompositeImplicitAutograd,
            DispatchKey.CompositeExplicitAutograd
        ]

def get_static_dispatch_backend(f: NativeFunction, backend_index: BackendIndex) -> Optional[DispatchKey]:
    if (f.structured_delegate is not None or backend_index.has_kernel(f)):
        # TODO: for ops with structured_delegate it should check the dispatch table of
        # the out variant instead. For now, these structured ops all have CPU/CUDA kernels
        # so we always dispatch to the `backend`, but this could be wrong when we
        # migrate math/default_backend ops to use structured delegate.
        return backend_index.dispatch_key
    elif f.has_composite_explicit_autograd_kernel:
        return DispatchKey.CompositeExplicitAutograd
    elif f.has_composite_implicit_autograd_kernel:
        return DispatchKey.CompositeImplicitAutograd
    return None


def static_dispatch_ops_header(
        f: NativeFunction,
        backend_index: List[BackendIndex]) -> Optional[str]:
    if backend_index is None or f.manual_kernel_registration:
        return None

    output = []
    for index in backend_index:
        dispatch_key = get_static_dispatch_backend(f, index)
        if dispatch_key is not None:
            output.append(f'#include <ATen/ops/{f.root_name}_{dispatch_key.lower()}_dispatch.h>')
    return '\n'.join(output)


def static_dispatch_extra_headers(
        backends: List[BackendIndex],
        skip_tensor_include: bool = False,
        skip_dpkey_include: bool = False
) -> List[str]:
    if skip_tensor_include:
        # See Note [Avoiding Include Cycles In Static Dispatch]
        maybe_inl = '_inl'
    else:
        maybe_inl = ''
    inl_func_headers = [f'#include <ATen/{dispatch_key}Functions{maybe_inl}.h>'
                        for dispatch_key in static_dispatch_keys(backends)]
    if skip_dpkey_include:
        # See Note [Avoiding Include Cycles In Static Dispatch]
        return inl_func_headers
    else:
        return ["#include <ATen/core/dispatch/DispatchKeyExtractor.h>"] + inl_func_headers

def generate_static_dispatch(
    f: NativeFunction,
    cpp_sig: CppSignature, *,
    method: bool,
    backend_index: Optional[BackendIndex]
) -> str:
    if backend_index is None or f.manual_kernel_registration:
        return ""
    target_sig = CppSignatureGroup.from_native_function(f, method=False, fallback_binding=False).signature
    name = target_sig.name()
    exprs = translate(cpp_sig.arguments(), target_sig.arguments(), method=method)
    exprs_str = ', '.join(a.expr for a in exprs)
    if f.structured_delegate is not None:
        # TODO: for ops with structured_delegate it should check the dispatch table of
        # the out variant instead. For now, these structured ops all have CPU/CUDA kernels
        # so we always dispatch to the `backend`, but this could be wrong when we
        # migrate math/default_backend ops to use structured delegate.
        if backend_index.has_kernel(f) or backend_index.dispatch_key in STRUCTURED_DISPATCH_KEYS:
            return f'return at::{backend_index.dispatch_key.lower()}::{name}({exprs_str});'
        else:
            return f'TORCH_CHECK(false, "Static dispatch does not support {name} for {backend_index.dispatch_key}.");'

    if backend_index.has_kernel(f):
        return f'return at::{backend_index.dispatch_key.lower()}::{name}({exprs_str});'
    elif f.has_composite_explicit_autograd_kernel:
        return f'return at::{DispatchKey.CompositeExplicitAutograd.lower()}::{name}({exprs_str});'
    elif f.has_composite_implicit_autograd_kernel:
        return f'return at::{DispatchKey.CompositeImplicitAutograd.lower()}::{name}({exprs_str});'

    return f'TORCH_CHECK(false, "Static dispatch does not support {name} for {backend_index.dispatch_key}.");'

def static_dispatch(
        f: NativeFunction, cpp_sig: CppSignature,
        *, method: bool, backend_indices: List[BackendIndex]
) -> Optional[str]:
    if len(backend_indices) == 0 or f.manual_kernel_registration:
        return None
    target_sig = CppSignatureGroup.from_native_function(f, method=False, fallback_binding=False).signature
    name = target_sig.name()
    exprs = translate(cpp_sig.arguments(), target_sig.arguments(), method=method)
    exprs_str = ', '.join(a.expr for a in exprs)

    keys = [b for b in backend_indices if b.has_kernel(f) or f.structured_delegate is not None]
    if len(keys) == 1:
        return generate_static_dispatch(f, cpp_sig, method=method, backend_index=keys[0])
    elif len(keys) == 0:
        return generate_static_dispatch(f, cpp_sig, method=method, backend_index=backend_indices[0])
    native_tensor_args = [
        a.name for a in cpp_sig.arguments()
        if isinstance(a.argument, SelfArgument) or isinstance(a.argument, Argument) and a.argument.type.is_tensor_like()
    ]
    is_factory_method = str(f.func.name.name).endswith('_like') or str(f.func.name.name).startswith('new_')
    tensor_opts = [a for a in cpp_sig.arguments() if isinstance(a.argument, TensorOptionsArguments)]
    has_backend_select = not is_factory_method and tensor_opts

    stmts = []

    if method:
        native_tensor_args.append('const_cast<Tensor&>(*this)')

    tensor_args = ', '.join(native_tensor_args)
    if not tensor_args and not tensor_opts:
        tensor_options = f.func.arguments.tensor_options
        if tensor_options:
            stmts.append(f"""c10::TensorOptions options = c10::TensorOptions()\
.device({tensor_options.device.name})\
.dtype({tensor_options.dtype.name})\
.layout({tensor_options.layout.name});
\tDispatchKey _dk = options.computeDispatchKey();""")
        else:
            dispatch_key = next(get_static_dispatch_backend(f, b)
                                for b in backend_indices if get_static_dispatch_backend(f, b))
            if dispatch_key is not None:
                return f'return at::{dispatch_key.lower()}::{name}({exprs_str});'
            else:
                return f'TORCH_CHECK(false, "No dispatch key for last backend index {backend_indices[-1]}.");'
    elif not tensor_args:
        assert len(tensor_opts) == 1
        stmts.append(f"""DispatchKey _dk = {tensor_opts[0].name}.computeDispatchKey();""")
    else:
<<<<<<< HEAD
        subexprs: List[str] = []
        subexprs.append(f'c10::detail::multi_dispatch_key_set({tensor_args})')
        for tensor_opt in tensor_opts:
            subexprs.append(f'DispatchKeySet({tensor_opt.name}.computeDispatchKey())')
        stmts.append(f"""DispatchKeySet _dk_set = {' | '.join(subexprs)};""")
        stmts.append("""DispatchKey _dk = c10::highestPriorityBackendTypeId(_dk_set);""")
    dispatch_code = []
    if not has_backend_select:
        dispatch_code.append("""case DispatchKey::BackendSelect:""")
    for index in keys:
        dispatch_code.append(f"""case DispatchKey::{index.dispatch_key}:""")
        dispatch_code.append(f"""\t{generate_static_dispatch(f, cpp_sig, method=method, backend_index=index)};""")
    connector = '\n\t\t'
    fallback = None
    if f.has_composite_explicit_autograd_kernel:
        fallback = f'return at::{DispatchKey.CompositeExplicitAutograd.lower()}::{name}({exprs_str});'
    elif f.has_composite_implicit_autograd_kernel:
        fallback = f'return at::{DispatchKey.CompositeImplicitAutograd.lower()}::{name}({exprs_str});'
    else:
        fallback = f"""TORCH_CHECK(false, "Static dispatch does not support {name} for \
{','.join([str(index.dispatch_key)for index in backend_indices])}, dispatch key: ", _dk);"""

    return f"""
    {connector.join(stmts)}
    switch (_dk) {{
        {connector.join(dispatch_code)}
        default:
            {fallback}
    }}
    """
=======
        return f"""TORCH_CHECK(false, "Static dispatch does not support {f.func.name.unambiguous_name()} for\
{', '.join([str(index.dispatch_key)for index in backend_indices])} as they have with multiple \
kernels {', '.join([str(k.get_kernel(f)) for k in keys])} ");"""
>>>>>>> 5dfcd02f

# Generates RegisterSchema.cpp.  Depending on the selector, either
# all schemas are registered, or only some are (in the case of
# selective build)
@dataclass(frozen=True)
class RegisterSchema:
    selector: SelectiveBuilder

    @method_with_native_function
    def __call__(self, f: NativeFunction) -> Optional[str]:
        if not self.selector.is_native_function_selected(f):
            return None
        return f'm.def({cpp_string(str(f.func))});\n'

# Generates Operators.h and Operators.cpp.
# These provide macros that, given an operator and overload name, allow users
# to access an "un-overloaded" function version of the operator. This
# is useful for extension writers who want to (1) want to decltype the operator
# and (2) don't want to worry about method-only operators.
@dataclass(frozen=True)
class ComputeOperators:
    target: Union[
        Literal[Target.DECLARATION],
        Literal[Target.DEFINITION]
    ]

    @method_with_native_function
    def __call__(self, f: NativeFunction) -> str:
        sig = DispatcherSignature.from_schema(f.func)
        name = f.func.name.unambiguous_name()
        call_method_name = 'call'
        redispatch_method_name = 'redispatch'

        if self.target is Target.DECLARATION:
            # Note [The ATen Operators API]
            # The ATen Operators API lives in the at::_ops namespace, and contains compile-time
            # metadata about each operator + entry points into the Dispatcher.
            # The C++ function, method, and redispatch API's are all implemented as wrappers
            # into various bits of the structs defined here.
            #
            # Important characteristics about the Operators API:
            # (1) It follows the Dispatcher API.
            #     This is kind of necessary to avoid overhead.
            #     For example: if it followed the C++ API, then all of the faithful C++ factory functions
            #     would need to wrap their arguments into TensorOptions only to unwrap them again.
            # (2) Overload names are disambiguated.
            #     This is helpful for pytorch extenders who would like to decltype() an aten operator,
            #     that has overloads, e.g. decltype(at::_ops::mul_Tensor::call)
            # (3) No argument defaulting is allowed.
            #     This is more of an implementation detail to avoid #include cycles,
            #     since TensorBody.h (which defines the Tensor class) needs to include this file.
            # (4) manual_cpp_bindings and faithful names are not included in the API.
            #     This applies to stuff like __dispatch__is_complex(), and add_outf().
            #     These aren't "real aten ops", they're just additional functions provided by the C++ API.
            #     They're implemented as wrappers in Functions.h that call into the actual operators
            #     defined here, i.e. at::_ops::is_complex::call() and at::_ops::add_out::call().
            #     This means that ATEN_OP(is_complex) will not fastpath, and will go through the dispatcher.
            return f"""
struct TORCH_API {name} {{
  using schema = {sig.type()};
  using ptr_schema = schema*;
  // See Note [static constexpr char* members for windows NVCC]
  STATIC_CONSTEXPR_STR_INL_EXCEPT_WIN_CUDA(name, "aten::{f.func.name.name}")
  STATIC_CONSTEXPR_STR_INL_EXCEPT_WIN_CUDA(overload_name, "{f.func.name.overload_name}")
  STATIC_CONSTEXPR_STR_INL_EXCEPT_WIN_CUDA(schema_str, {cpp_string(str(f.func))})
  static {sig.defn(name=call_method_name, is_redispatching_fn=False)};
  static {sig.defn(name=redispatch_method_name, is_redispatching_fn=True)};
}};"""
        elif self.target is Target.DEFINITION:
            defns = f"""
STATIC_CONST_STR_OUT_OF_LINE_FOR_WIN_CUDA({name}, name, "aten::{f.func.name.name}")
STATIC_CONST_STR_OUT_OF_LINE_FOR_WIN_CUDA({name}, overload_name, "{f.func.name.overload_name}")
STATIC_CONST_STR_OUT_OF_LINE_FOR_WIN_CUDA({name}, schema_str, {cpp_string(str(f.func))})

// aten::{f.func}
static C10_NOINLINE c10::TypedOperatorHandle<{name}::schema> create_{name}_typed_handle() {{
  return c10::Dispatcher::singleton()
      .findSchemaOrThrow({name}::name, {name}::overload_name)
      .typed<{name}::schema>();
}}
"""

            for is_redispatching_fn in [False, True]:
                if is_redispatching_fn:
                    dispatcher_exprs_str = ', '.join(['dispatchKeySet'] + [a.name for a in sig.arguments()])
                    dispatcher_call = 'redispatch'
                    method_name = f'{name}::{redispatch_method_name}'
                else:
                    dispatcher_exprs_str = ', '.join([a.name for a in sig.arguments()])
                    dispatcher_call = 'call'
                    method_name = f'{name}::{call_method_name}'

                defns += f"""
// aten::{f.func}
{sig.defn(name=method_name, is_redispatching_fn=is_redispatching_fn)} {{
    static auto op = create_{name}_typed_handle();
    return op.{dispatcher_call}({dispatcher_exprs_str});
}}
"""
            return defns
        else:
            assert_never(self.target)


# Generates Functions.h, which provides the functional public C++ API,
# and the scaffolding to call into the dispatcher from these functions.
@dataclass(frozen=True)
class ComputeFunction:
    static_dispatch_backend_indices: List[BackendIndex]

    @method_with_native_function
    def __call__(self, f: NativeFunction) -> Optional[str]:
        if Variant.function not in f.variants:
            return None

        sig_group = CppSignatureGroup.from_native_function(
            f,
            method=False,
            fallback_binding=f.manual_cpp_binding
        )

        def generate_defn(faithful: bool) -> str:
            if faithful:
                sig = sig_group.faithful_signature
                assert sig is not None
            else:
                sig = sig_group.signature

            # See Note [The ATen Operators API]
            target_sig = DispatcherSignature.from_schema(f.func)
            exprs = translate(sig.arguments(), target_sig.arguments())
            exprs_str = ', '.join([e.expr for e in exprs])

            static_dispatch_block = static_dispatch(
                f,
                sig,
                method=False,
                backend_indices=self.static_dispatch_backend_indices
            )

            if static_dispatch_block is None:
                return f"""
// aten::{f.func}
TORCH_API inline {sig.decl()} {{
    return at::_ops::{f.func.name.unambiguous_name()}::call({exprs_str});
}}
"""
            else:
                return f"""
// aten::{f.func}
TORCH_API inline {sig.decl()} {{
    {static_dispatch_block}
}}
"""
        result = generate_defn(False)
        if sig_group.faithful_signature is not None:
            result += generate_defn(True)

        return result

# Generates TensorBody.h. This file provides the object-oriented (method-based)
# public C++ API, and the scaffolding to call into the dispatcher from these functions.
@dataclass(frozen=True)
class ComputeTensorMethod:
    target: Union[
        Literal[Target.DECLARATION],
        Literal[Target.DEFINITION]
    ]
    static_dispatch_backend_indices: List[BackendIndex]

    @method_with_native_function
    def __call__(self, f: NativeFunction) -> Optional[str]:
        if Variant.method not in f.variants:
            return None

        assert not f.func.is_out_fn()
        assert f.func.arguments.self_arg is not None

        sig_group = CppSignatureGroup.from_native_function(
            f,
            method=True,
            fallback_binding=f.manual_cpp_binding
        )

        if self.target is Target.DECLARATION:
            result = f"{sig_group.signature.decl()} const;\n"
            if sig_group.faithful_signature is not None:
                result += f"{sig_group.faithful_signature.decl()} const;\n"
            return result

        if self.target is not Target.DEFINITION:
            assert_never(self.target)

        def generate_defn(faithful: bool) -> str:
            if faithful:
                sig = sig_group.faithful_signature
                assert sig is not None
            else:
                sig = sig_group.signature

            target_sig = DispatcherSignature.from_schema(f.func)
            exprs = translate(sig.arguments(), target_sig.arguments(), method=True)
            exprs_str = ', '.join([e.expr for e in exprs])

            static_dispatch_block = static_dispatch(
                f,
                sig,
                method=True,
                backend_indices=self.static_dispatch_backend_indices
            )
            if static_dispatch_block is None:
                return f"""
// aten::{f.func}
inline {sig.defn(prefix="Tensor::")} const {{
    return at::_ops::{f.func.name.unambiguous_name()}::call({exprs_str});
}}
"""
            else:
                return f"""
// aten::{f.func}
{sig.defn(prefix="Tensor::")} const {{
    {static_dispatch_block}
}}
"""

        result = generate_defn(faithful=False)
        if sig_group.faithful_signature is not None:
            result += generate_defn(faithful=True)

        return result

# Generates RedispatchFunctions.h.
# This is similar to the C++ API defined in Functions.h, but provides access
# to the dispatcher's redispatch API.
@dataclass(frozen=True)
class ComputeRedispatchFunction:

    @method_with_native_function
    def __call__(self, f: NativeFunction) -> Optional[str]:
        # We unconditionally generate function variants of the redispatch API.
        # This is mainly because we can namespace functions separately, but not methods,
        sig_group = CppSignatureGroup.from_native_function(
            f,
            method=False,
            fallback_binding=f.manual_cpp_binding
        )

        def generate_defn(faithful: bool) -> str:
            if faithful:
                sig = sig_group.faithful_signature
                assert sig is not None
            else:
                sig = sig_group.signature

            target_sig = DispatcherSignature.from_schema(f.func)
            exprs = translate(sig.arguments(), target_sig.arguments())
            exprs_str = ', '.join(['dispatchKeySet'] + [a.expr for a in exprs])

            return f"""
// aten::{f.func}
TORCH_API inline {sig.decl(is_redispatching_fn=True)} {{
    return at::_ops::{f.func.name.unambiguous_name()}::redispatch({exprs_str});
}}
"""
        result = generate_defn(False)
        if sig_group.faithful_signature is not None:
            result += generate_defn(True)

        return result


# Generates ATenOpList.cpp, a runtime accessible list of all aten
# operators.
# TODO: This was historically used to help some JIT interop code
# figure out whether or not to treat aten namespace'd operators
# one way or another, we should reevaluate if this is actually needed.
@with_native_function
def compute_aten_op(f: NativeFunction) -> str:
    return f'{{"aten::{f.func.name.name}", "{f.func.name.overload_name}"}},'

# Generates MetaFunctions.h
def compute_meta_function_declaration(g: NativeFunctionsGroup) -> Optional[str]:
    if not g.structured:
        return None
    with native_function_manager(g.out):
        name = meta.name(g)
        args = structured.meta_arguments(g)
        args_str = ', '.join(a.decl() for a in args)
        parent_class = g.out.structured_inherits
        if parent_class is None:
            parent_class = "at::impl::MetaBase"
        meta_return = "void"
        precomputed = g.out.precomputed if g.structured else None

        if precomputed:
            # Generate the template declaration with one bool parameter for each
            # precomputed element. Each parameter is true if the corresponding (in
            # terms of position) precomputed element has been set.
            precomputed_values = [*precomputed.replace.values(), precomputed.add]
            precomputed_elements = [elem for replace_list in precomputed_values for elem in replace_list]
            precomputed_template_parameters = [elem.name.upper() for elem in precomputed_elements]
            precomputed_template_params_str = ", ".join(f"bool {param} = false" for param in precomputed_template_parameters)
            precompute_template_decl = f"template <{precomputed_template_params_str}>"

            # Generate a string containing declarations of all precomputed elements.
            precomputed_elements_with_cpp_types = [
                structured.argument_type(elem, binds=elem.name)
                for elem in precomputed_elements
            ]

            precomputed_elements_decl = ";\n".join(
                f"{elem.cpp_type(strip_ref=True)} {elem.name}" for elem in precomputed_elements_with_cpp_types
            )

            # Generate "setter" methods for each precomputed element. Each method will return
            # a new instance of precompute_out with the template parameter that corresponds to
            # the member set by the method to true (to indicate that it has been set).
            setter_methods = []
            for i, elem in enumerate(precomputed_elements):
                # Generate the signature. The return type will be the same
                # as the type of `this` but with the template parameter
                # corresponding to the element set by this method set to true.
                # The assert generated below will ensure that this template
                # parameter is false on the type of `this`.
                return_ty_templates = ", ".join(
                    precomputed_template_parameters[:i] + ["true"] + precomputed_template_parameters[i + 1:]
                )
                return_ty = f"precompute_out<{return_ty_templates}>"
                elem_cpp_ty = precomputed_elements_with_cpp_types[i].cpp_type(strip_ref=True)
                signature = f"{return_ty} set_{elem.name}({elem_cpp_ty} value)"

                # Generate an assert which checks that the
                # template parameter corresponding to the precomputed
                # element that is set by this method is false on the
                # class corresponding to the object that `this` points to.
                # This ensures that each element can be set only once.
                assert_msg = f"\"{precomputed_elements[i].name} already set\""
                assert_stmt = f"static_assert({precomputed_template_parameters[i]} == false, {assert_msg});"

                # Generate the new object construction block. All state
                # except the element that this method sets is copied from the
                # object that `this` points to. The value for the element that
                # the method sets is taken from a method parameter.
                construction_stmts = []
                construction_stmts.append(f"{return_ty} ret;")

                for j, elem in enumerate(precomputed_elements):
                    if i == j:
                        construction_stmts.append(f"ret.{elem.name} = value;")
                    else:
                        construction_stmts.append(f"ret.{elem.name} = this->{elem.name};")

                construction_stmts.append("return ret;")
                construction_block = "\n".join(construction_stmts)

                setter_methods.append(f"""
                    {signature} {{
                        {assert_stmt}
                        {construction_block}
                    }}
                """)
            setter_methods_decl = "\n".join(setter_methods)

            # Meta should return an instance of the struct containing the precomputed elements.
            meta_return_template_params = ", ".join(["true"] * len(precomputed_template_parameters))
            # This typedef (actually a using statement) is needed so that TORCH_META_FUNC can reuse the return
            # type (which has a variable number of template parameters).
            meta_return_typedef = f"using meta_return_ty = precompute_out <{meta_return_template_params}>;"
            meta_return = "meta_return_ty"
            precomputed_decl = f"""
                {precompute_template_decl}
                struct TORCH_API precompute_out {{
                    {setter_methods_decl}
                    {precomputed_elements_decl};
            }};"""
        else:
            meta_return_typedef = ""
            precomputed_decl = ""

        return f"""\
struct TORCH_API structured_{name} : public {parent_class} {{
    {precomputed_decl}
    {meta_return_typedef}
    {meta_return} meta({args_str});
}};
"""


def needs_backend_select(f: NativeFunction, selector: SelectiveBuilder) -> bool:
    name = str(f.func.name.name)
    if name.endswith('_like') or name.startswith('new_'):
        return False
    if f.func.arguments.tensor_options is None:
        return False
    return selector.is_native_function_selected(f)


# Generates RegisterBackendSelect.cpp, a series of kernels which provide
# specialized computation of dispatch key for operator signatures which cannot
# be easily done automatically using templating.
@dataclass(frozen=True)
class ComputeBackendSelect:
    target: Union[
        Literal[Target.DEFINITION],
        Literal[Target.REGISTRATION]
    ]

    # Selector object to determine which operators to generate
    # registration code for.
    selector: SelectiveBuilder

    @method_with_native_function
    def __call__(self, f: NativeFunction) -> Optional[str]:
        if not needs_backend_select(f, self.selector):
            return None

        name = native.name(f.func)
        native_sig = NativeSignature(f.func)

        native_tensor_args = [
            a for a in native_sig.arguments()
            if isinstance(a.argument, Argument) and a.argument.type.is_tensor_like()
        ]

        dispatcher_sig = DispatcherSignature.from_schema(f.func)

        sig: Union[NativeSignature, DispatcherSignature]
        sig = dispatcher_sig
        dispatcher_exprs = dispatcher_sig.exprs()
        dispatch_key = "c10::computeDispatchKey(dtype, layout, device)"

        if self.target is Target.DEFINITION:
            # I don't think there's actually a good reason to generate
            # these two cases differently
            # The first case could probably be improved though- it calls computeDispatchKeySet(),
            # which looks at TLS dispatch keys- there should not be any by the time we reach backend select.
            if native_tensor_args:
                tensor_args = ', '.join(a.name for a in native_tensor_args)
                compute_dk = f"""\
DispatchKeySet _dk_set = c10::DispatchKeySet({dispatch_key}) | c10::detail::multi_dispatch_key_set({tensor_args});
DispatchKeySet _dk_mask = c10::DispatchKeySet(DispatchKeySet::FULL_AFTER, DispatchKey::BackendSelect);
DispatchKeySet _dk = c10::impl::computeDispatchKeySet(_dk_set, _dk_mask);"""
            else:
                compute_dk = f"DispatchKeySet _dk = c10::DispatchKeySet({dispatch_key});"
            return f"""\
// aten::{f.func}
C10_ALWAYS_INLINE
{sig.defn(name)} {{
  {compute_dk}
  return at::_ops::{f.func.name.unambiguous_name()}::redispatch(
      _dk, {', '.join(a.expr for a in dispatcher_exprs)});
}}
"""
        elif self.target is Target.REGISTRATION:
            return f"""m.impl("aten::{f.func.name}", TORCH_FN({name}));"""
        else:
            assert_never(self.target)

# ~~~~~~~~~~~~~~~~~~~~~~~~~~~~~~~~~~~~~~~~~~~~~~~~~~~~~~~~~~~~~~~~~~~ #
#
#                       YAML CODE GENERATION
#
# ~~~~~~~~~~~~~~~~~~~~~~~~~~~~~~~~~~~~~~~~~~~~~~~~~~~~~~~~~~~~~~~~~~~ #

def format_yaml(data: object) -> str:
    # Ignore alias in Dumper
    YamlDumper.ignore_aliases = lambda self, data: True  # type: ignore[assignment]

    # Support serializing OrderedDict
    def dict_representer(dumper: Any, data: Any) -> Any:
        return dumper.represent_dict(data.items())
    YamlDumper.add_representer(OrderedDict, dict_representer)  # type: ignore[no-untyped-call]
    # Some yaml parsers (e.g. Haskell's) don't understand line breaks.
    # width=1e9 turns off optional line breaks and improves
    # the portability of the outputted yaml.
    return yaml.dump(data, default_flow_style=False, Dumper=YamlDumper, width=1e9)  # type: ignore[no-any-return]

# For some reason, some defaults we write to YAML are written as native
# YAML objects, rather than doing them uniformly as strings.  This
# function detects those cases and converts them into native Python
# objects.
def pythonify_default(s: str) -> object:
    if s == 'true':
        return True
    elif s == 'false':
        return False

    try:
        return int(s)
    except ValueError:
        try:
            return float(s)
        except ValueError:
            return s

# What is a dynamic type?  Over time, the semantic meaning of
# dynamic type has degraded to meaninglessness (in the old days,
# it captured dtype-ness of types, but that has gone away with
# the removal of TH).  These days, it's mostly the same thing as
# the C++ API argument type, except that Tensor and Tensor?
# arguments simply present as Tensor.
#
# TODO: Get rid of dynamic_type, after getting tools/autograd
# to use the new codegen framework
def dynamic_type(t: Type) -> str:
    if isinstance(t, OptionalType):
        return dynamic_type(t.elem)
    # Note we don't use t.is_tensor_like() here because it would
    # also include Tensor[]
    if str(t) == 'Tensor':
        return 'at::Tensor'
    return cpp.argumenttype_type(t, mutable=False, binds='__placeholder__').cpp_type()

def compute_method_of_yaml(variants: Set[Variant]) -> List[str]:
    # This is written out explicitly to ensure that Tensor and
    # namespace are put into the list in the right order
    method_of = ['Type']
    if Variant.method in variants:
        method_of.append('Tensor')
    if Variant.function in variants:
        method_of.append('namespace')
    return method_of

def compute_returns_yaml(f: NativeFunction) -> Tuple[List[Dict[str, str]], Dict[str, str]]:
    # Note [name and field_name]
    # ~~~~~~~~~~~~~~~~~~~~~~~~~~
    # To understand name_to_field_name, we must first talk about this
    # schema:
    #
    #   lstsq.X(Tensor self, Tensor A, *, Tensor(a!) X, Tensor(b!) qr) -> (Tensor(a!) solution, Tensor(b!) QR)
    #
    # There is something very odd about this schema: it is an out
    # variant of the function (that is to say, it will convert into
    # at::lstsq_out() in the C++ API), but the names of the output
    # return arguments don't match the keyword argument names of
    # the inputs.  It TURNS OUT that in this situation, the historical
    # Declarations.yaml we want to output is this (abbreviated to
    # only show relevant fields):
    #
    #   arguments:
    #     ...
    #   - field_name: solution
    #     name: X
    #   - field_name: QR
    #     name: qr
    #     ...
    #
    #   returns:
    #   - field_name: solution
    #     name: X
    #   - field_name: QR
    #     name: qr
    #
    # The name of the return fields is stored in 'field_name', and the
    # name of the arguments is stored in 'name'.  So when we process
    # arguments, we need a way to get at the corresponding return.  At
    # the moment, this is most conveniently done by constructing a
    # mapping from name (the argument concept) to field_name (the
    # return concept) while processing return arguments, since we don't
    # directly maintain this correspondence in the modeling of function
    # schema itself.
    #
    # See also https://github.com/pytorch/pytorch/issues/43114
    name_to_field_name: Dict[str, str] = {}

    # Compute the returns field of the YAML entry
    names = cpp.return_names(f)
    returns = []
    for i, (r, name) in enumerate(zip(f.func.returns, names)):
        ret = {
            'dynamic_type': dynamic_type(r.type),
            'name': name,
            'type': cpp.return_type(r).cpp_type(),
        }

        if r.name:
            # See Note [name and field_name]
            ret['field_name'] = r.name
            if f.func.is_out_fn():
                name_to_field_name[f.func.arguments.out[i].name] = r.name

        returns.append(ret)

    return returns, name_to_field_name

# arguments in yaml roughly corresponds to the public C++ API
def compute_cpp_argument_yaml(cpp_a: Binding, *, schema_order: bool, kwarg_only_set: Set[str],
                              out_arg_set: Set[str], name_to_field_name: Dict[str, str]) -> object:
    if isinstance(cpp_a.argument, TensorOptionsArguments):
        arg: Dict[str, object] = {
            'annotation': None,
            'dynamic_type': 'at::TensorOptions',
            'is_nullable': False,
            'name': cpp_a.name,
            'type': cpp_a.type,
            'kwarg_only': True,
        }
        if cpp_a.default is not None:
            arg['default'] = cpp_a.default
        return arg
    elif isinstance(cpp_a.argument, SelfArgument):
        raise AssertionError()
    elif isinstance(cpp_a.argument, Argument):
        return compute_argument_yaml(
            cpp_a.argument, schema_order=schema_order,
            kwarg_only_set=kwarg_only_set, out_arg_set=out_arg_set, name_to_field_name=name_to_field_name)

def compute_argument_yaml(a: Argument, *, schema_order: bool, kwarg_only_set: Set[str],
                          out_arg_set: Set[str], name_to_field_name: Dict[str, str]) -> object:
    arg: Dict[str, object] = {
        'annotation': str(a.annotation) if a.annotation else None,
        'dynamic_type': dynamic_type(a.type),
        'is_nullable': a.type.is_nullable(),
        'name': a.name,
        'type': cpp.argument_type(a, binds="__placeholder__").cpp_type(),
    }
    if a.default is not None:
        arg['default'] = pythonify_default(cpp.default_expr(a.default, a.type))
    if a.name in kwarg_only_set:
        arg['kwarg_only'] = True
    if a.name in out_arg_set:
        arg['output'] = True
        arg['allocate'] = True
        # See Note [name and field_name]
        if a.name in name_to_field_name:
            arg['field_name'] = name_to_field_name[a.name]
    # Historically, booleans don't get their size recorded, because it
    # is already built into the cpp type (e.g., std::array<bool, 4>)
    l = a.type.is_list_like()
    if l is not None and l.size is not None and str(l.elem) != 'bool':
        arg['size'] = l.size
    return arg

@with_native_function
def compute_declaration_yaml(f: NativeFunction) -> object:
    returns, name_to_field_name = compute_returns_yaml(f)

    # These sets are used to conveniently test if an argument is a
    # kwarg-only or out argument
    kwarg_only_set = set(a.name for a in f.func.arguments.flat_kwarg_only)
    out_arg_set = set(a.name for a in f.func.arguments.out)

    sig_group = CppSignatureGroup.from_native_function(f, method=False, fallback_binding=False)
    cpp_args = sig_group.signature.arguments()
    arguments = [
        compute_cpp_argument_yaml(
            cpp_a, schema_order=False,
            kwarg_only_set=kwarg_only_set, out_arg_set=out_arg_set, name_to_field_name=name_to_field_name)
        for cpp_a in cpp_args
    ]

    schema_order_jit_arguments = list(f.func.schema_order_arguments())

    schema_order_arguments = [
        compute_argument_yaml(
            a, schema_order=True,
            kwarg_only_set=kwarg_only_set, out_arg_set=out_arg_set, name_to_field_name=name_to_field_name)
        for a in schema_order_jit_arguments
    ]

    cpp_schema_order_types = [
        # NB: method here doesn't matter
        r.type for a in schema_order_jit_arguments
        for r in cpp.argument(
            a, method=False, cpp_no_default_args=set(), faithful=False, has_tensor_options=False)
    ]

    cpp_returns = cpp.returns_type(f.func.returns).cpp_type()
    schema_order_cpp_signature = f"{cpp_returns} ({', '.join(cpp_schema_order_types)})"

    is_factory_method = any(isinstance(a.argument, TensorOptionsArguments) for a in cpp_args) \
        and Variant.method not in f.variants

    return OrderedDict([
        ('name', cpp.name(f.func)),
        ('operator_name', str(f.func.name.name)),
        ('overload_name', str(f.func.name.overload_name)),
        ('manual_kernel_registration', f.manual_kernel_registration),
        ('category_override', f.category_override if f.category_override is not None else ''),
        ('schema_string', f'aten::{f.func}'),
        ('arguments', arguments),
        ('schema_order_cpp_signature', schema_order_cpp_signature),
        ('schema_order_arguments', schema_order_arguments),
        ('method_of', compute_method_of_yaml(f.variants)),
        ('mode', 'native'),
        ('python_module', '' if f.python_module is None else f.python_module),
        ('returns', returns),
        ('inplace', f.func.name.name.inplace),
        ('is_factory_method', is_factory_method),
        ('abstract', f.is_abstract),
        ('device_guard', f.device_guard),
        ('with_gil', False),
        ('deprecated', False),
        ('has_math_kernel', f.has_composite_implicit_autograd_kernel),
    ])

# See Note [Auto generated composite kernels]
def has_autogenerated_composite_kernel(f: NativeFunction) -> bool:
    return (f.structured or f.structured_delegate is not None) and \
           (f.func.kind() == SchemaKind.functional or f.func.kind() == SchemaKind.inplace)

@with_native_function_and_indices
def compute_registration_declarations(f: NativeFunction, backend_indices: Dict[DispatchKey, BackendIndex]) -> str:
    name = dispatcher.name(f.func)
    returns_type = dispatcher.returns_type(f.func.returns).cpp_type_registration_declarations()
    args = dispatcher.arguments(f.func)
    args_str = ', '.join(a.no_default().decl_registration_declarations() for a in args)
    comment_data : Dict[str, str] = {
        'schema': f'aten::{f.func}',
        # TODO: What exactly is the semantics of the 'dispatch' field?
        'dispatch': str(
            {k for k, v in backend_indices.items() if v.has_kernel(f)} != {DispatchKey.CompositeImplicitAutograd}),
        'default': str(f.has_composite_kernel or has_autogenerated_composite_kernel(f))
    }
    return f"""{returns_type} {name}({args_str}); // {json.dumps(comment_data)}
"""

# ~~~~~~~~~~~~~~~~~~~~~~~~~~~~~~~~~~~~~~~~~~~~~~~~~~~~~~~~~~~~~~~~~~~ #
#
#                           RUN IT ALL
#
# ~~~~~~~~~~~~~~~~~~~~~~~~~~~~~~~~~~~~~~~~~~~~~~~~~~~~~~~~~~~~~~~~~~~ #

def get_custom_build_selector(
        provided_op_registration_allowlist: Optional[List[str]],
        op_selection_yaml_path: Optional[str]) -> SelectiveBuilder:
    assert not (
        provided_op_registration_allowlist is not None and
        op_selection_yaml_path is not None), (
            "Both provided_op_registration_allowlist and " +
            "op_selection_yaml_path can NOT be provided at the " +
            "same time.")

    op_registration_allowlist: Optional[Set[str]] = None
    if provided_op_registration_allowlist is not None:
        op_registration_allowlist = set(provided_op_registration_allowlist)

    if op_registration_allowlist is not None:
        selector = SelectiveBuilder.from_legacy_op_registration_allow_list(
            op_registration_allowlist,
            True,
            False,
        )
    elif op_selection_yaml_path is not None:
        selector = SelectiveBuilder.from_yaml_path(op_selection_yaml_path)
    else:
        selector = SelectiveBuilder.get_nop_selector()

    return selector

def pre_group_native_functions(
        native_functions: Sequence[NativeFunction]) -> Dict[FunctionSchema, Dict[SchemaKind, NativeFunction]]:
    pre_grouped_native_functions: Dict[FunctionSchema, Dict[SchemaKind, NativeFunction]] = defaultdict(dict)
    for f in native_functions:
        d = pre_grouped_native_functions[f.func.signature()]
        assert f.func.kind() not in d
        d[f.func.kind()] = f
    return pre_grouped_native_functions

def get_grouped_native_functions(
        native_functions: Sequence[NativeFunction]) -> Sequence[Union[NativeFunction, NativeFunctionsGroup]]:
    def flatten_pre_group(d: Dict[SchemaKind, NativeFunction]) -> Sequence[Union[NativeFunction, NativeFunctionsGroup]]:
        r = NativeFunctionsGroup.from_dict(d)
        if r is None:
            return list(d.values())
        else:
            return [r]

    # TODO: how come ValuesView isn't a Sequence lol
    pre_grouped_native_functions = pre_group_native_functions(native_functions)
    return list(concatMap(flatten_pre_group, list(pre_grouped_native_functions.values())))

def gen_aggregated_headers(
        *,
        native_functions: Sequence[NativeFunction],
        grouped_native_functions: Sequence[Union[NativeFunction, NativeFunctionsGroup]],
        structured_native_functions: Sequence[NativeFunctionsGroup],
        static_dispatch_idx: List[BackendIndex],
        selector: SelectiveBuilder,
        backend_indices: Dict[DispatchKey, BackendIndex],
        cpu_fm: FileManager,
        cuda_fm: FileManager,
        functions_keys: Set[DispatchKey],
        dispatch_keys: Sequence[DispatchKey],
        rocm: bool,
) -> None:
    # Buck doesn't support dynamic output files, so we aggregate all operator
    # headers into a single file
    cpu_fm.write('NativeMetaFunctions.h', lambda: {
        'NativeMetaFunctions_includes': [],
        'NativeMetaFunctions_declarations': list(
            mapMaybe(compute_meta_function_declaration, structured_native_functions)),
    })
    method_native_functions = [fn for fn in native_functions
                               if Variant.method in fn.variants]
    non_method_native_functions = [fn for fn in native_functions
                                   if fn not in method_native_functions]
    cpu_fm.write('MethodOperators.h', lambda: {
        'MethodOperators_includes': [],
        'MethodOperators_declarations': list(mapMaybe(ComputeOperators(
            Target.DECLARATION), method_native_functions)),
    })
    cpu_fm.write('Operators.h', lambda: {
        'Operators_includes': ['#include <ATen/MethodOperators.h>'],
        'Operators_declarations': list(mapMaybe(ComputeOperators(
            Target.DECLARATION), non_method_native_functions)),
    })
    cpu_fm.write('Functions.h', lambda: {
        'static_dispatch_extra_headers': static_dispatch_extra_headers(static_dispatch_idx),
        'Functions_includes': ['#include <ATen/Operators.h>'],
        'Functions_declarations': list(mapMaybe(ComputeFunction(
            static_dispatch_backend_indices=static_dispatch_idx), native_functions)),
    })
    cpu_fm.write('NativeFunctions.h', lambda: {
        'NativeFunctions_includes': ['#include <ATen/NativeMetaFunctions.h>'],
        'NativeFunctions_declarations': list(concatMap(
            # Convert to a set first to remove duplicate kernel names.
            # Backends are allowed to repeat kernel names; only generate the declaration once!
            lambda f: list(OrderedDict.fromkeys(concatMap(
                lambda backend_idx:
                    dest.compute_native_function_declaration(f, backend_idx),
                backend_indices.values()))),
            grouped_native_functions)),
    })

    for dispatch_key in dispatch_keys:
        fm = cuda_fm if is_cuda_dispatch_key(dispatch_key) else cpu_fm
        if dispatch_key in functions_keys:
            if dispatch_key in static_dispatch_keys(static_dispatch_idx):
                # See Note [Avoiding Include Cycles In Static Dispatch]
                inl_headers = ''
            else:
                inl_headers = f'#include <ATen/{dispatch_key}Functions_inl.h>'

            fm.write_with_template(f'{dispatch_key}Functions.h', 'DispatchKeyFunctions.h', lambda: {
                'dispatch_key': str(dispatch_key),
                'inline_headers_for_nonstatic_build': inl_headers,
            })
            fm.write_with_template(f'{dispatch_key}Functions_inl.h', 'DispatchKeyFunctions_inl.h', lambda: {
                'DispatchKeyFunctions_inl_includes': [],
                'dispatch_namespace': dispatch_key.lower(),
                'dispatch_namespaced_declarations': list(concatMap(
                    dest.RegisterDispatchKey(
                        backend_indices[dispatch_key],
                        Target.NAMESPACED_DECLARATION,
                        selector,
                        rocm=rocm,
                        cpp_namespace='at::native',
                        class_method_name=None,
                        skip_dispatcher_op_registration=False),
                    grouped_native_functions
                )),
            })

        del fm

def gen_per_operator_headers(
        *,
        native_functions: Sequence[NativeFunction],
        grouped_native_functions: Sequence[Union[NativeFunction, NativeFunctionsGroup]],
        static_dispatch_idx: List[BackendIndex],
        selector: SelectiveBuilder,
        backend_indices: Dict[DispatchKey, BackendIndex],
        cpu_fm: FileManager,
        cuda_fm: FileManager,
        ops_fm: FileManager,
        functions_keys: Set[DispatchKey],
        dispatch_keys: Sequence[DispatchKey],
        rocm: bool,
) -> None:
    # For CMake builds, split operator declarations into separate headers in
    # the ATen/ops folder to split up header dependencies
    functions_by_root_name: Dict[str, List[NativeFunction]] = defaultdict(lambda: [])
    for fn in native_functions:
        functions_by_root_name[fn.root_name].append(fn)

    grouped_functions_by_root_name: Dict[str, List[Union[NativeFunction, NativeFunctionsGroup]]] = defaultdict(lambda: [])
    for group in grouped_native_functions:
        name = group.root_name
        grouped_functions_by_root_name[name].append(group)

    for name, functions in functions_by_root_name.items():
        ops_fm.write_with_template(
            f'{name}_ops.h', 'Operator.h', lambda: {
                'declarations': list(mapMaybe(ComputeOperators(
                    Target.DECLARATION), functions)),
            })

        ops_fm.write_with_template(
            f'{name}.h', 'Function.h', lambda: {
                'static_dispatch_ops_headers': list(mapMaybe(
                    lambda fn: static_dispatch_ops_header(fn, backend_index=static_dispatch_idx),
                    functions)),
                'operator_includes': f'#include <ATen/ops/{name}_ops.h>',
                'function_definitions': list(mapMaybe(ComputeFunction(
                    static_dispatch_backend_indices=static_dispatch_idx), functions)),
            })

        grouped_functions = grouped_functions_by_root_name.get(name, [])
        structured_functions = [fn for fn in grouped_functions
                                if isinstance(fn, NativeFunctionsGroup) and fn.structured]
        is_structured = len(structured_functions) > 0


        if is_structured:
            ops_fm.write_with_template(
                f'{name}_meta.h', 'NativeMetaFunction.h', lambda: {
                    'meta_function_declarations': list(mapMaybe(
                        compute_meta_function_declaration, structured_functions)),
                })


        ops_fm.write_with_template(
            f'{name}_native.h', 'NativeFunction.h', lambda: {
                'extra_includes': (f'#include <ATen/ops/{name}_meta.h>'
                                   if is_structured else []),
                'native_function_declarations': list(concatMap(
                    # Convert to a set first to remove duplicate kernel names.
                    # Backends are allowed to repeat kernel names; only generate the declaration once!
                    lambda f: list(OrderedDict.fromkeys(concatMap(
                        lambda backend_idx:
                            dest.compute_native_function_declaration(f, backend_idx),
                        backend_indices.values()))),
                    grouped_functions)),
            })

    for category, suffix in [
            ('Functions', ''),
            ('Operators', '_ops'),
            ('NativeMetaFunctions', '_meta'),
            ('NativeFunctions', '_native'),
    ]:
        cpu_fm.write(f'{category}.h', lambda: {
            'static_dispatch_extra_headers': [],
            f'{category}_includes': [
                f'#include <ATen/ops/{name}{suffix}.h>'
                for name in sorted(functions_by_root_name.keys())
            ],
            f'{category}_declarations': [],
        })

    for dispatch_key in dispatch_keys:
        if dispatch_key not in functions_keys:
            continue

        dispatch_namespace = dispatch_key.lower()
        dispatch_names = []

        for name, functions in functions_by_root_name.items():
            grouped_functions = grouped_functions_by_root_name.get(name, [])
            declarations = list(concatMap(
                dest.RegisterDispatchKey(
                    backend_indices[dispatch_key],
                    Target.NAMESPACED_DECLARATION,
                    selector,
                    rocm=rocm,
                    cpp_namespace='at::native',
                    class_method_name=None,
                    skip_dispatcher_op_registration=False),
                grouped_functions
            ))

            if len(declarations) == 0:
                continue

            dispatch_names.append(name)
            ops_fm.write_with_template(
                f'{name}_{dispatch_namespace}_dispatch.h',
                'DispatchKeyFunction.h', lambda: {
                    'dispatch_namespace': dispatch_namespace,
                    'dispatch_namespaced_declarations': declarations,
                })

        fm = cuda_fm if is_cuda_dispatch_key(dispatch_key) else cpu_fm
        if dispatch_key in static_dispatch_keys(static_dispatch_idx):
            # See Note [Avoiding Include Cycles In Static Dispatch]
            inl_headers = ''
        else:
            inl_headers = f'#include <ATen/{dispatch_key}Functions_inl.h>'

        fm.write_with_template(f'{dispatch_key}Functions.h', 'DispatchKeyFunctions.h', lambda: {
            'dispatch_key': str(dispatch_key),
            'inline_headers_for_nonstatic_build': inl_headers,
        })
        fm.write_with_template(f'{dispatch_key}Functions_inl.h', 'DispatchKeyFunctions_inl.h', lambda: {
            'dispatch_namespace': dispatch_namespace,
            'DispatchKeyFunctions_inl_includes': [
                f'#include <ATen/ops/{name}_{dispatch_namespace}_dispatch.h>'
                for name in sorted(dispatch_names)
            ],
            'dispatch_namespaced_declarations': [],
        })
        del fm

    cpu_fm.write('MethodOperators.h', lambda: {
        'MethodOperators_includes': sorted(
            f'#include <ATen/ops/{name}_ops.h>'
            for name, functions in functions_by_root_name.items()
            if any(Variant.method in fn.variants for fn in functions)
        ),
        'MethodOperators_declarations': [],
    })

def gen_headers(
        *,
        native_functions: Sequence[NativeFunction],
        grouped_native_functions: Sequence[Union[NativeFunction, NativeFunctionsGroup]],
        structured_native_functions: Sequence[NativeFunctionsGroup],
        static_dispatch_idx: List[BackendIndex],
        selector: SelectiveBuilder,
        backend_indices: Dict[DispatchKey, BackendIndex],
        core_fm: FileManager,
        cpu_fm: FileManager,
        cuda_fm: FileManager,
        ops_fm: FileManager,
        dispatch_keys: Sequence[DispatchKey],
        functions_keys: Set[DispatchKey],
        rocm: bool,
        per_operator_headers: bool,
) -> None:
    if per_operator_headers:
        gen_per_operator_headers(
            native_functions=native_functions,
            grouped_native_functions=grouped_native_functions,
            static_dispatch_idx=static_dispatch_idx,
            selector=selector,
            backend_indices=backend_indices,
            cpu_fm=cpu_fm,
            cuda_fm=cuda_fm,
            ops_fm=ops_fm,
            dispatch_keys=dispatch_keys,
            functions_keys=functions_keys,
            rocm=rocm,
        )
    else:
        gen_aggregated_headers(
            native_functions=native_functions,
            grouped_native_functions=grouped_native_functions,
            structured_native_functions=structured_native_functions,
            static_dispatch_idx=static_dispatch_idx,
            selector=selector,
            backend_indices=backend_indices,
            cpu_fm=cpu_fm,
            cuda_fm=cuda_fm,
            dispatch_keys=dispatch_keys,
            functions_keys=functions_keys,
            rocm=rocm,
        )

    def static_dispatch_method_headers() -> List[str]:
        return list(mapMaybe(
            lambda fn: static_dispatch_ops_header(fn, backend_index=static_dispatch_idx),
            [fn for fn in native_functions if Variant.method in fn.variants]))

    core_fm.write('TensorBody.h', lambda: {
        'static_dispatch_ops_headers':
            static_dispatch_method_headers() if per_operator_headers
            else static_dispatch_extra_headers(static_dispatch_idx, skip_tensor_include=True, skip_dpkey_include=True),
        'tensor_method_declarations': list(mapMaybe(ComputeTensorMethod(
            target=Target.DECLARATION, static_dispatch_backend_indices=static_dispatch_idx), native_functions)),
        'tensor_method_definitions': list(mapMaybe(ComputeTensorMethod(
            target=Target.DEFINITION, static_dispatch_backend_indices=static_dispatch_idx), native_functions)) if len(static_dispatch_idx)==0
            else [],
    })

    cpu_fm.write('RedispatchFunctions.h', lambda: {
        'function_redispatch_definitions': list(mapMaybe(ComputeRedispatchFunction(), native_functions)),
    })

    cpu_fm.write('RegistrationDeclarations.h', lambda: {
        'registration_declarations': [compute_registration_declarations(f, backend_indices) for f in native_functions],
    })

    cpu_fm.write('FunctionalInverses.h', lambda: {
        'view_inverse_declarations': list(mapMaybe(gen_functionalization_view_inverse_declaration, native_functions))
    })


    def gen_aten_interned_strings() -> Dict[str, str]:
        attrs = set()  # All function argument names
        names = set()  # All ATen function names
        for func in native_functions:
            names.add(str(func.func.name.name))
            # Some operators don't have a functional variant but we still create a
            # symbol without the underscore
            names.add(func.func.name.name.base)

            for arg in func.func.schema_order_arguments():
                attrs.add(arg.name)

        # These are keywords in C++, so aren't valid symbol names
        # https://en.cppreference.com/w/cpp/language/operator_alternative
        names -= set(['and', 'and_eq', 'bitand', 'bitor', 'compl', 'not',
                      'not_eq', 'or', 'or_eq', 'xor', 'xor_eq'])

        return {
            'aten_symbols': ' \\\n'.join([
                f"_(aten, {name})" for name in sorted(names)
            ]),
            'attr_symbols': ' \\\n'.join([
                f"_(attr, {name})" for name in sorted(attrs)
            ]),
        }

    core_fm.write('aten_interned_strings.h', gen_aten_interned_strings)

def gen_source_files(
        *,
        native_functions: Sequence[NativeFunction],
        grouped_native_functions: Sequence[Union[NativeFunction, NativeFunctionsGroup]],
        structured_native_functions: Sequence[NativeFunctionsGroup],
        selector: SelectiveBuilder,
        static_dispatch_idx: List[BackendIndex],
        backend_indices: Dict[DispatchKey, BackendIndex],
        core_fm: FileManager,
        cpu_fm: FileManager,
        cpu_vec_fm: FileManager,
        cuda_fm: FileManager,
        dispatch_keys: Sequence[DispatchKey],
        functions_keys: Set[DispatchKey],
        rocm: bool,
        force_schema_registration: bool,
        per_operator_headers: bool,
        skip_dispatcher_op_registration: bool,
) -> None:
    extra_cuda_headers = '''\
#include <c10/cuda/CUDAGuard.h>
#include <ATen/cuda/ATenCUDAGeneral.h>
#include <ATen/cuda/CUDADevice.h>
#include <ATen/cuda/CUDAContext.h>'''
    if rocm:
        extra_cuda_headers = '''\
#include <ATen/hip/impl/HIPGuardImplMasqueradingAsCUDA.h>
#include <ATen/hip/ATenHIPGeneral.h>
#include <ATen/hip/HIPDevice.h>
#include <ATen/hip/HIPContext.h>'''

    for dispatch_key in dispatch_keys:
        fm = cuda_fm if is_cuda_dispatch_key(dispatch_key) else cpu_fm

        if per_operator_headers:
            def operator_headers() -> List[str]:
                headers = []
                for g in grouped_native_functions:
                    is_registered = False
                    if backend_index.has_kernel(g):
                        is_registered = True
                    # The above has_kernel test on a group will only test for
                    # the existence of out dispatch, because that's how
                    # structured kernels work. But sometimes functions can be
                    # grouped but not be structured, and then you need to check
                    # each individual piece, as they may have manual dispatch
                    # entries.
                    elif isinstance(g, NativeFunctionsGroup) and any(backend_index.has_kernel(fn) for fn in g.functions()):
                        is_registered = True
                    # TODO: this condition is a bit questionable
                    elif g.structured and dispatch_key in (DispatchKey.Meta, DispatchKey.CompositeExplicitAutograd):
                        is_registered = True
                    if not is_registered:
                        continue

                    headers.append(f"#include <ATen/ops/{g.root_name}_native.h>")
                    if dispatch_key == DispatchKey.CompositeExplicitAutograd:
                        headers.append(f"#include <ATen/ops/{g.root_name}.h>")
                    if dispatch_key in functions_keys:
                        headers.append(
                            f"#include <ATen/ops/{g.root_name}_{dispatch_namespace}_dispatch.h>")

                return sorted(set(headers))
        else:
            def operator_headers() -> List[str]:
                headers = ["#include <ATen/NativeFunctions.h>"]
                if dispatch_key == DispatchKey.CompositeExplicitAutograd:
                    headers.append("#include <ATen/Functions.h>")
                if dispatch_key in functions_keys:
                    headers.append(f"#include <ATen/{dispatch_key!s}Functions.h>")
                return headers

        backend_index = backend_indices[dispatch_key]
        dispatch_registrations_body = "" if skip_dispatcher_op_registration else "\n".join(list(concatMap(
            dest.RegisterDispatchKey(
                backend_index,
                Target.REGISTRATION,
                selector,
                rocm=rocm,
                cpp_namespace='at::native',
                class_method_name=None,
                skip_dispatcher_op_registration=skip_dispatcher_op_registration),
            grouped_native_functions
        )))
        static_template = CodeTemplate("""\
TORCH_LIBRARY_IMPL(aten, $dispatch_key, m) {
    $dispatch_registrations_body
};""")
        static_init_dispatch_registrations = static_template.substitute(
            dispatch_key=dispatch_key,
            dispatch_registrations_body=dispatch_registrations_body
        )
        dispatch_namespace = str(dispatch_key).lower()
        fm.write_with_template(f'Register{dispatch_key}.cpp', 'RegisterDispatchKey.cpp', lambda: {
            'extra_cuda_headers': extra_cuda_headers if is_cuda_dispatch_key(dispatch_key) else '',
            'external_backend_headers': '',
            'dispatch_headers': dest.gen_registration_headers(backend_index, per_operator_headers, rocm),
            'ops_headers': operator_headers(),
            'DispatchKey': dispatch_key,
            'dispatch_namespace': dispatch_key.lower(),
            'dispatch_helpers': dest.gen_registration_helpers(backend_index),
            'dispatch_namespaced_definitions': list(concatMap(
                dest.RegisterDispatchKey(
                    backend_index,
                    Target.NAMESPACED_DEFINITION,
                    selector,
                    rocm=rocm,
                    cpp_namespace='at::native',
                    class_method_name=None,
                    skip_dispatcher_op_registration=skip_dispatcher_op_registration),
                grouped_native_functions
            )),
            'dispatch_anonymous_definitions': list(concatMap(
                dest.RegisterDispatchKey(
                    backend_index,
                    Target.ANONYMOUS_DEFINITION,
                    selector,
                    rocm=rocm,
                    cpp_namespace='at::native',
                    class_method_name=None,
                    skip_dispatcher_op_registration=skip_dispatcher_op_registration),
                grouped_native_functions
            )),
            'static_init_dispatch_registrations': static_init_dispatch_registrations,
            'deferred_dispatch_registrations': "",
        })

        for g in structured_native_functions:
            if not g.out.ufunc_inner_loop or not is_ufunc_dispatch_key(dispatch_key):
                continue
            name = g.functional.func.name.name
            if dispatch_key is DispatchKey.CPU:
                assert fm is cpu_fm
                fm.write_with_template(f'UfuncCPU_{name}.cpp', 'UfuncCPU.cpp', lambda: {
                    'meta_declaration': compute_meta_function_declaration(g),
                    'native_declaration':
                        dest.compute_native_function_declaration(g, backend_indices[dispatch_key]),
                    'native_definitions': dest.compute_ufunc_cpu(g),
                })
                cpu_vec_fm.write_with_template(f'UfuncCPUKernel_{name}.cpp', 'UfuncCPUKernel.cpp', lambda: {
                    'name': name,
                    'native_definitions': dest.compute_ufunc_cpu_kernel(g),
                })
            elif dispatch_key is DispatchKey.CUDA:
                cuda_headers = "#include <ATen/native/cuda/Loops.cuh>"
                if rocm:
                    cuda_headers = "#include <ATen/native/hip/Loops.cuh>"
                fm.write_with_template(f'UfuncCUDA_{name}.cu', 'UfuncCUDA.cu', lambda: {
                    'name': name,
                    'cuda_headers': cuda_headers,
                    'meta_declaration': compute_meta_function_declaration(g),
                    'native_declaration':
                        dest.compute_native_function_declaration(g, backend_indices[dispatch_key]),
                    'native_definitions': dest.compute_ufunc_cuda(g),
                })
            else:
                raise AssertionError(f'unrecognized {dispatch_key} for ufunc')

        del fm

    # BackendSelect is generated specially
    def gen_backend_select() -> Dict[str, List[str]]:
        relevant_fns = [fn for fn in native_functions if needs_backend_select(fn, selector)]
        return {
            'ops_headers': [f'#include <ATen/ops/{fn.root_name}_ops.h>' for fn in relevant_fns],
            'backend_select_method_definitions':
                list(mapMaybe(ComputeBackendSelect(Target.DEFINITION, selector), relevant_fns)),
            'backend_select_function_registrations':
                list(mapMaybe(ComputeBackendSelect(Target.REGISTRATION, selector), relevant_fns)),
        }
    cpu_fm.write('RegisterBackendSelect.cpp', gen_backend_select)

    schema_selector = selector
    if force_schema_registration:
        schema_selector = SelectiveBuilder.get_nop_selector()
    cpu_fm.write('RegisterSchema.cpp', lambda: {
        'schema_registrations': [] if skip_dispatcher_op_registration
        else list(mapMaybe(RegisterSchema(schema_selector), native_functions)),
    })

    def key_func(fn: Union[NativeFunction, NativeFunctionsGroup]) -> str:
        return fn.root_name

    cpu_fm.write_sharded(
        'Operators.cpp',
        native_functions,
        key_fn=key_func,
        env_callable=lambda fn: {
            'operator_headers': [f'#include <ATen/ops/{fn.root_name}.h>'],
            'definitions': [ComputeOperators(Target.DEFINITION)(fn)]},
        num_shards=5,
        sharded_keys={'operator_headers', 'definitions'}
    )

    cpu_fm.write('Functions.cpp', lambda: {})

    core_fm.write('TensorMethods.cpp', lambda: {
        'static_dispatch_ops_headers':
            [] if len(static_dispatch_idx)==0 else ["#include <ATen/core/dispatch/DispatchKeyExtractor.h>"],
        'tensor_method_definitions':
            [] if len(static_dispatch_idx)==0 else list(mapMaybe(ComputeTensorMethod(
            target=Target.DEFINITION, static_dispatch_backend_indices=static_dispatch_idx),native_functions)),
    })

    core_fm.write('ATenOpList.cpp', lambda: {
        'aten_ops': list(mapMaybe(compute_aten_op, native_functions)),
    })

    # We need to easily map from [inplace_op_name] -> [functional_op] for the functionalization pass,
    # so here I generate a mapping from every operator name to its corresponding functional NativeFunction (if it exist).
    pre_grouped_d: Dict[FunctionSchema, Dict[SchemaKind, NativeFunction]] = pre_group_native_functions(native_functions)
    to_functional_op: Dict[OperatorName, Optional[NativeFunction]] = {
        k: v for d in [
            {f.func.name: pre_grouped_d[func][SchemaKind.functional]
                if SchemaKind.functional in pre_grouped_d[func].keys() else None
                for f in pre_grouped_d[func].values()}
            for func in pre_grouped_d.keys()]
        for k, v in d.items()
    }


    def functionalization_env_callable(
            g: Union[NativeFunction, NativeFunctionsGroup]
    ) -> Dict[str, List[str]]:
        functions = [g] if isinstance(g, NativeFunction) else list(g.functions())
        functions_needing_functionalization = [
            fn for fn in functions if needs_functionalization(selector, fn)]
        return {
            'ops_headers': ([
                f"#include <ATen/ops/{functions[0].root_name}_native.h>",
                f"#include <ATen/ops/{functions[0].root_name}_ops.h>",
            ] if functions_needing_functionalization else []),
            'func_definitions': list(mapMaybe(
                lambda f: gen_functionalization_definition(selector, f, to_functional_op[f.func.name]),
                functions_needing_functionalization)),
            'func_registrations': list(mapMaybe(
                lambda f: gen_functionalization_registration(
                    selector, f, backend_indices[DispatchKey.CompositeImplicitAutograd]),
                functions_needing_functionalization)),
        }


    cpu_fm.write_sharded(
        'RegisterFunctionalization.cpp',
        grouped_native_functions,
        key_fn=key_func,
        env_callable=functionalization_env_callable,
        num_shards=4,
        sharded_keys={'ops_headers', 'func_definitions', 'func_registrations'}
    )


def gen_declarations_yaml(
        cpu_fm: FileManager,
        native_functions: Sequence[NativeFunction]) -> None:
    cpu_fm.write('Declarations.yaml', lambda:
                 format_yaml([compute_declaration_yaml(f) for f in native_functions]))

def main() -> None:
    parser = argparse.ArgumentParser(description='Generate ATen source files')
    parser.add_argument(
        '-s',
        '--source-path',
        help='path to source directory for ATen',
        default='aten/src/ATen')
    parser.add_argument(
        '-o',
        '--output-dependencies',
        help='output a list of dependencies into the given file and exit')
    parser.add_argument(
        '--dry-run', action='store_true',
        help='run without writing any files (still updates outputs)')
    parser.add_argument(
        '--per-operator-headers', action='store_true',
        help='generate separate headers per operator in ATen/ops')
    parser.add_argument(
        '-d', '--install_dir', help='output directory',
        default='build/aten/src/ATen')
    parser.add_argument(
        '--rocm',
        action='store_true',
        help='reinterpret CUDA as ROCm/HIP and adjust filepaths accordingly')
    # TODO: --op_registration_whitelist will be removed when all call-sites
    # for gen.py are moved over to using the operator YAML file for mobile
    # custom build.
    parser.add_argument(
        '--op_registration_whitelist',
        nargs='*',
        help='filter op registrations by the whitelist (if set); '
             'each item is `namespace`::`operator name` without overload name; '
             'e.g.: aten::empty aten::conv2d ...')
    parser.add_argument(
        '--op_selection_yaml_path',
        help='Provide a path to the operator selection (for custom build) YAML '
             'that contains the information about the set of selected operators '
             'and their categories (training, ...). Each operator is either a '
             'full operator name with overload or just a bare operator name. '
             'The operator names also contain the namespace prefix (e.g. aten::)')
    parser.add_argument(
        '--backend_whitelist',
        nargs='*',
        help='filter dispatch backend by the whitelist (if set), '
             'e.g.: CPU CUDA QuantizedCPU ...')
    parser.add_argument(
        '--static_dispatch_backend',
        nargs='*',
        help='generate static dispatch code for the specific backend (if set)')
    parser.add_argument(
        '--skip_dispatcher_op_registration',
        action='store_true',
        help='Avoid registering operators into the dispatcher.')
    parser.add_argument(
        '--force_schema_registration',
        action='store_true',
        help='force it to generate schema-only registrations for all ops, including'
             'those that are not listed on --op_registration_whitelist')
    parser.add_argument(
        '--generate',
        type=str,
        nargs='*',
        choices=['headers', 'sources', 'declarations_yaml'],
        default=['headers', 'sources', 'declarations_yaml'],
        help='Generate only a subset of files')
    options = parser.parse_args()

    selector = get_custom_build_selector(
        options.op_registration_whitelist,
        options.op_selection_yaml_path,
    )

    native_yaml_path = os.path.join(options.source_path, 'native/native_functions.yaml')
    parsed_yaml = parse_native_yaml(native_yaml_path)
    native_functions, backend_indices = parsed_yaml.native_functions, parsed_yaml.backend_indices
    grouped_native_functions = get_grouped_native_functions(native_functions)
    structured_native_functions = [g for g in grouped_native_functions
                                   if isinstance(g, NativeFunctionsGroup)]

    # NB: It is mandatory to NOT use os.path.join here, as the install directory
    # will eventually be ingested by cmake, which does not respect Windows style
    # path slashes.  If you switch this to use os.path.join, you'll get an error
    # like:
    #
    #   Syntax error in cmake code when parsing string
    #
    #     C:/Jenkins/workspace/pytorch-builds/pytorch-win-ws2016-cuda9-cudnn7-py3-build/build/aten/src/ATen\core/TensorMethods.h
    #
    #   Invalid character escape '\c'.
    core_install_dir = f'{options.install_dir}/core'
    pathlib.Path(core_install_dir).mkdir(parents=True, exist_ok=True)
    ops_install_dir = f'{options.install_dir}/ops'
    pathlib.Path(ops_install_dir).mkdir(parents=True, exist_ok=True)

    core_fm = make_file_manager(options=options, install_dir=core_install_dir)
    cpu_fm = make_file_manager(options=options)
    cpu_vec_fm = make_file_manager(options=options)
    cuda_fm = make_file_manager(options=options)
    ops_fm = make_file_manager(options=options, install_dir=ops_install_dir)

    extra_cuda_headers = '''\
#include <c10/cuda/CUDAGuard.h>
#include <ATen/cuda/ATenCUDAGeneral.h>
#include <ATen/cuda/CUDADevice.h>
#include <ATen/cuda/CUDAContext.h>'''
    if options.rocm:
        extra_cuda_headers = '''\
#include <ATen/hip/impl/HIPGuardImplMasqueradingAsCUDA.h>
#include <ATen/hip/ATenHIPGeneral.h>
#include <ATen/hip/HIPDevice.h>
#include <ATen/hip/HIPContext.h>'''

    from tools.codegen.model import dispatch_keys

    # Only a limited set of dispatch keys get CPUFunctions.h headers generated
    # for them; this is the set
    functions_keys = {
        DispatchKey.CPU,
        DispatchKey.QuantizedCPU,
        DispatchKey.CUDA,
        DispatchKey.CompositeImplicitAutograd,
        DispatchKey.CompositeExplicitAutograd,
        DispatchKey.Meta,
    }
    if options.backend_whitelist:
        dispatch_keys = [k for k in dispatch_keys if is_generic_dispatch_key(k) or str(k) in options.backend_whitelist]

    static_dispatch_idx: List[BackendIndex] = []
    if options.static_dispatch_backend:
        static_dispatch_idx = [backend_indices[DispatchKey.parse(key)] for key in options.static_dispatch_backend]

    if 'sources' in options.generate:
        gen_source_files(
            native_functions=native_functions,
            grouped_native_functions=grouped_native_functions,
            structured_native_functions=structured_native_functions,
            selector=selector,
            static_dispatch_idx=static_dispatch_idx,
            backend_indices=backend_indices,
            core_fm=core_fm,
            cpu_fm=cpu_fm,
            cpu_vec_fm=cpu_vec_fm,
            cuda_fm=cuda_fm,
            dispatch_keys=dispatch_keys,
            functions_keys=functions_keys,
            rocm=options.rocm,
            force_schema_registration=options.force_schema_registration,
            per_operator_headers=options.per_operator_headers,
            skip_dispatcher_op_registration=options.skip_dispatcher_op_registration,
        )

    if 'headers' in options.generate:
        gen_headers(
            native_functions=native_functions,
            grouped_native_functions=grouped_native_functions,
            structured_native_functions=structured_native_functions,
            static_dispatch_idx=static_dispatch_idx,
            selector=selector,
            backend_indices=backend_indices,
            core_fm=core_fm,
            cpu_fm=cpu_fm,
            cuda_fm=cuda_fm,
            ops_fm=ops_fm,
            dispatch_keys=dispatch_keys,
            functions_keys=functions_keys,
            rocm=options.rocm,
            per_operator_headers=options.per_operator_headers,
        )

    if 'declarations_yaml' in options.generate:
        gen_declarations_yaml(
            native_functions=native_functions,
            cpu_fm=cpu_fm)

    if options.output_dependencies:
        depfile_path = pathlib.Path(options.output_dependencies).resolve()
        depfile_name = depfile_path.name
        depfile_stem = depfile_path.stem

        for fm, prefix in [
                (cpu_fm, ""),
                (cpu_vec_fm, "cpu_vec_"),
                (core_fm, "core_"),
                (cuda_fm, "cuda_"),
                (ops_fm, "ops_"),
        ]:
            varname = prefix + depfile_stem
            path = depfile_path.parent / (prefix + depfile_name)
            fm.write_outputs(varname, str(path))


if __name__ == '__main__':
    main()<|MERGE_RESOLUTION|>--- conflicted
+++ resolved
@@ -341,7 +341,6 @@
         assert len(tensor_opts) == 1
         stmts.append(f"""DispatchKey _dk = {tensor_opts[0].name}.computeDispatchKey();""")
     else:
-<<<<<<< HEAD
         subexprs: List[str] = []
         subexprs.append(f'c10::detail::multi_dispatch_key_set({tensor_args})')
         for tensor_opt in tensor_opts:
@@ -361,8 +360,7 @@
     elif f.has_composite_implicit_autograd_kernel:
         fallback = f'return at::{DispatchKey.CompositeImplicitAutograd.lower()}::{name}({exprs_str});'
     else:
-        fallback = f"""TORCH_CHECK(false, "Static dispatch does not support {name} for \
-{','.join([str(index.dispatch_key)for index in backend_indices])}, dispatch key: ", _dk);"""
+        fallback = f"""TORCH_CHECK(false, "Static dispatch does not support {name} for dispatch key: ", _dk);"""
 
     return f"""
     {connector.join(stmts)}
@@ -372,11 +370,6 @@
             {fallback}
     }}
     """
-=======
-        return f"""TORCH_CHECK(false, "Static dispatch does not support {f.func.name.unambiguous_name()} for\
-{', '.join([str(index.dispatch_key)for index in backend_indices])} as they have with multiple \
-kernels {', '.join([str(k.get_kernel(f)) for k in keys])} ");"""
->>>>>>> 5dfcd02f
 
 # Generates RegisterSchema.cpp.  Depending on the selector, either
 # all schemas are registered, or only some are (in the case of
