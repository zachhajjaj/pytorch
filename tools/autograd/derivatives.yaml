# Defines derivative formulas and Python signatures of methods on Variable
#
# Note about possibly confusing nomenclature: An 'output gradient' is the
# gradient of an output of a forward function. Output gradients are used as
# the inputs to backward functions. `grads` is a vector of output gradients,
# and `grad == grads[0]`, in all the derivative formulas in this file.
# An 'input gradient' is the gradient of an input to a forward function.
# Input gradients are the outputs of backward functions, corresponding to the
# input names included in the derivative formulas defined in this file.
# Also, every time we talk computing "gradient" we actually mean computing
# the vector jacobian product using the given 'output gradient' as the vector.
#
# Each entry consists of:
#   - A 'name', which specifies the ATen name of the function you
#     are defining derivatives for, and an argument specification.
#   - One or more gradients entries, mapping differentiable input
#     names to a formula specifying how to compute its gradient.
#     Note that a single gradient entry can specify the gradient
#     formula for multiple input names, by specifying a key
#     "input1, input2" (see atan2 for an example).
#   - An argument can be flagged as 'non_differentiable'.
#   - Optional entry with key 'output_differentiability' and value a list of the
#     same length as the number of outputs from the forward function. The list
#     should contain only booleans, specifying whether each of the output Tensor
#     is differentiable.
#     If it is not specified for a function that returns multiple elements but
#     uses `grad` instead of `grads[idx]`, then all but the first output will
#     be marked as non-differentiable.
#     If None of the output is differentiable, you can also add the function
#     name to `gen_variable_type.py`'s `DONT_REQUIRE_DERIVATIVE` list.
#
# There are two cases for Tensor and TensorList arguments here:
#   - If that argument is differentiable, in the sense that a gradient with respect
#     to that argument could exist. You should either:
#       - Specify the formula for that gradient
#       - Specify not_implemented("function_name") as a formula to say that this is not
#         implement yet (but might be in the future and the user can request that on an issue)
#   - If that argument is not differentiable, because it is not a floating point dtype or the
#     function is not differentiable with respect to that argument  for
#     example. You should either:
#       - Do not specify any formula for this argument
#       - Specify explicitly that this argument is "non_differentiable". Note that in this case,
#         we trust you that this argument will never have requires_grad=True and it will be silently
#         ignored if it does.
#
# If a function has out-of-place and in-place variants, then the derivative
# definition for the in-place variant is optional. It will default to the
# definition for the out-of-place variant. Note that _out variants are never
# differentiable.
#
# Gradient expressions are standard C++ expressions operating on ATen
# variables.  In a gradient expression, the following variables are in
# scope:
#
#   - 'grad', the gradient of the output (often spelled grad_output
#     in Python) which we are going to left-multiply.
#
#     When a function returns multiple *differentiable* outputs,
#     you can refer to the gradients of each outputs using 'grads',
#     e.g., 'grads[0]', 'grads[1]'.
#
#     When a function returns multiple *differentiable* outputs that
#     are named, you can refer to the gradients of each outputs using
#     'grad_{name}', e.g., 'grad_x', 'grad_y'.
#
#     When a function returns *one* differentiable output (the
#     first output) and some more nondifferentiable outputs,
#     you MUST refer to the gradient of the differentiable output with
#     'grad' (this case is special-cased in our code generation).
#
#     Note that the number of differentibale outputs can be modified by the
#     'output_differentiability' entry (see above).
#
#     Across a differentiable function's derivatives set, it is not
#     permitted to mix the use of "grad", "grads", and
#     "grad_{name}". You must be consistent for that differentiable
#     function.
#
#   - Any of the input arguments, tensor or non-tensor, including
#     argument names that only appear in Declarations.yaml, e.g. 'output'.
#
#   - 'result', representing the result of evaluating the forward
#     expression for ATen native function declarations. If the forward
#     expression outputs a tuple, use 'resultX' instead to access the
#     X-th entry
#
#   - 'grad_input_mask', a std::array<bool, n>, specifies which input
#     gradients are actually needed.  For example, in the entry
#     `input0, input1: foo(grad_input_mask)`, `grad_input_mask` is a size
#     two array, where `grad_input_mask[0]` is true if `input0` requires
#     grad, and `grad_input_mask[1]` is true if `input1` requires grad.
#
#     (NB: if your function computes gradient for a list of tensors,
#     the `grad_input_mask` will only have a single entry for the list
#     specifying if either zero or at least one tensor from the list requires
#     grad.  If we want to support more fine-grained signalling,
#     we'll need some alternate variable which is not a std::array)
#
#   - 'retain_variables', a bool which is true if a user has specified
#     that saved variables should be retained in case the backwards is
#     run again later.  This allows an optimization where we can
#     destroy saved buffers if we know variables are not going to be retained,
#     e.g., it is used by _cudnn_rnn
#
# If you need a complex expression, e.g., with local variables,
# write a _backward function in torch/csrc/autograd/FunctionsManual.cpp
# and invoke it from here.  By the way, go read
# https://github.com/zdevito/ATen/issues/163; this describes an
# important hazard that occurs when porting backwards from Python to C++
#
# Double backwards gradient expressions can be somewhat confusing;
# the most important thing to remember is: (1) you need to define a
# derivative formula for every input, including inputs named things
# like 'grad_output', and (2) the gradient to multiply with is always
# called 'grad' (even though it really is a grad-grad).
#
# You can also add forward derivative definition by defining a formula for
# a returned value (in general "result" if the name is not specified). This
# formula works the same way as the backward one and advanced implementations
# should also be placed in the FunctionsManual file.
# This formula should compute a single Jacobian vector product using the (primal)
# value of the argument "foo_p", its forward grad "foo_t" and the result of the
# function as "result".
# Note that the forward derivative can be automatically generated in two cases:
#     - if your function is linear (NOT affine or multi-linear), then you can
#       specify so by just using the string "auto_linear" for the formula.
#     - if your function is applied element wise (and has a single input), you
#       can specify so by just using the string "auto_element_wise" for the formula.
#
# Note that to avoid unpacking overhead, functions taking TensorList as inputs
# will always have their forward grad formula called. This function is responsible
# to check if any computation is needed and should return an undefined Tensor when
# there is nothing to do. You can check "cat_forward" for a full example.
#
# NB: There are a number of gradient definitions in here which are bogus
# (implemented using zeros_like).  These gradients are (hopefully) not
# used by our frontend.  You MUST check the frontend code; search for
# OpName.apply to see if it's still using a legacy Python style API.
#
# Note: Returning views.
# The following cases exist:
#     - If a function returns no view, it can have arbitrary outputs.
#     - If a function return at least one Tensor that is a differentiable view
#       of one of its input:
#         - If there is only one differentiable output, this Tensor is marked as a
#           differentiable view. (alias or transpose for example)
#         - If there are more than one differentiable output, by default all the views are
#           marked as differentiable views and created with allow_rebase_history=false.
#           Meaning that any inplace operation on it will raise an error. (unbind for example)
#
#  Notes about undefined output gradients:
#     All backward functions must support all combinations of undefined output
#     gradient Tensors, where `grad[i].defined() == false`. Depending on the
#     number of input and output grads your derivative formula uses, code
#     generation may automatically add some level of undefined grad support,
#     according to these three cases:
#
#       * 1 input grad and 1 output grad:
#           Complete undefined grad support is automatically added, so you
#           shouldn't have to think about it, unless there is a bug in the code
#           generation.
#
#       * 1 input grad and multiple output grads:
#           Undefined grad support is automatically added ONLY in the case where
#           all output grads are undefined. You will have to add explicit support
#           for cases where a subset of output grads is undefined.
#
#       * multiple input grads:
#           No automatic support, so you will need to add it.
#
#     If your derivative formula uses more than one output grad, it is usually
#     preferable to add undefined grad support in the backward function itself
#     (if you're using one), rather than in the derivative formula in this file.
#
#     Undefined Tensors are created with the default constructor `at::Tensor()`.
#     It is an efficient way to represent a Tensor filled with zeros because
#     the Tensor holds no sizing information and no Storage data is allocated.
#     But consequentially, Tensor operations cannot be performed on them.
#     Therefore, your backward function should treat an undefined output grad as
#     a zero, and it needs to be a special case.
#
#     If all output grads are undefined, then it should be correct for the
#     backward function to return undefined input grads. Since we use the chain
#     rule, output grads equal to zero should result in input grads equal to zero,
#     unless there is some rare special case.
#
#     If a subset of output grads is undefined, then it may be acceptable for
#     the backward function to return undefined input grads--it depends on the
#     specific function, so you'll have to determine that yourself. If returning
#     an undefined Tensor is correct for a given input grad, it is also logically
#     correct to return a defined grad full of zeros, but that would not be
#     preferable since it would be less efficient.
#
# NB: The parameter names here MUST be consistent with the parameter names
# in Decalarations.yaml
- name: abs(Tensor self) -> Tensor
  self: grad * self.sgn()
  result: handle_r_to_c(result.scalar_type(), self_t.conj() * self_p.sgn())

- name: acos(Tensor self) -> Tensor
  self: grad * -((-self * self + 1).rsqrt()).conj()
  result: auto_element_wise

- name: add.Tensor(Tensor self, Tensor other, *, Scalar alpha=1) -> Tensor
  self: handle_r_to_c(self.scalar_type(), grad)
  other: handle_r_to_c(other.scalar_type(), maybe_multiply(grad, alpha.conj()))
  result: self_t + maybe_multiply(other_t, alpha)

- name: add.Scalar(Tensor self, Scalar other, Scalar alpha=1) -> Tensor
  self: handle_r_to_c(self.scalar_type(), grad)
  result: self_t

- name: addbmm(Tensor self, Tensor batch1, Tensor batch2, *, Scalar beta=1, Scalar alpha=1) -> Tensor
  self: maybe_multiply(grad, beta.conj())
  batch1: maybe_multiply(grad.unsqueeze(0).expand({ batch1.size(0), batch1.size(1), batch2.size(2) }).bmm(batch2.transpose(1, 2).conj()), alpha.conj())
  batch2: maybe_multiply(batch1.transpose(1, 2).conj().bmm(grad.unsqueeze(0).expand({ batch1.size(0), batch1.size(1), batch2.size(2) })), alpha.conj())
  result: maybe_multiply(self_t, beta) + maybe_multiply(batch1_t.bmm(batch2_p).sum(0), alpha) + maybe_multiply(batch1_p.bmm(batch2_t).sum(0), alpha)

- name: addcdiv(Tensor self, Tensor tensor1, Tensor tensor2, *, Scalar value=1) -> Tensor
  self: handle_r_to_c(self.scalar_type(), grad)
  tensor1: handle_r_to_c(tensor1.scalar_type(), grad * (value / tensor2).conj())
  tensor2: handle_r_to_c(tensor2.scalar_type(), -grad * (value * tensor1 / (tensor2 * tensor2)).conj())
  result: self_t + maybe_multiply(tensor1_t / tensor2_p, value) - maybe_multiply(tensor2_t * (tensor1_p / tensor2_p) / tensor2_p, value)

- name: addcmul(Tensor self, Tensor tensor1, Tensor tensor2, *, Scalar value=1) -> Tensor
  self: handle_r_to_c(self.scalar_type(), grad)
  tensor1: handle_r_to_c(tensor1.scalar_type(), grad * (tensor2 * value).conj())
  tensor2: handle_r_to_c(tensor2.scalar_type(), grad * (tensor1 * value).conj())
  result: self_t + maybe_multiply(tensor1_t * tensor2_p, value) + maybe_multiply(tensor2_t * tensor1_p, value)

- name: addmm(Tensor self, Tensor mat1, Tensor mat2, *, Scalar beta=1, Scalar alpha=1) -> Tensor
  self: maybe_multiply(grad, beta.conj())
  mat1: mm_mat1_backward(grad, mat2, mat1.sizes(), mat1.strides(), alpha)
  mat2: mm_mat2_backward(grad, mat1, mat2.sizes(), mat2.strides(), alpha)
  result: maybe_multiply(self_t, beta) + maybe_multiply(mat1_t.mm(mat2_p), alpha) + maybe_multiply(mat1_p.mm(mat2_t), alpha)

- name: _sparse_addmm(Tensor self, Tensor sparse, Tensor dense, *, Scalar beta=1, Scalar alpha=1) -> Tensor
  self: maybe_multiply(grad, beta)
  sparse: _sparse_addmm_sparse_backward(grad, sparse, dense, alpha)
  dense: mm_mat2_backward(grad, sparse, dense.sizes(), dense.strides(), alpha)

- name: addmv(Tensor self, Tensor mat, Tensor vec, *, Scalar beta=1, Scalar alpha=1) -> Tensor
  self: maybe_multiply(grad, beta.conj())
  mat: maybe_multiply(grad.ger(vec.conj()), alpha.conj())
  vec: maybe_multiply(mat.t().conj().mv(grad), alpha.conj())
  result: maybe_multiply(self_t, beta) + maybe_multiply(mat_t.mv(vec_p), alpha) + maybe_multiply(mat_p.mv(vec_t), alpha)

- name: addr(Tensor self, Tensor vec1, Tensor vec2, *, Scalar beta=1, Scalar alpha=1) -> Tensor
  self: maybe_multiply(grad, beta.conj())
  vec1: maybe_multiply(grad.mv(vec2.conj()), alpha.conj())
  vec2: maybe_multiply(grad.t().mv(vec1.conj()), alpha.conj())
  result: maybe_multiply(self_t, beta) + maybe_multiply(vec1_t.outer(vec2_p), alpha) + maybe_multiply(vec1_p.outer(vec2_t), alpha)

- name: affine_grid_generator(Tensor theta, int[] size, bool align_corners) -> Tensor
  theta: affine_grid_generator_backward(grad, size, align_corners)

- name: alias(Tensor(a) self) -> Tensor(a)
  self: grad
  result: self_t

- name: angle(Tensor self) -> Tensor
  self: angle_backward(grad, self)
  result: handle_r_to_c(result.scalar_type(), angle_backward(self_t, self_p))

# The four items below are necessary because TensorIterator doesn't work on
# Variables (codegen does not unwrap the input Tensor for all() and any() ).
- name: any(Tensor self) -> Tensor
  output_differentiability: [False]

- name: any.dim(Tensor self, int dim, bool keepdim=False) -> Tensor
  output_differentiability: [False]

- name: all(Tensor self) -> Tensor
  output_differentiability: [False]

- name: all.dim(Tensor self, int dim, bool keepdim=False) -> Tensor
  output_differentiability: [False]

- name: acosh(Tensor self) -> Tensor
  self: grad * (self.pow(2) - 1).rsqrt().conj()
  result: auto_element_wise

- name: acosh_(Tensor(a!) self) -> Tensor(a!)
  self: not_implemented("inplace version of acosh")

- name: asinh(Tensor self) -> Tensor
  self: grad * (self.pow(2) + 1).rsqrt().conj()
  result: auto_element_wise

- name: asinh_(Tensor(a!) self) -> Tensor(a!)
  self: not_implemented("inplace version of asinh")

- name: atanh(Tensor self) -> Tensor
  self: grad * 1 / (1 - self.pow(2)).conj()
  result: auto_element_wise

- name: atanh_(Tensor(a!) self) -> Tensor(a!)
  self: not_implemented("inplace version of atanh")

- name: as_strided(Tensor(a) self, int[] size, int[] stride, int? storage_offset=None) -> Tensor(a)
  self: as_strided_backward(grad, TensorGeometry(self), size, stride, storage_offset)
  result: auto_linear

- name: as_strided_(Tensor(a!) self, int[] size, int[] stride, int? storage_offset=None) -> Tensor(a!)
  self: as_strided_backward(grad, TensorGeometry(self), size, stride, storage_offset)
  result: auto_linear

- name: asin(Tensor self) -> Tensor
  self: grad * (-self * self + 1).rsqrt().conj()
  result: auto_element_wise

- name: atan(Tensor self) -> Tensor
  self: grad / (self * self + 1).conj()
  result: auto_element_wise

- name: atan2(Tensor self, Tensor other) -> Tensor
  self, other: atan2_backward(grad, self, other, grad_input_mask)

- name: baddbmm(Tensor self, Tensor batch1, Tensor batch2, *, Scalar beta=1, Scalar alpha=1) -> Tensor
  self: maybe_multiply(grad, beta.conj())
  batch1: maybe_multiply(grad.bmm(batch2.transpose(1, 2).conj()), alpha.conj())
  batch2: maybe_multiply(batch1.transpose(1, 2).conj().bmm(grad), alpha.conj())
  result: maybe_multiply(self_t, beta) + maybe_multiply(batch1_t.bmm(batch2_p), alpha) + maybe_multiply(batch1_p.bmm(batch2_t), alpha)

- name: bernoulli(Tensor self, *, Generator? generator=None) -> Tensor
  self: zeros_like(grad)
  result: auto_element_wise

- name: bernoulli_.Tensor(Tensor(a!) self, Tensor p, *, Generator? generator=None) -> Tensor(a!)
  self: zeros_like(grad)
  p: zeros_like(p)
  result: self_t.zero_()

- name: bernoulli_.float(Tensor(a!) self, float p=0.5, *, Generator? generator=None) -> Tensor(a!)
  self: zeros_like(grad)
  result: self_t.zero_()

- name: bmm(Tensor self, Tensor mat2) -> Tensor
  self: grad.bmm(mat2.transpose(1, 2).conj())
  mat2: self.transpose(1, 2).conj().bmm(grad)
  result: self_t.bmm(mat2_p) + self_p.bmm(mat2_t)

- name: cat(Tensor[] tensors, int dim=0) -> Tensor
  tensors: cat_tensors_backward(grad, to_args_sizes(tensors), to_args_scalartypes(tensors), dim)
  result: cat_jvp(tensors, dim)

- name: cauchy_(Tensor(a!) self, float median=0, float sigma=1, *, Generator? generator=None) -> Tensor(a!)
  self: zeros_like(grad)
  result: self_t.zero_()

- name: ceil(Tensor self) -> Tensor
  self: zeros_like(grad)
  result: auto_element_wise

- name: cholesky(Tensor self, bool upper=False) -> Tensor
  self: cholesky_backward(grad, upper, result)

- name: linalg_cholesky_ex(Tensor self, *, bool upper=False, bool check_errors=False) -> (Tensor L, Tensor info)
  self: cholesky_backward(grad, upper, L)
  L: cholesky_jvp(self_t, L, upper)

- name: cholesky_solve(Tensor self, Tensor input2, bool upper=False) -> Tensor
  self, input2: cholesky_solve_backward(grad, self, input2, result, upper)
  result: cholesky_solve_jvp(result, input2_p, input2_t, self_t, upper)

- name: cholesky_inverse(Tensor self, bool upper=False) -> Tensor
  self: cholesky_inverse_backward(grad, self, upper, result)

# For clamp, gradient is not defined at the boundaries. But empirically it's helpful
# to be able to get gradient on min and max, so we return the subgradient 1 for these cases.
- name: clamp.Tensor(Tensor self, Tensor? min=None, Tensor? max=None) -> Tensor
  self: clamp_backward(grad, self, min, max)
  min, max: clamp_backward_min_max(grad, self, min, max, grad_input_mask)

- name: clamp(Tensor self, Scalar? min=None, Scalar? max=None) -> Tensor
  self: clamp_backward(grad, self, min, max)
  result: auto_element_wise

- name: clamp_min(Tensor self, Scalar min) -> Tensor
  self: where(self >= min, grad, at::scalar_tensor(0., grad.options()))
  result: auto_element_wise

- name: clamp_min.Tensor(Tensor self, Tensor min) -> Tensor
  self: where(self >= min, grad, at::scalar_tensor(0., grad.options()))
  min: where(self < min, grad, at::scalar_tensor(0., grad.options()))
  result: where(self_p >= min_p, self_t, at::scalar_tensor(0., self_p.options())) + where(self_p < min_p, min_t, at::scalar_tensor(0., self_p.options()))

- name: clamp_max(Tensor self, Scalar max) -> Tensor
  self: where(self <= max, grad, at::scalar_tensor(0., grad.options()))
  result: auto_element_wise

- name: clamp_max.Tensor(Tensor self, Tensor max) -> Tensor
  self: where(self <= max, grad, at::scalar_tensor(0., grad.options()))
  max: where(self > max, grad, at::scalar_tensor(0., grad.options()))
  result: where(self_p <= max_p, self_t, at::scalar_tensor(0., self_p.options())) + where(self_p > max_p, max_t, at::scalar_tensor(0., self_p.options()))

- name: clone(Tensor self, *, MemoryFormat? memory_format=None) -> Tensor
  self: grad
  result: auto_linear

- name: _to_copy(Tensor self, *, ScalarType? dtype=None, Layout? layout=None, Device? device=None, bool? pin_memory=None, bool non_blocking=False, MemoryFormat? memory_format=None) -> Tensor
  self: grad.to(self.options(), /*non_blocking*/false, /*copy*/false)
  result: _to_copy(self_t, dtype, layout, device, pin_memory, non_blocking, memory_format)
  # The condition is: if dtype is not nullopt, then isDifferentiableType(*dtype)
  # (If dtype IS nullopt, we rely on the regular check that any input requires grad).
  output_differentiability: ["!dtype || isDifferentiableType(*dtype)"]

- name: _coalesce(Tensor self) -> Tensor
  self: grad

- name: complex(Tensor real, Tensor imag) -> Tensor
  real: at::real(grad)
  imag: at::imag(grad)
  result: at::complex(real_t, imag_t)

- name: polar(Tensor abs, Tensor angle) -> Tensor
  abs, angle: polar_backward(grad, result)

- name: _conj(Tensor(a) self) -> Tensor(a)
  self: grad.conj()
  result: self_t.conj()

- name: _neg_view(Tensor(a) self) -> Tensor(a)
  self: grad.neg()
  result: self_t.neg()

- name: _conj_physical(Tensor self) -> Tensor
  self: grad.conj_physical()
  result: self_t.conj_physical()

- name: conj_physical_(Tensor(a!) self) -> Tensor(a!)
  self: grad.conj_physical()
  result: self_t.conj_physical_()

- name: copysign.Tensor(Tensor self, Tensor other) -> Tensor
  self: copysign_tensor_self_backward(grad, self, result)
  other: zeros_like(other)
  result: copysign_tensor_self_backward(self_t, self_p, result)

- name: copysign.Scalar(Tensor self, Scalar other) -> Tensor
  self: copysign_tensor_self_backward(grad, self, result)
  result: auto_element_wise

- name: cos(Tensor self) -> Tensor
  self: grad * -self.sin().conj()
  result: auto_element_wise

- name: cosh(Tensor self) -> Tensor
  self: grad * self.sinh().conj()
  result: auto_element_wise

- name: count_nonzero.dim_IntList(Tensor self, int[] dim) -> Tensor
  output_differentiability: [False]

- name: count_nonzero(Tensor self, int? dim=None) -> Tensor
  output_differentiability: [False]

- name: linalg_cross(Tensor self, Tensor other, *, int dim=-1) -> Tensor
  self: at::linalg_cross(other.conj(), grad, dim)
  other: at::linalg_cross(grad, self.conj(), dim)
  result: "at::linalg_cross(self_t, other_p, dim) + at::linalg_cross(self_p, other_t, dim)"

- name: logcumsumexp(Tensor self, int dim) -> Tensor
  self: logcumsumexp_backward(grad, self, result, dim)

- name: cumprod(Tensor self, int dim, *, ScalarType? dtype=None) -> Tensor
  self: cumprod_backward(grad.to(self.scalar_type()), self, dim, result)
  result: "cumprod_jvp(self_t, self_p, result, dim).to(dtype.has_value() ? *dtype : self_p.scalar_type())"

- name: cumsum(Tensor self, int dim, *, ScalarType? dtype=None) -> Tensor
  self: cumsum_backward(grad.to(self.scalar_type()), dim)
  result: auto_linear

- name: cummax(Tensor self, int dim) -> (Tensor values, Tensor indices)
  self: cummaxmin_backward(grad, self, indices, dim)
  values: self_t.gather(dim, indices)

- name: cummin(Tensor self, int dim) -> (Tensor values, Tensor indices)
  self: cummaxmin_backward(grad, self, indices, dim)
  values: self_t.gather(dim, indices)

- name: conv_tbc(Tensor self, Tensor weight, Tensor bias, int pad=0) -> Tensor
  self, weight, bias: "grad.defined() ? conv_tbc_backward(grad, self, weight, bias, pad) : std::tuple<Tensor, Tensor, Tensor>()"

- name: _ctc_loss(Tensor log_probs, Tensor targets, int[] input_lengths, int[] target_lengths, int blank=0, bool zero_infinity=False) -> (Tensor, Tensor)
  log_probs: _ctc_loss_backward(grad, log_probs, targets, input_lengths, target_lengths, result0, result1, blank, zero_infinity)

- name: deg2rad(Tensor self) -> Tensor
  self: deg2rad_backward(grad)
  result: auto_element_wise

- name: _det_lu_based_helper(Tensor self) -> (Tensor det, Tensor lu, Tensor pivs)
  self: _det_lu_based_helper_backward(grad, det, self, lu, pivs)
  output_differentiability: [True, False, False]

- name: diag(Tensor self, int diagonal=0) -> Tensor
  self: diag_backward(grad, self.sizes(), diagonal)
  result: auto_linear

- name: diagonal(Tensor(a) self, int offset=0, int dim1=0, int dim2=1) -> Tensor(a)
  self: diagonal_backward(grad, self.sizes(), offset, dim1, dim2)
  result: auto_linear

- name: diagonal_backward(Tensor grad_output, int[] input_sizes, int offset, int dim1, int dim2) -> Tensor
  grad_output: grad.diagonal(offset, dim1, dim2)
  result: auto_linear

- name: dist(Tensor self, Tensor other, Scalar p=2) -> Tensor
  self: norm_backward(grad, self - other, p, result)
  other: -norm_backward(grad, self - other, p, result)

# The backward formula is done in this order to improve numerical stability
# of the higher order derivatives, see https://github.com/pytorch/pytorch/issues/43414
# Note that we don't use "result" because saving it would be BC-breaking when it is used in an inplace operation later
- name: div.Tensor(Tensor self, Tensor other) -> Tensor
  self: div_tensor_self_backward(grad, other, self.scalar_type())
  other: div_tensor_other_backward(grad, self, other)
  result: self_t / other_p - other_t * (self_p / other_p) / other_p

- name: div.Scalar(Tensor self, Scalar other) -> Tensor
  self: div_tensor_self_backward(grad, at::scalar_to_tensor(other), self.scalar_type())
  result: self_t / other

- name: div.Tensor_mode(Tensor self, Tensor other, *, str? rounding_mode) -> Tensor
  self: div_tensor_self_backward(grad, other, self.scalar_type(), rounding_mode)
  other: div_tensor_other_backward(grad, self, other, rounding_mode)
  result: "rounding_mode.has_value() ? result.new_zeros(result.sizes()) : self_t / other_p - other_t * (self_p / other_p) / other_p"

- name: div.Scalar_mode(Tensor self, Scalar other, *, str? rounding_mode) -> Tensor
  self: div_tensor_self_backward(grad, at::scalar_to_tensor(other), self.scalar_type(), rounding_mode)
  result: "rounding_mode.has_value() ? result.new_zeros(result.sizes()) : self_t / other"

- name: dot(Tensor self, Tensor tensor) -> Tensor
  self: grad * tensor.conj()
  tensor: grad * self.conj()
  result: at::dot(self_t, tensor_p) + at::dot(self_p, tensor_t)

- name: vdot(Tensor self, Tensor other) -> Tensor
  self: grad.conj() * other
  other: grad * self
  result: at::vdot(self_t, other_p) + at::vdot(self_p, other_t)

- name: _fused_dropout(Tensor self, float p, Generator? generator=None) -> (Tensor, Tensor)
  self: _fused_dropout_backward(grad, result1, p)

- name: native_dropout(Tensor input, float p, bool? train) -> (Tensor, Tensor)
  input: "GradMode::is_enabled() ? infinitely_differentiable_native_dropout_backward(grad, result1, (!train.has_value() || !train.value() ? 1 : (p == 1 ? 0.0 : 1.0 / (1.0 - p)))) : native_dropout_backward(grad, result1, (!train.has_value() || !train.value() ? 1 : (p == 1 ? 0.0 : 1.0 / (1.0 - p))))"

- name: native_dropout_backward(Tensor grad_output, Tensor mask, float scale) -> Tensor
  grad_output: "native_dropout_double_backward(grad, grad_output, mask, scale)"
  mask: 'not_implemented("native_dropout_backward: mask")'

- name: eig(Tensor self, bool eigenvectors=False) -> (Tensor eigenvalues, Tensor eigenvectors)
  self: eig_backward(grads, self, eigenvectors, eigenvalues, eigenvectors_return)

- name: eq_.Scalar(Tensor(a!) self, Scalar other) -> Tensor(a!)
  self: zeros_like(self)
  result: self_t.zero_()

- name: eq_.Tensor(Tensor(a!) self, Tensor other) -> Tensor(a!)
  self: zeros_like(self)
  other: zeros_like(other)
  result: self_t.zero_()

- name: erf(Tensor self) -> Tensor
  self: 2.0 / sqrt(M_PI) * exp(-(self.pow(2))) * grad
  result: auto_element_wise

- name: erfc(Tensor self) -> Tensor
  self: -2.0 / sqrt(M_PI) * exp(-(self.pow(2))) * grad
  result: auto_element_wise

- name: special_erfcx(Tensor self) -> Tensor
  self: (2.0 * self * result - 2.0 / sqrt(M_PI)) * grad
  result: auto_element_wise

- name: erfinv(Tensor self) -> Tensor
  self: 0.5 * sqrt(M_PI) * exp(self.erfinv().pow(2)) * grad
  result: auto_element_wise

- name: exp(Tensor self) -> Tensor
  self: grad * result.conj()
  result: auto_element_wise

- name: exp2(Tensor self) -> Tensor
  self: grad * result * M_LN2
  result: auto_element_wise

- name: expm1(Tensor self) -> Tensor
  self: grad * (result + 1)
  result: auto_element_wise

- name: expand(Tensor(a) self, int[] size, *, bool implicit=False) -> Tensor(a)
  self: at::sum_to(grad, self.sizes())
  result: auto_linear

- name: exponential_(Tensor(a!) self, float lambd=1, *, Generator? generator=None) -> Tensor(a!)
  self: zeros_like(grad)
  result: self_t.zero_()

- name: fake_quantize_per_tensor_affine_cachemask(Tensor self, float scale, int zero_point, int quant_min, int quant_max) -> (Tensor output, Tensor mask)
  self: fake_quantize_per_tensor_affine_cachemask_backward(grad, mask)

- name: _fake_quantize_per_tensor_affine_cachemask_tensor_qparams(Tensor self, Tensor scale, Tensor zero_point, Tensor fake_quant_enabled, int quant_min, int quant_max) -> (Tensor output, Tensor mask)
  self: fake_quantize_per_tensor_affine_cachemask_backward(grad, mask)

- name: _fake_quantize_learnable_per_tensor_affine(Tensor self, Tensor scale, Tensor zero_point, int quant_min, int quant_max, float grad_factor=1.0) -> Tensor
  self, scale, zero_point: "grad.defined() ? _fake_quantize_learnable_per_tensor_affine_backward(grad, self, scale, zero_point, quant_min, quant_max, grad_factor) : std::tuple<Tensor, Tensor, Tensor>()"

- name: fake_quantize_per_channel_affine_cachemask(Tensor self, Tensor scale, Tensor zero_point, int axis, int quant_min, int quant_max) -> (Tensor output, Tensor mask)
  self: fake_quantize_per_channel_affine_cachemask_backward(grad, mask)

- name: _fake_quantize_learnable_per_channel_affine(Tensor self, Tensor scale, Tensor zero_point, int axis, int quant_min, int quant_max, float grad_factor=1.0) -> Tensor
  self, scale, zero_point: "grad.defined() ? _fake_quantize_learnable_per_channel_affine_backward(grad, self, scale, zero_point, axis, quant_min, quant_max, grad_factor) : std::tuple<Tensor, Tensor, Tensor>()"

- name: _fused_moving_avg_obs_fq_helper(Tensor self, Tensor observer_on, Tensor fake_quant_on, Tensor(a!) running_min, Tensor(b!) running_max, Tensor(c!) scale, Tensor(d!) zero_point, float averaging_const, int quant_min, int quant_max, int ch_axis, bool per_row_fake_quant=False, bool symmetric_quant=False) -> (Tensor output, Tensor mask)
  self: fake_quantize_per_tensor_affine_cachemask_backward(grad, mask)

- name: fill_.Scalar(Tensor(a!) self, Scalar value) -> Tensor(a!)
  self: zeros_like(grad)
  result: self_t.fill_(0)

- name: fill_.Tensor(Tensor(a!) self, Tensor value) -> Tensor(a!)
  self: zeros_like(grad)
  value: grad.sum()
  result: self_t.fill_(value_t)

- name: floor(Tensor self) -> Tensor
  self: zeros_like(grad)
  result: auto_element_wise

- name: fmod.Scalar(Tensor self, Scalar other) -> Tensor
  self: grad

- name: fmod.Tensor(Tensor self, Tensor other) -> Tensor
  self: grad
  other: 'not_implemented("fmod: other")'

- name: frac(Tensor self) -> Tensor
  self: grad
  result: self_t

- name: frexp.Tensor(Tensor self) -> (Tensor mantissa, Tensor exponent)
  self: grad / exponent.exp2()
  mantissa: self_t / exponent.exp2()

- name: gather(Tensor self, int dim, Tensor index, *, bool sparse_grad=False) -> Tensor
  self: gather_backward(grad, self, dim, index, sparse_grad)
  index: non_differentiable
  result: auto_linear

- name: ge_.Scalar(Tensor(a!) self, Scalar other) -> Tensor(a!)
  self: zeros_like(self)
  result: self_t.zero_()

- name: ge_.Tensor(Tensor(a!) self, Tensor other) -> Tensor(a!)
  self: zeros_like(self)
  other: zeros_like(other)
  result: self_t.zero_()

- name: geometric_(Tensor(a!) self, float p, *, Generator? generator=None) -> Tensor(a!)
  self: zeros_like(grad)
  result: self_t.zero_()

- name: geqrf(Tensor self) -> (Tensor a, Tensor tau)
  self: not_implemented("geqrf")

- name: indices(Tensor(a) self) -> Tensor(a)
  output_differentiability: [False]

- name: _indices(Tensor(a) self) -> Tensor(a)
  output_differentiability: [False]

- name: grid_sampler_2d(Tensor input, Tensor grid, int interpolation_mode, int padding_mode, bool align_corners) -> Tensor
  input, grid: "grad.defined() ? grid_sampler_2d_backward(grad, input, grid, interpolation_mode, padding_mode, align_corners, grad_input_mask) : std::tuple<Tensor, Tensor>()"

- name: grid_sampler_3d(Tensor input, Tensor grid, int interpolation_mode, int padding_mode, bool align_corners) -> Tensor
  input, grid: "grad.defined() ? grid_sampler_3d_backward(grad, input, grid, interpolation_mode, padding_mode, align_corners) : std::tuple<Tensor, Tensor>()"

# See NOTE [ grid_sample CPU fallback ]
- name: _grid_sampler_2d_cpu_fallback(Tensor input, Tensor grid, int interpolation_mode, int padding_mode, bool align_corners) -> Tensor
  input, grid: "grad.defined() ? _grid_sampler_2d_cpu_fallback_backward(grad, input, grid, interpolation_mode, padding_mode, align_corners) : std::tuple<Tensor, Tensor>()"

- name: gt_.Scalar(Tensor(a!) self, Scalar other) -> Tensor(a!)
  self: zeros_like(self)
  result: self_t.zero_()

- name: gt_.Tensor(Tensor(a!) self, Tensor other) -> Tensor(a!)
  self: zeros_like(self)
  other: zeros_like(other)
  result: self_t.zero_()

- name: hardsigmoid(Tensor self) -> Tensor
  self: hardsigmoid_backward(grad, self)
  result: auto_element_wise

- name: histc(Tensor self, int bins=100, Scalar min=0, Scalar max=0) -> Tensor
  output_differentiability: [False]

- name: hardswish(Tensor self) -> Tensor
  self: hardswish_backward(grad, self)
  result: auto_element_wise

- name: hypot(Tensor self, Tensor other) -> Tensor
  self: grad * self / result
  other: grad * other / result
  result: self_t * self_p / result + other_t * other_p / result

- name: i0(Tensor self) -> Tensor
  self: grad * at::special_i1(self)
  result: auto_element_wise

- name: special_i0e(Tensor self) -> Tensor
  self: grad * (at::special_i1e(self) - self.sgn() * result)
  result: auto_element_wise

- name: special_i1(Tensor self) -> Tensor
  self: i1_backward(grad, self, result)
  result: auto_element_wise

- name: special_i1e(Tensor self) -> Tensor
  self: i1e_backward(grad, self, result)
  result: auto_element_wise

- name: igamma(Tensor self, Tensor other) -> Tensor
  self: 'not_implemented("igamma: input")'
  other: grad * exp((self - 1) * log(other) - other - lgamma(self))

- name: igammac(Tensor self, Tensor other) -> Tensor
  self: 'not_implemented("igammac: input")'
  other: -grad * exp((self - 1) * log(other) - other - lgamma(self))

- name: index.Tensor(Tensor self, Tensor?[] indices) -> Tensor
  self: index_backward(grad.new_zeros(self.sizes(), self.options()), indices, grad)

  # To avoid perf regression, we have 2 separate derivate formulas for index_add and index_add_
  # See: https://github.com/pytorch/pytorch/pull/65993#discussion_r729912376 for the discussion
- name: index_add(Tensor self, int dim, Tensor index, Tensor source, *, Scalar alpha=1) -> Tensor
  self: grad
  # The case source.dim() == 0  is necessary to support scalar tensors of the form
  # source.dim() == 0 and index.dim() == 1 and index.size() == (1,),
  # This is because source is not broadcastable to index, as source.dim() < index.dim()
  source: "maybe_multiply(source.dim() > 0 ? grad.index_select(dim, index).expand_as(source) : grad.index_select(dim, index.squeeze(0)), alpha)"
  index: non_differentiable
  result: at::index_add(self_t, dim, index, maybe_multiply(source_t, alpha))

- name: index_add_(Tensor(a!) self, int dim, Tensor index, Tensor source, *, Scalar alpha=1) -> Tensor(a!)
  self: grad
  # The case source.dim() == 0 is necessary to support scalar tensors of the form
  # source.dim() == 0 and index.dim() == 1 and index.size() == (1,),
  # This is because source is not broadcastable to index, as source.dim() < index.dim()
  source: "maybe_multiply(source.dim() > 0 ? grad.index_select(dim, index).expand_as(source) : grad.index_select(dim, index.squeeze(0)), alpha)"
  index: non_differentiable
  result: self_t.index_add_(dim, index, maybe_multiply(source_t, alpha))

- name: index_copy_(Tensor(a!) self, int dim, Tensor index, Tensor source) -> Tensor(a!)
  self: grad.clone().index_fill_(dim, index, 0)
  # The case source.dim() == 0  is necessary to support scalar tensors of the form
  # source.dim() == 0 and index.dim() == 1 and index.size() == (1,),
  # This is because source is not broadcastable to index, as source.dim() < index.dim()
  source: "source.dim() > 0 ? grad.index_select(dim, index).expand_as(source) : grad.index_select(dim, index.squeeze(0))"
  index: non_differentiable
  result: self_t.index_copy_(dim, index, source_t)

- name: index_fill_.int_Scalar(Tensor(a!) self, int dim, Tensor index, Scalar value) -> Tensor(a!)
  self: grad.clone().index_fill_(dim, index, 0)
  index: non_differentiable
  result: self_t.index_fill_(dim, index, 0)

- name: index_fill_.int_Tensor(Tensor(a!) self, int dim, Tensor index, Tensor value) -> Tensor(a!)
  self: grad.clone().index_fill_(dim, index, 0)
  value: grad.index_select(dim, std::get<0>(at::_unique(index, /*sorted=*/false))).sum()
  index: non_differentiable
  result: self_t.index_fill_(dim, index, value_t)

- name: index_put_(Tensor(a!) self, Tensor?[] indices, Tensor values, bool accumulate=False) -> Tensor(a!)
  self: "accumulate ? grad : grad.clone().index_put_(indices, zeros_like(values), false)"
  values: grad.index(indices)
  result: self_t.index_put_(indices, values_t, accumulate)

- name: _index_put_impl_(Tensor(a!) self, Tensor?[] indices, Tensor values, bool accumulate=False, bool unsafe=False) -> Tensor(a!)
  self: "accumulate ? grad : grad.clone().index_put_(indices, zeros_like(values), false)"
  values: grad.index(indices)
  result: at::_index_put_impl_(self_t, indices, values_t, accumulate, unsafe)

- name: index_select(Tensor self, int dim, Tensor index) -> Tensor
  self: index_select_backward(grad, self.sizes(), dim, index)
  index: non_differentiable
  result: auto_linear

- name: inverse(Tensor self) -> Tensor
  self: -at::matmul(result.mH(), at::matmul(grad, result.mH()))
  result: -at::matmul(at::matmul(result, self_t), result)

- name: linalg_inv_ex(Tensor self, *, bool check_errors=False) -> (Tensor inverse, Tensor info)
  self: -at::matmul(inverse.mH(), at::matmul(grad, inverse.mH()))
  inverse: -at::matmul(at::matmul(inverse, self_t), inverse)

- name: linalg_pinv.atol_rtol_tensor(Tensor self, *, Tensor? atol=None, Tensor? rtol=None, bool hermitian=False) -> Tensor
  self: pinv_backward(grad, result, self)
  result: pinv_jvp(self_p, result, self_t)

- name: isnan(Tensor self) -> Tensor
  self: non_differentiable

- name: kthvalue(Tensor self, int k, int dim=-1, bool keepdim=False) -> (Tensor values, Tensor indices)
  self: value_selecting_reduction_backward(grad, dim, indices, self.sizes(), keepdim)
  values: gather_with_keepdimed_indices(self_t, dim, indices, keepdim)

- name: le_.Scalar(Tensor(a!) self, Scalar other) -> Tensor(a!)
  self: zeros_like(self)
  result: self_t.zero_()

- name: le_.Tensor(Tensor(a!) self, Tensor other) -> Tensor(a!)
  self: zeros_like(self)
  other: zeros_like(other)
  result: self_t.zero_()

- name: lerp.Scalar(Tensor self, Tensor end, Scalar weight) -> Tensor
  self: "weight.isComplex() ? grad * (1 - weight.conj().toComplexDouble()) : grad * (1 - weight.toDouble())"
  end: grad * weight.conj()
  result: at::lerp(self_t, end_t, weight)

- name: lerp.Tensor(Tensor self, Tensor end, Tensor weight) -> Tensor
  self: grad * (1 - weight).conj()
  end: grad * weight.conj()
  weight: grad * (end - self).conj()
  result: at::lerp(self_t, end_t, weight_p) + weight_t * (end_p - self_p)

- name: lgamma(Tensor self) -> Tensor
  self: grad * digamma(self)
  result: auto_element_wise

- name: digamma(Tensor self) -> Tensor
  self: grad * polygamma(1, self)
  result: auto_element_wise

- name: polygamma(int n, Tensor self) -> Tensor
  self: grad * polygamma(n + 1, self)
  result: auto_element_wise

- name: polygamma_(Tensor(a!) self, int n) -> Tensor(a!)
  self: grad * polygamma(n + 1, self)
  result: self_t.mul_(polygamma(n + 1, original_self_p))

- name: log(Tensor self) -> Tensor
  self: grad.div(self.conj())
  result: auto_element_wise

- name: log10(Tensor self) -> Tensor
  self: grad / (self.conj() * 2.3025850929940456)
  result: auto_element_wise

- name: log1p(Tensor self) -> Tensor
  self: log1p_backward(grad, self)
  result: auto_element_wise

- name: log2(Tensor self) -> Tensor
  self: grad / (self.conj() * 0.6931471805599453)
  result: auto_element_wise

- name: logaddexp(Tensor self, Tensor other) -> Tensor
  self: grad / (1 + exp(other - self))
  other: grad / (1 + exp(self - other))
  result: self_t / (1 + exp(other_p - self_p)) + other_t / (1 + exp(self_p - other_p))

- name: logaddexp2(Tensor self, Tensor other) -> Tensor
  self: grad / (1 + pow(2, other - self))
  other: grad / (1 + pow(2, self - other))
  result: self_t / (1 + pow(2, other_p - self_p)) + other_t / (1 + pow(2, self_p - other_p))

- name: xlogy.Tensor(Tensor self, Tensor other) -> Tensor
  self: grad * at::xlogy((self != 0), other)
  other: grad * at::where(other.isnan() | (self != 0), self / other, zeros_like(other))
  result: self_t * at::xlogy((self_p != 0), other_p) + other_t * self_p / other_p

- name: xlogy.Scalar_Self(Scalar self, Tensor other) -> Tensor
  other: grad * at::where(other.isnan() | (!self.equal(0)), self / other, zeros_like(other))
  result: auto_element_wise

- name: xlogy.Scalar_Other(Tensor self, Scalar other) -> Tensor
  self: grad * at::xlogy((self != 0), other)
  result: auto_element_wise

- name: special_xlog1py(Tensor self, Tensor other) -> Tensor
  self: grad * other.log1p()
  other: grad * self / (other + 1)
  result: self_t * other_p.log1p() + other_t * self_p / (other_p + 1)

- name: special_xlog1py.self_scalar(Scalar self, Tensor other) -> Tensor
  other: grad * self / (other + 1)
  result: auto_element_wise

- name: special_xlog1py.other_scalar(Tensor self, Scalar other) -> Tensor
  self: grad * log1p(other.toDouble())
  result: auto_element_wise

- name: special_zeta(Tensor self, Tensor other) -> Tensor
  self: not_implemented("zeta")
  other:  grad * -self * special_zeta(self + 1., other)

- name: special_zeta.self_scalar(Scalar self, Tensor other) -> Tensor
  other:  grad * -self * special_zeta(self.toDouble() + 1., other)

- name: special_zeta.other_scalar(Tensor self, Scalar other) -> Tensor
  self: not_implemented("zeta")

- name: logdet(Tensor self) -> Tensor
  self: logdet_backward(grad, self, result)

- name: log_normal_(Tensor(a!) self, float mean=1, float std=2, *, Generator? generator=None) -> Tensor(a!)
  self: zeros_like(grad)
  result: self_t.zero_()

- name: logsumexp(Tensor self, int[1] dim, bool keepdim=False) -> Tensor
  self: logsumexp_backward(grad, self, result, dim, keepdim)

- name: lstsq(Tensor self, Tensor A) -> (Tensor solution, Tensor QR)
  self: not_implemented("lstsq")
  A: not_implemented("lstsq")

- name: linalg_lstsq(Tensor self, Tensor b, float? rcond=None, *, str? driver=None) -> (Tensor solution, Tensor residuals, Tensor rank, Tensor singular_values)
  self, b: linalg_lstsq_backward(grad, self, b, rcond, driver, grad_input_mask)
  solution: linalg_lstsq_jvp(self_p, b_p, self_t, b_t)
  output_differentiability: [True, False, False, False]

- name: lt_.Scalar(Tensor(a!) self, Scalar other) -> Tensor(a!)
  self: zeros_like(self)
  result: self_t.zero_()

- name: lt_.Tensor(Tensor(a!) self, Tensor other) -> Tensor(a!)
  self: zeros_like(self)
  other: zeros_like(other)
  result: self_t.zero_()

- name: linalg_lu_factor_ex(Tensor A, *, bool pivot=True, bool check_errors=False) -> (Tensor LU, Tensor pivots, Tensor info)
  A: lu_factor_ex_backward(grad, A, LU, pivots)
  LU: lu_factor_ex_jvp(A_t, LU, pivots)
  output_differentiability: [True, False, False]

- name: lu_solve(Tensor self, Tensor LU_data, Tensor LU_pivots) -> Tensor
  self, LU_data: lu_solve_backward(grad, result, LU_data, LU_pivots, grad_input_mask)
  result: lu_solve_jvp(result, LU_data_p, LU_data_t, self_t, LU_pivots)

- name: lu_unpack(Tensor LU_data, Tensor LU_pivots, bool unpack_data=True, bool unpack_pivots=True) -> (Tensor P, Tensor L, Tensor U)
  LU_data: lu_unpack_backward(grads, LU_data, unpack_data)
  LU_pivots: non_differentiable

- name: masked_fill_.Scalar(Tensor(a!) self, Tensor mask, Scalar value) -> Tensor(a!)
  self: grad.clone().masked_fill_(mask, 0)
  mask: non_differentiable
  result: self_t.masked_fill_(mask, 0)

- name: masked_fill_.Tensor(Tensor(a!) self, Tensor mask, Tensor value) -> Tensor(a!)
  self: grad.clone().masked_fill_(mask, 0)
  value: at::where(mask, grad, zeros_like(grad)).sum()
  mask: non_differentiable
  result: self_t.masked_fill_(mask, value_t)

- name: masked_scatter_(Tensor(a!) self, Tensor mask, Tensor source) -> Tensor(a!)
  self: grad.clone().masked_fill_(mask, 0)
  source: masked_scatter_backward(grad, mask, source.sizes())
  mask: non_differentiable
  result: self_t.masked_scatter_(mask, source_t)

- name: masked_select(Tensor self, Tensor mask) -> Tensor
  self: masked_select_backward(grad, self, mask)
  mask: non_differentiable
  result: auto_linear

- name: linalg_matrix_exp(Tensor self) -> Tensor
  self: linalg_matrix_exp_differential(self, grad, /*adjoint*/ true)
  result: linalg_matrix_exp_differential(self_p, self_t, /*adjoint*/ false)

- name: max.dim(Tensor self, int dim, bool keepdim=False) -> (Tensor values, Tensor indices)
  self: value_selecting_reduction_backward(grad, dim, indices, self.sizes(), keepdim)
  values: gather_with_keepdimed_indices(self_t, dim, indices, keepdim)

- name: max(Tensor self) -> Tensor
  self: evenly_distribute_backward(grad, self, result)
  result: evenly_read_jvp(self_t, self_p, result)

- name: maximum(Tensor self, Tensor other) -> Tensor
  self: at::where(self == other, grad / 2, grad).masked_fill_(self < other, 0)
  other: at::where(self == other, grad / 2, grad).masked_fill_(self > other, 0)
  result: other_t + at::where(self_p == other_p, 0.5, (self_p > other_p).to(result.scalar_type())) * (self_t - other_t)

- name: fmax(Tensor self, Tensor other) -> Tensor
  self: grad.clone().masked_fill_((self >= other).logical_or_(other.isnan()).logical_not_(), 0)
  other: grad.clone().masked_fill_((self >= other).logical_or_(other.isnan()), 0)
  result: other_t + (self_p > other_p).logical_or_(other_p.isnan()) * (self_t - other_t)

- name: mean(Tensor self, *, ScalarType? dtype=None) -> Tensor
  self: grad.expand(self.sizes()).to(self.scalar_type()) / self.numel()
  result: auto_linear

- name: mean.dim(Tensor self, int[1] dim, bool keepdim=False, *, ScalarType? dtype=None) -> Tensor
  self: sum_backward(grad, self.sizes(), dim, keepdim).to(self.scalar_type()) / _safe_size(self.sizes(), dim)
  result: auto_linear

- name: median(Tensor self) -> Tensor
  self: evenly_distribute_backward(grad, self, result)
  result: evenly_read_jvp(self_t, self_p, result)

- name: nanmedian(Tensor self) -> Tensor
  self: evenly_distribute_backward(grad, self, result)
  result: evenly_read_jvp(self_t, self_p, result)

# This is in theory incorrect in the following case:
#   sorted list: [..., a, b, b, ..., b, b, c, ...] with median = b and the value
#                            |                     at middle position of the
#                            |                     list between two `b`s. E.g.,
#                            |
#                            ^the middle position
# The gradient exists and is essentially 0 in this case.
#
# In case where the middle position is at the boundary of `b` range, e.g.,
#   sorted list: [..., a, b, b, ..., b, b, c, ...]
#                                       |
#                                       ^the middle position
# The backward implementation is correct in the sense that it returns the
# subgradient on one side.
- name: median.dim(Tensor self, int dim, bool keepdim=False) -> (Tensor values, Tensor indices)
  self: value_selecting_reduction_backward(grad, dim, indices, self.sizes(), keepdim)
  values: gather_with_keepdimed_indices(self_t, dim, indices, keepdim)

- name: nanmedian.dim(Tensor self, int dim, bool keepdim=False) -> (Tensor values, Tensor indices)
  self: value_selecting_reduction_backward(grad, dim, indices, self.sizes(), keepdim)
  values: gather_with_keepdimed_indices(self_t, dim, indices, keepdim)

- name: min.dim(Tensor self, int dim, bool keepdim=False) -> (Tensor values, Tensor indices)
  self: value_selecting_reduction_backward(grad, dim, indices, self.sizes(), keepdim)
  values: gather_with_keepdimed_indices(self_t, dim, indices, keepdim)

- name: min(Tensor self) -> Tensor
  self: evenly_distribute_backward(grad, self, result)
  result: evenly_read_jvp(self_t, self_p, result)

- name: minimum(Tensor self, Tensor other) -> Tensor
  self: at::where(self == other, grad / 2, grad).masked_fill_(self > other, 0)
  other: at::where(self == other, grad / 2, grad).masked_fill_(self < other, 0)
  result: other_t + at::where(self_p == other_p, 0.5, (self_p < other_p).to(result.scalar_type())) * (self_t - other_t)

- name: fmin(Tensor self, Tensor other) -> Tensor
  self: grad.clone().masked_fill_((self <= other).logical_or_(other.isnan()).logical_not_(), 0)
  other: grad.clone().masked_fill_((self <= other).logical_or_(other.isnan()), 0)
  result: other_t + (self_p <= other_p).logical_or_(other_p.isnan()) * (self_t - other_t)

- name: amax(Tensor self, int[1] dim=[], bool keepdim=False) -> Tensor
  self: scale_grad_by_count(restore_reduced_dims(grad, dim, keepdim), restore_reduced_dims(result, dim, keepdim) == self, dim)

- name: amin(Tensor self, int[1] dim=[], bool keepdim=False) -> Tensor
  self: scale_grad_by_count(restore_reduced_dims(grad, dim, keepdim), restore_reduced_dims(result, dim, keepdim) == self, dim)

- name: mm(Tensor self, Tensor mat2) -> Tensor
  self: mm_mat1_backward(grad, mat2, self.sizes(), self.strides(), 1)
  mat2: mm_mat2_backward(grad, self, mat2.sizes(), mat2.strides(), 1)
  result: at::mm(self_t, mat2_p) + at::mm(self_p, mat2_t)

- name: mode(Tensor self, int dim=-1, bool keepdim=False) -> (Tensor values, Tensor indices)
  self: value_selecting_reduction_backward(grad, dim, indices, self.sizes(), keepdim)
  values: gather_with_keepdimed_indices(self_t, dim, indices, keepdim)

- name: mul.Tensor(Tensor self, Tensor other) -> Tensor
  self: mul_tensor_backward(grad, other, self.scalar_type())
  other: mul_tensor_backward(grad, self, other.scalar_type())
  result: other_t * self_p + self_t * other_p

- name: mul.Scalar(Tensor self, Scalar other) -> Tensor
  self: mul_tensor_backward(grad, at::scalar_to_tensor(other), self.scalar_type())
  result: self_t * other

- name: mv(Tensor self, Tensor vec) -> Tensor
  self: grad.ger(vec.conj())
  vec: self.conj().t().mv(grad)
  result: mv(self_t, vec_p) + mv(self_p, vec_t)

- name: mvlgamma(Tensor self, int p) -> Tensor
  self: mvlgamma_backward(grad, self, p)
  result: auto_element_wise

- name: nan_to_num(Tensor self, float? nan=None, float? posinf=None, float? neginf=None) -> Tensor
  self: grad * at::isfinite(self)
  result: auto_element_wise

- name: native_batch_norm(Tensor input, Tensor? weight, Tensor? bias, Tensor? running_mean, Tensor? running_var, bool training, float momentum, float eps) -> (Tensor, Tensor, Tensor)
  input, weight, bias: "grad.defined() ? native_batch_norm_backward(grad, input, weight, running_mean, running_var, result1, result2, training, eps, grad_input_mask) : std::tuple<Tensor, Tensor, Tensor>()"
  result0: batch_norm_jvp(input_p, input_t, weight_p, weight_t, bias_p, bias_t, running_mean, running_var, result1, result2, training, eps)

- name: native_batch_norm_backward(Tensor grad_out, Tensor input, Tensor? weight, Tensor? running_mean, Tensor? running_var, Tensor? save_mean, Tensor? save_invstd, bool train, float eps, bool[3] output_mask) -> (Tensor, Tensor, Tensor)
  input, weight, grad_out: batchnorm_double_backward(input, weight, grads[0], grads[1], grads[2], grad_out, running_mean, running_var, train, eps, save_mean, save_invstd, grad_input_mask)
  save_mean: not_implemented("native_batch_norm_backward save_mean")
  save_invstd: not_implemented("native_batch_norm_backward save_invstd")

- name: native_layer_norm(Tensor input, int[] normalized_shape, Tensor? weight, Tensor? bias, float eps) -> (Tensor, Tensor, Tensor)
  input, weight, bias: "grad.defined() ? native_layer_norm_backward(grad, input, normalized_shape, result1, result2, weight, bias, grad_input_mask) : std::tuple<Tensor, Tensor, Tensor>()"
  result0: layer_norm_jvp(input_p, input_t, weight_p, weight_t, bias_p, bias_t, result1, result2, normalized_shape)

- name: native_layer_norm_backward(Tensor grad_out, Tensor input, int[] normalized_shape, Tensor mean, Tensor rstd, Tensor? weight, Tensor? bias, bool[3] output_mask) -> (Tensor, Tensor, Tensor)
  input, weight, grad_out: layer_norm_double_backward(input, weight, grads[0], grads[1], grads[2], grad_out, mean, rstd, normalized_shape, grad_input_mask)
  bias: Tensor()
  mean: not_implemented("native_layer_norm_backward mean")
  rstd: not_implemented("native_layer_norm_backward rstd")

- name: native_group_norm(Tensor input, Tensor? weight, Tensor? bias, int N, int C, int HxW, int group, float eps) -> (Tensor, Tensor, Tensor)
  input, weight, bias: "GradMode::is_enabled() || grads[1].defined() || grads[2].defined() ? infinitely_differentiable_native_group_norm_backward(grads[0], grads[1], grads[2], input, result1, result2, weight, N, C, HxW, group, eps, grad_input_mask) : (grads[0].defined() ? native_group_norm_backward(grads[0].is_contiguous() ? grads[0] : grads[0].contiguous(), input.is_contiguous() ? input : input.contiguous(), result1, result2, weight, N, C, HxW, group, grad_input_mask) : std::tuple<Tensor, Tensor, Tensor>())"
  result0: group_norm_jvp(input_p, input_t, weight_p, weight_t, bias_p, bias_t, result1, result2, group)
  result1: group_norm_mean_jvp(input_t, result1, group)
  result2: group_norm_invstd_jvp(input_p, input_t, result1, result2, group)

- name: ne_.Scalar(Tensor(a!) self, Scalar other) -> Tensor(a!)
  self: zeros_like(self)
  result: self_t.zero_()

- name: ne_.Tensor(Tensor(a!) self, Tensor other) -> Tensor(a!)
  self: zeros_like(self)
  other: zeros_like(other)
  result: self_t.zero_()

- name: neg(Tensor self) -> Tensor
  self: grad.neg()
  result: auto_element_wise

- name: nextafter(Tensor self, Tensor other) -> Tensor
  self: not_implemented("nextafter")
  other: not_implemented("nextafter")

- name: norm.Scalar(Tensor self, Scalar p=2) -> Tensor
  self: norm_backward(grad, self, p, result)

- name: norm.ScalarOpt_dim(Tensor self, Scalar? p, int[1] dim, bool keepdim=False) -> Tensor
  self: norm_backward(grad, self, p, result, dim, keepdim)

- name: norm.ScalarOpt_dtype(Tensor self, Scalar? p, *, ScalarType dtype) -> Tensor
  self: norm_backward(grad, self.to(grad.scalar_type()), p, result)

- name: norm.ScalarOpt_dim_dtype(Tensor self, Scalar? p, int[1] dim, bool keepdim, *, ScalarType dtype) -> Tensor
  self: norm_backward(grad, self.to(grad.scalar_type()), p, result, dim, keepdim)

- name: linalg_vector_norm(Tensor self, Scalar ord=2, int[1]? dim=None, bool keepdim=False, *, ScalarType? dtype=None) -> Tensor
  self: linalg_vector_norm_backward(grad, self, ord, result, dim, keepdim)

- name: _pdist_forward(Tensor self, float p=2) -> Tensor
  self: _pdist_backward(grad, self, p, result)

- name: _pdist_backward(Tensor grad, Tensor self, float p, Tensor pdist) -> Tensor
  grad: not_implemented("_pdist_backward")
  self: not_implemented("_pdist_backward")
  pdist: not_implemented("_pdist_backward")

- name: _euclidean_dist(Tensor x1, Tensor x2) -> Tensor
  x1, x2: _euclidean_dist_backward(grad, x1, x2, result)

- name: _cdist_forward(Tensor x1, Tensor x2, float p, int? compute_mode) -> Tensor
  x1: _cdist_backward(grad.contiguous(), x1, x2, p, result)
  x2: _cdist_backward(grad.mT().contiguous(), x2, x1, p, result.mT().contiguous())

- name: _cdist_backward(Tensor grad, Tensor x1, Tensor x2, float p, Tensor cdist) -> Tensor
  grad: not_implemented("_cdist_backward")
  x1: not_implemented("_cdist_backward")
  x2: not_implemented("_cdist_backward")
  cdist: not_implemented("_cdist_backward")

- name: normal_(Tensor(a!) self, float mean=0, float std=1, *, Generator? generator=None) -> Tensor(a!)
  self: zeros_like(grad)
  result: self_t.zero_()

- name: normal.Tensor_float(Tensor mean, float std=1, *, Generator? generator=None) -> Tensor
  mean: at::zeros(mean.sizes(), grad.options())
  result: auto_element_wise

- name: normal.float_Tensor(float mean, Tensor std, *, Generator? generator=None) -> Tensor
  std: at::zeros(std.sizes(), grad.options())
  result: auto_element_wise

- name: normal.Tensor_Tensor(Tensor mean, Tensor std, *, Generator? generator=None) -> Tensor
  mean: at::zeros(mean.sizes(), grad.options())
  std: at::zeros(std.sizes(), grad.options())
  result: zeros_like(mean_t)

- name: linalg_householder_product(Tensor input, Tensor tau) -> Tensor
  input, tau: householder_product_backward(grad, result, input, tau)
  result: householder_product_jvp(input_t, tau_t, result, input_p, tau_p)

- name: ormqr(Tensor self, Tensor input2, Tensor input3, bool left=True, bool transpose=False) -> Tensor
  self: not_implemented("ormqr")
  input2: not_implemented("ormqr")
  input3: not_implemented("ormqr")

- name: permute(Tensor(a) self, int[] dims) -> Tensor(a)
  self: permute_backwards(grad, dims)
  result: auto_linear

- name: poisson(Tensor self, Generator? generator=None) -> Tensor
  self: zeros_like(self)
  result: auto_element_wise

- name: pow.Tensor_Scalar(Tensor self, Scalar exponent) -> Tensor
  self: pow_backward(grad, self, exponent)
  result: auto_element_wise

- name: pow.Tensor_Tensor(Tensor self, Tensor exponent) -> Tensor
  self: pow_backward_self(grad, self, exponent)
  exponent: pow_backward_exponent(grad, self, exponent, result)
  result: (pow_backward_self(self_t.conj(), self_p, exponent_p) + pow_backward_exponent(exponent_t.conj(), self_p, exponent_p, result)).conj()

- name: pow.Scalar(Scalar self, Tensor exponent) -> Tensor
  exponent: pow_backward_exponent(grad, self, exponent, result)
  result: auto_element_wise

- name: prod(Tensor self, *, ScalarType? dtype=None) -> Tensor
  self: prod_backward(grad, self.to(grad.scalar_type()), result)
  result: (prod_backward(at::ones({}, result.options()).expand_as(result), self_p.to(result.scalar_type()), result) * self_t.conj()).sum().conj()

- name: prod.dim_int(Tensor self, int dim, bool keepdim=False, *, ScalarType? dtype=None) -> Tensor
  self: prod_backward(grad, self.to(grad.scalar_type()), result, dim, keepdim)
  result: (prod_backward(at::ones({}, result.options()).expand_as(result), self_p.to(result.scalar_type()), result, dim, keepdim) * self_t.conj()).sum(dim, keepdim).conj()

- name: put_(Tensor(a!) self, Tensor index, Tensor source, bool accumulate=False) -> Tensor(a!)
  self: "accumulate ? grad : grad.put(index, zeros_like(source), false)"
  index: non_differentiable
  source: grad.take(index).reshape_as(source)

- name: linalg_qr(Tensor self, str mode='reduced') -> (Tensor Q, Tensor R)
  self: linalg_qr_backward(grads, self, mode, Q, R)
  Q: linalg_qr_jvp_Q(self_t, Q, R)
  R: linalg_qr_jvp_R(self_t, Q, R)

- name: rad2deg(Tensor self) -> Tensor
  self: rad2deg_backward(grad)
  result: auto_element_wise

- name: random_.from(Tensor(a!) self, int from, int? to, *, Generator? generator=None) -> Tensor(a!)
  self: zeros_like(grad)
  result: self_t.zero_()

- name: random_.to(Tensor(a!) self, int to, *, Generator? generator=None) -> Tensor(a!)
  self: zeros_like(grad)
  result: self_t.zero_()

- name: random_(Tensor(a!) self, *, Generator? generator=None) -> Tensor(a!)
  self: zeros_like(grad)
  result: self_t.zero_()

- name: reciprocal(Tensor self) -> Tensor
  self: -grad * (result * result).conj()
  result: auto_element_wise

- name: remainder.Scalar(Tensor self, Scalar other) -> Tensor
  self: grad
  result: auto_element_wise

- name: remainder.Tensor(Tensor self, Tensor other) -> Tensor
  self: grad
  # Use addition with zeros to get the proper broadcasting behavior
  result: self_t.expand_as(result)

- name: renorm(Tensor self, Scalar p, int dim, Scalar maxnorm) -> Tensor
  self: renorm_backward(grad, self, p, dim, maxnorm)

- name: repeat(Tensor self, int[] repeats) -> Tensor
  self: repeat_backward(grad, repeats, self.sizes())
  result: auto_linear

- name: special_entr(Tensor self) -> Tensor
  self: grad * (-(1 + self.log()))
  result: auto_element_wise

- name: special_ndtri(Tensor self) -> Tensor
  self: grad * std::sqrt(2 * M_PI) * (result.square() / 2).exp()
  result: auto_element_wise

# DO NOT define a backward for reshape!
# reshape is special in that it sometimes returns a view, and sometimes not.
# Defining a backward will make codegen spit out the forward call as
#     as_variable(baseType->reshape(self)),
# making it impossible (hard) to detect when it is actually a view.
# - name: reshape(Tensor self, IntArrayRef shape)

- name: _reshape_alias(Tensor(a) self, int[] size, int[] stride) -> Tensor(a)
  self: grad.reshape(self.sizes())
  result: auto_linear

- name: round(Tensor self) -> Tensor
  self: zeros_like(grad)
  result: auto_element_wise

- name: rsqrt(Tensor self) -> Tensor
  self: -0.5 * grad * result.pow(3).conj()
  result: auto_element_wise

- name: scatter.src(Tensor self, int dim, Tensor index, Tensor src) -> Tensor
  self: grad.scatter(dim, index, 0)
  index: non_differentiable
  src: grad.gather(dim, index)
  result: self_t.scatter(dim, index, src_t)

- name: scatter.value(Tensor self, int dim, Tensor index, Scalar value) -> Tensor
  self: grad.scatter(dim, index, 0)
  index: non_differentiable
  result: self_t.scatter(dim, index, 0)

- name: scatter_add(Tensor self, int dim, Tensor index, Tensor src) -> Tensor
  self: grad
  index: non_differentiable
  src: grad.gather(dim, index)
  result: scatter_add(self_t, dim, index, src_t)

- name: select.int(Tensor(a) self, int dim, int index) -> Tensor(a)
  self: select_backward(grad, self.sizes(), dim, index)
  result: auto_linear

- name: select_backward(Tensor grad_output, int[] input_sizes, int dim, int index) -> Tensor
  grad_output: grad.select(dim, index)
  result: auto_linear

- name: sigmoid(Tensor self) -> Tensor
  self: sigmoid_backward(grad, result)
  result: auto_element_wise

- name: logit(Tensor self, float? eps=None) -> Tensor
  self: "GradMode::is_enabled() ? infinitely_differentiable_logit_backward(grad, self, eps) : logit_backward(grad, self, eps)"
  result: auto_element_wise

- name: sign(Tensor self) -> Tensor
  self: zeros_like(grad)
  result: auto_element_wise

- name: sgn(Tensor self) -> Tensor
  self: sgn_backward(result, grad, self)
  result: auto_element_wise

- name: sin(Tensor self) -> Tensor
  self: grad * self.cos().conj()
  result: auto_element_wise

- name: sinc(Tensor self) -> Tensor
  self: sinc_backward(grad, self)
  result: auto_element_wise

- name: sinh(Tensor self) -> Tensor
  self: grad * self.cosh().conj()
  result: auto_element_wise

- name: slice.Tensor(Tensor(a) self, int dim=0, int? start=None, int? end=None, int step=1) -> Tensor(a)
  self: slice_backward_wrapper(grad, self.sizes(), dim, start, end, step)
  result: auto_linear

- name: slice_backward(Tensor grad_output, int[] input_sizes, int dim, int start, int end, int step) -> Tensor
  grad_output: grad.slice(dim, start, end, step)
  result: auto_linear

- name: slice_scatter(Tensor self, Tensor src, int dim=0, int? start=None, int? end=None, int step=1) -> Tensor
  self: slice_scatter(grad, zeros_like(src), dim, start, end, step)
  src: grad.slice(dim, start, end, step)
  result: auto_linear

- name: select_scatter(Tensor self, Tensor src, int dim, int index) -> Tensor
  self: select_scatter(grad, zeros_like(src), dim, index)
  src: grad.select(dim, index)
  result: auto_linear

- name: diagonal_scatter(Tensor self, Tensor src, int offset=0, int dim1=0, int dim2=1) -> Tensor
  self: diagonal_scatter(grad, zeros_like(src), offset, dim1, dim2)
  src: grad.diagonal(offset, dim1, dim2)
  result: auto_linear

- name: slogdet(Tensor self) -> (Tensor sign, Tensor logabsdet)
  self: slogdet_backward(grad, self, sign, logabsdet)
  output_differentiability: [false, true]

- name: linalg_slogdet(Tensor self) -> (Tensor sign, Tensor logabsdet)
  self: slogdet_backward(grad, self, sign, logabsdet)
  output_differentiability: [false, true]

- name: solve(Tensor self, Tensor A) -> (Tensor solution, Tensor LU)
  self: solve_backward_self(grad, self, A)
  A: solve_backward_A(grad, self, A, solution)

- name: linalg_solve(Tensor input, Tensor other) -> Tensor
  input: solve_backward_A(grad, other, input, result)
  other: solve_backward_self(grad, other, input)
  result: solve_jvp(result, input_p, input_t, other_t)

- name: sort(Tensor self, int dim=-1, bool descending=False) -> (Tensor values, Tensor indices)
  self: value_selecting_reduction_backward(grad, dim, indices, self.sizes(), true)
  output_differentiability: [True, False]
  values: gather_with_keepdimed_indices(self_t, dim, indices, true)

- name: sort.stable(Tensor self, *, bool? stable, int dim=-1, bool descending=False) -> (Tensor values, Tensor indices)
  self: value_selecting_reduction_backward(grad, dim, indices, self.sizes(), true)
  output_differentiability: [True, False]
  values: gather_with_keepdimed_indices(self_t, dim, indices, true)

- name: split.Tensor(Tensor(a -> *) self, int split_size, int dim=0) -> Tensor(a)[]
  self: split_backward(grads, split_size, dim, self.sizes(), self.options())
  result: auto_linear

- name: unsafe_split.Tensor(Tensor self, int split_size, int dim=0) -> Tensor[]
  self: split_backward(grads, split_size, dim, self.sizes(), self.options())
  result: auto_linear

- name: split_with_sizes(Tensor(a -> *) self, int[] split_sizes, int dim=0) -> Tensor(a)[]
  self: split_with_sizes_backward(grads, split_sizes, dim, self.sizes(), self.options())
  result: auto_linear

- name: unsafe_split_with_sizes(Tensor self, int[] split_sizes, int dim=0) -> Tensor[]
  self: split_with_sizes_backward(grads, split_sizes, dim, self.sizes(), self.options())
  result: auto_linear

- name: sqrt(Tensor self) -> Tensor
  self: grad / (2 * result.conj())
  result: auto_element_wise

- name: squeeze(Tensor(a) self) -> Tensor(a)
  self: unsqueeze_to(grad, self.sizes())
  result: auto_linear

- name: squeeze.dim(Tensor(a) self, int dim) -> Tensor(a)
  self: unsqueeze_to(grad, dim, self.sizes())
  result: auto_linear

- name: squeeze_(Tensor(a!) self) -> Tensor(a!)
  self: unsqueeze_to(grad, self.sizes())
  result: auto_linear

- name: squeeze_.dim(Tensor(a!) self, int dim) -> Tensor(a!)
  self: unsqueeze_to(grad, dim, self.sizes())
  result: auto_linear

- name: std.correction(Tensor self, int[1]? dim, *, int? correction, bool keepdim=False) -> Tensor
  self: std_backward(result, grad, self, dim, correction, keepdim)
  result: handle_r_to_c(result.scalar_type(), var_jvp(self_t, self_p, result, dim, correction, keepdim) / (2 * result))

- name: std_mean.correction(Tensor self, int[1]? dim, *, int? correction, bool keepdim=False) -> (Tensor, Tensor)
  self: var_std_mean_backward(grads, self, result0, result1, dim, correction, keepdim, true)

- name: sub.Tensor(Tensor self, Tensor other, *, Scalar alpha=1) -> Tensor
  self: handle_r_to_c(self.scalar_type(), grad)
  other: handle_r_to_c(other.scalar_type(), maybe_multiply(-grad, alpha.conj()))
  result: self_t - maybe_multiply(other_t, alpha)

- name: sub.Scalar(Tensor self, Scalar other, Scalar alpha=1) -> Tensor
  self: handle_r_to_c(self.scalar_type(), grad)
  result: auto_element_wise

- name: rsub.Tensor(Tensor self, Tensor other, *, Scalar alpha=1) -> Tensor
  self: handle_r_to_c(self.scalar_type(), maybe_multiply(-grad, alpha.conj()))
  other: handle_r_to_c(other.scalar_type(), grad)

- name: rsub.Scalar(Tensor self, Scalar other, Scalar alpha=1) -> Tensor
  self: handle_r_to_c(self.scalar_type(), maybe_multiply(-grad, alpha.conj()))

- name: sum(Tensor self, *, ScalarType? dtype=None) -> Tensor
  self: grad.expand(self.sizes())
  result: auto_linear

- name: sum.dim_IntList(Tensor self, int[1] dim, bool keepdim=False, *, ScalarType? dtype=None) -> Tensor
  self: sum_backward(grad, self.sizes(), dim, keepdim)
  result: auto_linear

- name: nansum(Tensor self, *, ScalarType? dtype=None) -> Tensor
  self: grad.expand(self.sizes()).to(self.scalar_type()) * self.isnan().logical_not()

- name: nansum.dim_IntList(Tensor self, int[1] dim, bool keepdim=False, *, ScalarType? dtype=None) -> Tensor
  self: nansum_backward(grad.to(self.scalar_type()), self, dim, keepdim)

- name: _svd_helper(Tensor self, bool some, bool compute_uv) -> (Tensor U, Tensor S, Tensor V)
  self: svd_backward(grads, self, some, compute_uv, U, S, V)

- name: symeig(Tensor self, bool eigenvectors=False, bool upper=True) -> (Tensor eigenvalues, Tensor eigenvectors)
  self: linalg_eig_backward(grads[0], grads[1], eigenvalues, eigenvectors_return, /*is_hermitian=*/true, /*symeig_eigenvector=*/eigenvectors)

- name: linalg_eigh(Tensor self, str UPLO="L") -> (Tensor eigenvalues, Tensor eigenvectors)
  self: linalg_eig_backward(grads[0], grads[1], eigenvalues, eigenvectors, /*is_hermitian=*/true)
  eigenvalues: std::get<0>(linalg_eig_jvp(self_t, eigenvalues, eigenvectors, /*is_hermitian=*/true))
  eigenvectors: std::get<1>(linalg_eig_jvp(self_t, eigenvalues, eigenvectors, /*is_hermitian=*/true))

- name: linalg_eig(Tensor self) -> (Tensor eigenvalues, Tensor eigenvectors)
  self: handle_r_to_c(self.scalar_type(), linalg_eig_backward(grads[0], grads[1], eigenvalues, eigenvectors, /*is_hermitian=*/false))
  eigenvalues: std::get<0>(linalg_eig_jvp(self_t, eigenvalues, eigenvectors, /*is_hermitian=*/false))
  eigenvectors: std::get<1>(linalg_eig_jvp(self_t, eigenvalues, eigenvectors, /*is_hermitian=*/false))

- name: t(Tensor(a) self) -> Tensor(a)
  self: grad.t()
  result: auto_linear

- name: t_(Tensor(a!) self) -> Tensor(a!)
  self: grad.t()
  result: auto_linear

- name: one_hot(Tensor self, int num_classes=-1) -> Tensor
  self: non_differentiable

- name: flip(Tensor self, int[] dims) -> Tensor
  self: grad.flip(dims)
  result: auto_linear

- name: roll(Tensor self, int[1] shifts, int[1] dims=[]) -> Tensor
  self: grad.roll(fmap(reverse_list(shifts), [](int64_t i){return -i;}), reverse_list(dims))
  result: auto_linear

- name: rot90(Tensor self, int k=1, int[] dims=[0,1]) -> Tensor
  self: grad.rot90(-k, dims)
  result: auto_linear

- name: take(Tensor self, Tensor index) -> Tensor
  self: zeros_like(self).put_(index, grad, true)
  index: non_differentiable
  result: auto_linear

- name: tan(Tensor self) -> Tensor
  self: grad * (1 + result.pow(2)).conj()
  result: auto_element_wise

- name: tanh(Tensor self) -> Tensor
  self: tanh_backward(grad, result)
  result: auto_element_wise

- name: topk(Tensor self, int k, int dim=-1, bool largest=True, bool sorted=True) -> (Tensor values, Tensor indices)
  self: value_selecting_reduction_backward(grad, dim, indices, self.sizes(), true)
  output_differentiability: [True, False]
  values: gather(self_t, dim, indices)

- name: trace(Tensor self) -> Tensor
  self: trace_backward(grad, self.sizes())
  result: auto_linear

- name: transpose.int(Tensor(a) self, int dim0, int dim1) -> Tensor(a)
  self: grad.transpose(dim0, dim1)
  result: auto_linear

- name: transpose_(Tensor(a!) self, int dim0, int dim1) -> Tensor(a!)
  self: grad.transpose(dim0, dim1)
  result: auto_linear

- name: triangular_solve(Tensor self, Tensor A, bool upper=True, bool transpose=False, bool unitriangular=False) -> (Tensor solution, Tensor cloned_coefficient)
  self, A: triangular_solve_backward(grad_solution, grad_cloned_coefficient, self, A, solution, upper, transpose, unitriangular, grad_input_mask)
  solution: triangular_solve_jvp(solution, A_p, A_t, self_t, upper, transpose, unitriangular)
  cloned_coefficient: A_t

- name: linalg_solve_triangular(Tensor self, Tensor B, *, bool upper, bool left=True, bool unitriangular=False) -> Tensor
  self, B: linalg_solve_triangular_backward(grad, self, result, upper, left, unitriangular, grad_input_mask)
  result: linalg_solve_triangular_forward_AD(self_t, B_t, self_p, result, upper, left, unitriangular)

- name: tril(Tensor self, int diagonal=0) -> Tensor
  self: grad.tril(diagonal)
  result: auto_linear

- name: triu(Tensor self, int diagonal=0) -> Tensor
  self: grad.triu(diagonal)
  result: auto_linear

- name: trunc(Tensor self) -> Tensor
  self: zeros_like(grad)
  result: auto_element_wise

- name: to_dense(Tensor self, ScalarType? dtype=None) -> Tensor
  self: to_dense_backward(grad, self)

- name: to_sparse(Tensor self) -> Tensor
  self: grad.to_dense()

- name: to_sparse.sparse_dim(Tensor self, int sparse_dim) -> Tensor
  self: grad.to_dense()

- name: to_mkldnn(Tensor self, ScalarType? dtype=None) -> Tensor
  self: to_mkldnn_backward(grad, self)

- name: unfold(Tensor(a) self, int dimension, int size, int step) -> Tensor(a)
  self: unfold_backward(grad, self.sizes(), dimension, size, step)
  result: auto_linear

- name: unfold_backward(Tensor grad_in, int[] input_sizes, int dim, int size, int step) -> Tensor
  grad_in: grad.unfold(dim, size, step)
  result: auto_linear

- name: uniform_(Tensor(a!) self, float from=0, float to=1, *, Generator? generator=None) -> Tensor(a!)
  self: zeros_like(grad)
  result: self_t.zero_()

- name: _unique(Tensor self, bool sorted=True, bool return_inverse=False) -> (Tensor, Tensor)
  output_differentiability: [True, False]
  self: not_implemented("_unique")

- name: unique_dim(Tensor self, int dim, bool sorted=True, bool return_inverse=False, bool return_counts=False) -> (Tensor, Tensor, Tensor)
  output_differentiability: [True, False, False]
  self: not_implemented("unique_dim")

- name: unique_consecutive(Tensor self, bool return_inverse=False, bool return_counts=False, int? dim=None) -> (Tensor, Tensor, Tensor)
  output_differentiability: [True, False, False]
  self: not_implemented("unique_consecutive")

- name: unique_dim_consecutive(Tensor self, int dim, bool return_inverse=False, bool return_counts=False) -> (Tensor, Tensor, Tensor)
  output_differentiability: [True, False, False]
  self: not_implemented("unique_dim_consecutive")

- name: _unique2(Tensor self, bool sorted=True, bool return_inverse=False, bool return_counts=False) -> (Tensor, Tensor, Tensor)
  output_differentiability: [True, False, False]
  self: not_implemented("_unique2")

- name: _unsafe_view(Tensor self, int[] size) -> Tensor
  self: grad.reshape(self.sizes())
  result: auto_linear

- name: unsqueeze(Tensor(a) self, int dim) -> Tensor(a)
  self: grad.squeeze(dim)
  result: auto_linear

- name: unsqueeze_(Tensor(a!) self, int dim) -> Tensor(a!)
  self: grad.squeeze(dim)
  result: auto_linear

- name: var.correction(Tensor self, int[1]? dim, *, int? correction, bool keepdim=False) -> Tensor
  self: var_backward(grad, self, dim, correction, keepdim)
  result: handle_r_to_c(result.scalar_type(), var_jvp(self_t, self_p, result, dim, correction, keepdim))

- name: var_mean.correction(Tensor self, int[1]? dim, *, int? correction, bool keepdim=False) -> (Tensor, Tensor)
  self: var_std_mean_backward(grads, self, result0, result1, dim, correction, keepdim, false)

- name: view(Tensor(a) self, int[] size) -> Tensor(a)
  self: grad.reshape(self.sizes())
  result: auto_linear

- name: view.dtype(Tensor(a) self, ScalarType dtype) -> Tensor(a)
  output_differentiability: [False]

- name: view_as_real(Tensor(a) self) -> Tensor(a)
  self: at::view_as_complex(grad.contiguous()) # gx0 + 1j * gx1
  result: at::view_as_real(self_t)

- name: view_as_complex(Tensor(a) self) -> Tensor(a)
  self: at::view_as_real(grad.contiguous().resolve_conj()) # [gx, gy]
  result: at::view_as_complex(self_t)

- name: _s_where(Tensor condition, Tensor self, Tensor other) -> Tensor
  condition: non_differentiable
  self: where(condition, grad, zeros_like(grad))
  other: where(condition, zeros_like(grad), grad)
  result: where(condition, self_t, other_t)

# weight_norm_cuda_interface_backward does not have an explicitly defined derivative, so if we do happen
# to be running backward with create_graph=True, fall back to a backward function that uses
# differentiable ops.
- name: _weight_norm_cuda_interface(Tensor v, Tensor g, int dim=0) -> (Tensor, Tensor)
  v, g: "grad.defined() ? (GradMode::is_enabled() ? _weight_norm_differentiable_backward(grad.contiguous(), v, g, result1, dim) : _weight_norm_cuda_interface_backward(grad.contiguous(), v, g, result1, dim)) : std::tuple<Tensor, Tensor>()"

- name: zero_(Tensor(a!) self) -> Tensor(a!)
  self: zeros_like(grad)
  result: auto_linear

- name: sparse_mask(Tensor self, Tensor mask) -> Tensor
  self: grad.to_dense().sparse_mask(mask).to_dense()
  mask: non_differentiable

- name: _sparse_coo_tensor_with_dims_and_tensors(int sparse_dim, int dense_dim, int[] size, Tensor indices, Tensor values, *, ScalarType? dtype=None, Layout? layout=None, Device? device=None, bool? pin_memory=False) -> Tensor
  values: sparse_constructor_values_backward(grad, indices)

- name: _sparse_sum.dim(Tensor self, int[1] dim) -> Tensor
  self: at::_sparse_sum_backward(grad, self, dim)

- name: _standard_gamma(Tensor self, Generator? generator=None) -> Tensor
  self: grad * _standard_gamma_grad(self, result)

- name: _standard_gamma_grad(Tensor self, Tensor output) -> Tensor
  self: not_implemented("_standard_gamma_grad")

- name: values(Tensor(a) self) -> Tensor(a)
  self: at::_sparse_coo_tensor_unsafe(self.indices(), grad, self.sizes())._coalesced_(true)

# Why is _values() not differentiable?
# See NOTE [ Sparse: autograd and API ]
- name: _values(Tensor(a) self) -> Tensor(a)
  output_differentiability: [False]

# NN
- name: _trilinear(Tensor i1, Tensor i2, Tensor i3, int[] expand1, int[] expand2, int[] expand3, int[] sumdim, int unroll_dim=1) -> Tensor
  i1, i2, i3: _trilinear_backward(grad, i1, i2, i3, expand1, expand2, expand3, sumdim, grad_input_mask)

- name: constant_pad_nd(Tensor self, int[] pad, Scalar value=0) -> Tensor
  self: constant_pad_nd_backward(grad, pad)
  result: constant_pad_nd(self_t, pad, 0)

- name: binary_cross_entropy(Tensor self, Tensor target, Tensor? weight=None, int reduction=Mean) -> Tensor
  self: binary_cross_entropy_backward(grad, self, target, weight, reduction)
  target: binary_cross_entropy_target_backward(grad, self, target, weight, reduction)

- name: binary_cross_entropy_backward(Tensor grad_output, Tensor self, Tensor target, Tensor? weight=None, int reduction=Mean) -> Tensor
  self: binary_cross_entropy_double_backward(grad_output, grad, self, target, weight, reduction)
  target: not_implemented("binary_cross_entropy_backward wrt `target`")
  grad_output: binary_cross_entropy_double_backward_grad_output(grad, self, target, weight, reduction)

- name: binary_cross_entropy_with_logits(Tensor self, Tensor target, Tensor? weight=None, Tensor? pos_weight=None, int reduction=Mean) -> Tensor
  self: binary_cross_entropy_with_logits_backward(grad, self, target, weight, pos_weight, reduction)
  target: binary_cross_entropy_with_logits_target_backward(grad, self, target, weight, pos_weight, reduction)
  result: binary_cross_entropy_with_logits_jvp(self_t, target_t, self_p, target_p, weight, pos_weight, reduction)

- name: embedding(Tensor weight, Tensor indices, int padding_idx=-1, bool scale_grad_by_freq=False, bool sparse=False) -> Tensor
  indices: non_differentiable
  weight: embedding_backward(grad, indices, weight.size(0), padding_idx, scale_grad_by_freq, sparse)

- name: embedding_dense_backward(Tensor grad_output, Tensor indices, int num_weights, int padding_idx, bool scale_grad_by_freq) -> Tensor
  grad_output: embedding_dense_double_backward(grad, indices, padding_idx)
  indices: non_differentiable

- name: _embedding_bag(Tensor weight, Tensor indices, Tensor offsets, bool scale_grad_by_freq=False, int mode=0, bool sparse=False, Tensor? per_sample_weights=None, bool include_last_offset=False, int padding_idx=-1) -> (Tensor, Tensor, Tensor, Tensor)
  indices: non_differentiable
  offsets: non_differentiable
  weight: _embedding_bag_backward(grad, indices, offsets, result1, result2, result3, weight.size(0), scale_grad_by_freq, mode, sparse, per_sample_weights, padding_idx)
  per_sample_weights: _embedding_bag_per_sample_weights_backward(grad, weight, indices, offsets, result1, mode, padding_idx)

- name: _embedding_bag_dense_backward(Tensor grad, Tensor indices, Tensor offset2bag, Tensor bag_size, Tensor maximum_indices, int num_weights, bool scale_grad_by_freq, int mode, Tensor? per_sample_weights, int padding_idx=-1) -> Tensor
  indices: non_differentiable
  offset2bag: non_differentiable
  bag_size: non_differentiable
  maximum_indices: non_differentiable

- name: embedding_renorm_(Tensor(a!) self, Tensor indices, float max_norm, float norm_type) -> Tensor(a!)
  indices: non_differentiable
  self: not_implemented("embedding_renorm")

- name: kl_div(Tensor self, Tensor target, int reduction=Mean, *, bool log_target=False) -> Tensor
  self: kl_div_backward(grad, self, target, reduction, log_target)
  target: kl_div_target_backward(grad, self, target, reduction, log_target)

- name: l1_loss(Tensor self, Tensor target, int reduction=Mean) -> Tensor
  self: l1_loss_backward(grad, self, target, reduction)
  target: l1_loss_backward(grad, target, self, reduction)

- name: mse_loss(Tensor self, Tensor target, int reduction=Mean) -> Tensor
  self: mse_loss_backward(grad, self, target, reduction)
  target: mse_loss_backward(grad, target, self, reduction)

- name: multi_margin_loss(Tensor self, Tensor target, Scalar p=1, Scalar margin=1, Tensor? weight=None, int reduction=Mean) -> Tensor
  self: multi_margin_loss_backward(grad, self, target, p, margin, weight, reduction)
  target: non_differentiable

- name: multilabel_margin_loss_forward(Tensor self, Tensor target, int reduction) -> (Tensor output, Tensor is_target)
  self: multilabel_margin_loss_backward(grad, self, target, reduction, is_target)
  target: non_differentiable

- name: nll_loss_forward(Tensor self, Tensor target, Tensor? weight, int reduction, int ignore_index) -> (Tensor output, Tensor total_weight)
  self: nll_loss_backward(grad, self, target, weight, reduction, ignore_index, total_weight)
  target: non_differentiable

- name: nll_loss2d_forward(Tensor self, Tensor target, Tensor? weight, int reduction, int ignore_index) -> (Tensor output, Tensor total_weight)
  self: nll_loss2d_backward(grad, self, target, weight, reduction, ignore_index, total_weight)
  target: non_differentiable

- name: smooth_l1_loss(Tensor self, Tensor target, int reduction=Mean, float beta=1.0) -> Tensor
  self: smooth_l1_loss_backward(grad, self, target, reduction, beta)
  target: smooth_l1_loss_backward(grad, target, self, reduction, beta)

- name: huber_loss(Tensor self, Tensor target, int reduction=Mean, float delta=1.0) -> Tensor
  self: huber_loss_backward(grad, self, target, reduction, delta)
  target: huber_loss_backward(grad, target, self, reduction, delta)

- name: soft_margin_loss(Tensor self, Tensor target, int reduction=Mean) -> Tensor
  self: soft_margin_loss_backward(grad, self, target, reduction)

- name: relu(Tensor self) -> Tensor
  self: threshold_backward(grad, result, 0)
  result: auto_element_wise

- name: silu(Tensor self) -> Tensor
  self: "GradMode::is_enabled() ? infinitely_differentiable_silu_backward(grad, self) : silu_backward(grad, self)"
  result: auto_element_wise

- name: mish(Tensor self) -> Tensor
  self: "GradMode::is_enabled() ? infinitely_differentiable_mish_backward(grad, self) : mish_backward(grad, self)"
  result: auto_element_wise

- name: elu(Tensor self, Scalar alpha=1, Scalar scale=1, Scalar input_scale=1) -> Tensor
  self: elu_backward(grad, alpha, scale, input_scale, /* is_result */ false, self)
  result: auto_element_wise

- name: elu_(Tensor(a!) self, Scalar alpha=1, Scalar scale=1, Scalar input_scale=1) -> Tensor(a!)
  self: elu_backward(grad, alpha, scale, input_scale, /* is_result */ true, result)

- name: celu(Tensor self, Scalar alpha=1.0) -> Tensor
  self: elu_backward(grad, alpha, 1, 1.0/alpha.toFloat(), /* is_result */ false, self)
  result: auto_element_wise

- name: celu_(Tensor(a!) self, Scalar alpha=1.0) -> Tensor(a!)
  self: elu_backward(grad, alpha, 1, 1.0/alpha.toFloat(), /* is_result */ true, result)

<<<<<<< HEAD
- name: gelu(Tensor self, bool approximate) -> Tensor
  self: gelu_backward(grad, self, approximate)

- name: gelu_backward(Tensor grad_output, Tensor self, bool approximate) -> Tensor
  grad_output: gelu_backward(grad, self, approximate)
  self: gelu_double_backward(grad, grad_output, self, approximate)
=======
- name: gelu(Tensor self) -> Tensor
  self: "GradMode::is_enabled() ? infinitely_differentiable_gelu_backward(grad, self) : gelu_backward(grad, self)"
  result: auto_element_wise
>>>>>>> 17540c5c

- name: glu(Tensor self, int dim=-1) -> Tensor
  self: glu_backward(grad, self, dim)
  # RuntimeError: output with shape [1] doesn't match the broadcast shape [2]
  # result: auto_element_wise

- name: hardshrink(Tensor self, Scalar lambd=0.5) -> Tensor
  self: hardshrink_backward(grad, self, lambd)
  result: auto_element_wise

- name: hardshrink_backward(Tensor grad_out, Tensor self, Scalar lambd) -> Tensor
  grad_out: hardshrink_backward(grad, self, lambd)
  self: zeros_like(grad)
  result: at::where((self_p > lambd).logical_or(self_p < -lambd), grad_out_t, at::zeros({}, result.options()).expand_as(result))

- name: hardtanh(Tensor self, Scalar min_val=-1, Scalar max_val=1) -> Tensor
  self: hardtanh_backward(grad, self, min_val, max_val)
  result: auto_element_wise

- name: leaky_relu(Tensor self, Scalar negative_slope=0.01) -> Tensor
  self: leaky_relu_backward(grad, self, negative_slope, false)
  result: auto_element_wise

- name: leaky_relu_(Tensor(a!) self, Scalar negative_slope=0.01) -> Tensor(a!)
  self: leaky_relu_backward(grad, result, negative_slope, true)
  result: auto_element_wise

- name: log_sigmoid_forward(Tensor self) -> (Tensor output, Tensor buffer)
  self: log_sigmoid_backward(grad, self, buffer)

- name: _log_softmax(Tensor self, int dim, bool half_to_float) -> Tensor
  self: _log_softmax_backward_data(grad, result, dim, self.scalar_type())

- name: _sparse_log_softmax(Tensor self, int dim, bool half_to_float) -> Tensor
  self: _sparse_log_softmax_backward_data(grad, result, dim, self)

- name: prelu(Tensor self, Tensor weight) -> Tensor
  self, weight: "grad.defined() ? prelu_backward(grad, self, weight) : std::tuple<Tensor, Tensor>()"

- name: prelu_backward(Tensor grad_output, Tensor self, Tensor weight) -> (Tensor, Tensor)
  grad_output, self, weight: prelu_double_backward(grads[0], grads[1], grad_output, self, weight)

- name: rrelu_with_noise(Tensor self, Tensor noise, Scalar lower=0.125, Scalar upper=0.3333333333333333, bool training=False, Generator? generator=None) -> Tensor
  self: rrelu_with_noise_backward(grad, self, noise, lower, upper, training, false)

- name: rrelu_with_noise_(Tensor(a!) self, Tensor noise, Scalar lower=0.125, Scalar upper=0.3333333333333333, bool training=False, Generator? generator=None) -> Tensor(a!)
  self: rrelu_with_noise_backward(grad, result, noise, lower, upper, training, true)

- name: _softmax(Tensor self, int dim, bool half_to_float) -> Tensor
  self: _softmax_backward_data(grad, result, dim, self.scalar_type())

- name: _sparse_softmax(Tensor self, int dim, bool half_to_float) -> Tensor
  self: _sparse_softmax_backward_data(grad, result, dim, self)

- name: _sparse_sparse_matmul(Tensor self, Tensor other) -> Tensor
  self: sparse_sparse_matmul_backward(grad, self, other, 0)
  other: sparse_sparse_matmul_backward(grad, self, other, 1)

- name: softplus(Tensor self, Scalar beta=1, Scalar threshold=20) -> Tensor
  self: softplus_backward(grad, self, beta, threshold)
  result: auto_element_wise

- name: softshrink(Tensor self, Scalar lambd=0.5) -> Tensor
  self: softshrink_backward(grad, self, lambd)
  result: auto_element_wise

- name: threshold(Tensor self, Scalar threshold, Scalar value) -> Tensor
  self: threshold_backward(grad, self, threshold)
  result: auto_element_wise

- name: threshold_(Tensor(a!) self, Scalar threshold, Scalar value) -> Tensor(a!)
  self: threshold_backward(grad, result, threshold)
  result: auto_element_wise

- name: reflection_pad1d(Tensor self, int[2] padding) -> Tensor
  self: reflection_pad1d_backward(grad, self, padding)
  result: auto_linear

- name: reflection_pad2d(Tensor self, int[4] padding) -> Tensor
  self: reflection_pad2d_backward(grad, self, padding)
  result: auto_linear

- name: reflection_pad3d(Tensor self, int[6] padding) -> Tensor
  self: reflection_pad3d_backward(grad, self, padding)
  result: auto_linear

- name: replication_pad1d(Tensor self, int[2] padding) -> Tensor
  self: replication_pad1d_backward(grad, self, padding)
  result: auto_linear

- name: replication_pad2d(Tensor self, int[4] padding) -> Tensor
  self: replication_pad2d_backward(grad, self, padding)
  result: auto_linear

- name: replication_pad3d(Tensor self, int[6] padding) -> Tensor
  self: replication_pad3d_backward(grad, self, padding)
  result: auto_linear

  # NOTE: Not implementing forward AD formulas for non-vec upsample overloads because they are
  #       only kept for backward compatability
- name: upsample_linear1d(Tensor self, int[1] output_size, bool align_corners, float? scales=None) -> Tensor
  self: upsample_linear1d_backward(grad, output_size, self.sizes(), align_corners, scales)

- name: upsample_bilinear2d(Tensor self, int[2] output_size, bool align_corners, float? scales_h=None, float? scales_w=None) -> Tensor
  self: upsample_bilinear2d_backward(grad, output_size, self.sizes(), align_corners, scales_h, scales_w)

- name: _upsample_bilinear2d_aa(Tensor self, int[2] output_size, bool align_corners, float? scales_h=None, float? scales_w=None) -> Tensor
  self: _upsample_bilinear2d_aa_backward(grad, output_size, self.sizes(), align_corners, scales_h, scales_w)

- name: upsample_bicubic2d(Tensor self, int[2] output_size, bool align_corners, float? scales_h=None, float? scales_w=None) -> Tensor
  self: upsample_bicubic2d_backward(grad, output_size, self.sizes(), align_corners, scales_h, scales_w)

- name: _upsample_bicubic2d_aa(Tensor self, int[2] output_size, bool align_corners, float? scales_h=None, float? scales_w=None) -> Tensor
  self: _upsample_bicubic2d_aa_backward(grad, output_size, self.sizes(), align_corners, scales_h, scales_w)

- name: upsample_trilinear3d(Tensor self, int[3] output_size, bool align_corners, float? scales_d=None, float? scales_h=None, float? scales_w=None) -> Tensor
  self: upsample_trilinear3d_backward(grad, output_size, self.sizes(), align_corners, scales_d, scales_h, scales_w)

- name: upsample_nearest1d(Tensor self, int[1] output_size, float? scales=None) -> Tensor
  self: upsample_nearest1d_backward(grad, output_size, self.sizes(), scales)

- name: _upsample_nearest_exact1d(Tensor self, int[1] output_size, float? scales=None) -> Tensor
  self: _upsample_nearest_exact1d_backward(grad, output_size, self.sizes(), scales)

- name: upsample_nearest2d(Tensor self, int[2] output_size, float? scales_h=None, float? scales_w=None) -> Tensor
  self: upsample_nearest2d_backward(grad, output_size, self.sizes(), scales_h, scales_w)

- name: _upsample_nearest_exact2d(Tensor self, int[2] output_size, float? scales_h=None, float? scales_w=None) -> Tensor
  self: _upsample_nearest_exact2d_backward(grad, output_size, self.sizes(), scales_h, scales_w)

- name: upsample_nearest3d(Tensor self, int[3] output_size, float? scales_d=None, float? scales_h=None, float? scales_w=None) -> Tensor
  self: upsample_nearest3d_backward(grad, output_size, self.sizes(), scales_d, scales_h, scales_w)

- name: _upsample_nearest_exact3d(Tensor self, int[3] output_size, float? scales_d=None, float? scales_h=None, float? scales_w=None) -> Tensor
  self: _upsample_nearest_exact3d_backward(grad, output_size, self.sizes(), scales_d, scales_h, scales_w)

- name: upsample_linear1d.vec(Tensor input, int[]? output_size, bool align_corners, float[]? scale_factors) -> Tensor
  input: upsample_linear1d_backward(grad, output_size, input.sizes(), align_corners, scale_factors)
  result: auto_linear

- name: upsample_bilinear2d.vec(Tensor input, int[]? output_size, bool align_corners, float[]? scale_factors) -> Tensor
  input: upsample_bilinear2d_backward(grad, output_size, input.sizes(), align_corners, scale_factors)
  result: auto_linear

- name: _upsample_bilinear2d_aa.vec(Tensor input, int[]? output_size, bool align_corners, float[]? scale_factors) -> Tensor
  input: _upsample_bilinear2d_aa_backward(grad, output_size, input.sizes(), align_corners, scale_factors)
  result: auto_linear

- name: upsample_trilinear3d.vec(Tensor input, int[]? output_size, bool align_corners, float[]? scale_factors) -> Tensor
  input: upsample_trilinear3d_backward(grad, output_size, input.sizes(), align_corners, scale_factors)
  result: auto_linear

- name: upsample_bicubic2d.vec(Tensor input, int[]? output_size, bool align_corners, float[]? scale_factors) -> Tensor
  input: upsample_bicubic2d_backward(grad, output_size, input.sizes(), align_corners, scale_factors)
  result: auto_linear

- name: _upsample_bicubic2d_aa.vec(Tensor input, int[]? output_size, bool align_corners, float[]? scale_factors) -> Tensor
  input: _upsample_bicubic2d_aa_backward(grad, output_size, input.sizes(), align_corners, scale_factors)

- name: upsample_nearest1d.vec(Tensor input, int[]? output_size, float[]? scale_factors) -> Tensor
  input: upsample_nearest1d_backward(grad, output_size, input.sizes(), scale_factors)
  result: auto_linear

- name: _upsample_nearest_exact1d.vec(Tensor input, int[]? output_size, float[]? scale_factors) -> Tensor
  input: _upsample_nearest_exact1d_backward(grad, output_size, input.sizes(), scale_factors)
  result: auto_linear

- name: upsample_nearest2d.vec(Tensor input, int[]? output_size, float[]? scale_factors) -> Tensor
  input: upsample_nearest2d_backward(grad, output_size, input.sizes(), scale_factors)
  result: auto_linear

- name: _upsample_nearest_exact2d.vec(Tensor input, int[]? output_size, float[]? scale_factors) -> Tensor
  input: _upsample_nearest_exact2d_backward(grad, output_size, input.sizes(), scale_factors)
  result: auto_linear

- name: upsample_nearest3d.vec(Tensor input, int[]? output_size, float[]? scale_factors) -> Tensor
  input: upsample_nearest3d_backward(grad, output_size, input.sizes(), scale_factors)
  result: auto_linear

- name: _upsample_nearest_exact3d.vec(Tensor input, int[]? output_size, float[]? scale_factors) -> Tensor
  input: _upsample_nearest_exact3d_backward(grad, output_size, input.sizes(), scale_factors)
  result: auto_linear

- name: _adaptive_avg_pool2d(Tensor self, int[2] output_size) -> Tensor
  self: _adaptive_avg_pool2d_backward(grad, self)
  result: auto_linear

- name: _adaptive_avg_pool3d(Tensor self, int[3] output_size) -> Tensor
  self: _adaptive_avg_pool3d_backward(grad, self)
  result: auto_linear

- name: adaptive_max_pool2d(Tensor self, int[2] output_size) -> (Tensor, Tensor)
  self: adaptive_max_pool2d_backward(grad, self, result1)
  result0: gather(self_t.flatten(-2), -1, result1.flatten(-2)).view_as(result1)
  output_differentiability: [True, False]

- name: adaptive_max_pool3d(Tensor self, int[3] output_size) -> (Tensor, Tensor)
  self: adaptive_max_pool3d_backward(grad, self, result1)
  result0: gather(self_t.flatten(-3), -1, result1.flatten(-3)).view_as(result1)
  output_differentiability: [True, False]

- name: avg_pool2d(Tensor self, int[2] kernel_size, int[2] stride=[], int[2] padding=0, bool ceil_mode=False, bool count_include_pad=True, int? divisor_override=None) -> Tensor
  self: avg_pool2d_backward(grad, self, kernel_size, stride, padding, ceil_mode, count_include_pad, divisor_override)
  result: auto_linear

- name: avg_pool3d(Tensor self, int[3] kernel_size, int[3] stride=[], int[3] padding=0, bool ceil_mode=False, bool count_include_pad=True, int? divisor_override=None) -> Tensor
  self: avg_pool3d_backward(grad, self, kernel_size, stride, padding, ceil_mode, count_include_pad, divisor_override)
  result: auto_linear

- name: fractional_max_pool2d(Tensor self, int[2] kernel_size, int[2] output_size, Tensor random_samples) -> (Tensor, Tensor)
  self: fractional_max_pool2d_backward(grad, self, kernel_size, output_size, result1)
  result0: gather(self_t.flatten(-2), -1, result1.flatten(-2)).view_as(result1)
  output_differentiability: [True, False]

- name: fractional_max_pool3d(Tensor self, int[3] kernel_size, int[3] output_size, Tensor random_samples) -> (Tensor, Tensor)
  self: fractional_max_pool3d_backward(grad, self, kernel_size, output_size, result1)
  result0: gather(self_t.flatten(-3), -1, result1.flatten(-3)).view_as(result1)
  output_differentiability: [True, False]

- name: max_pool2d_with_indices(Tensor self, int[2] kernel_size, int[2] stride=[], int[2] padding=0, int[2] dilation=1, bool ceil_mode=False) -> (Tensor, Tensor)
  self: max_pool2d_with_indices_backward(grad, self, kernel_size, stride, padding, dilation, ceil_mode, result1)
  result0: gather(self_t.flatten(-2), -1, result1.flatten(-2)).view_as(result1)
  output_differentiability: [True, False]

- name: max_pool3d_with_indices(Tensor self, int[3] kernel_size, int[3] stride=[], int[3] padding=0, int[3] dilation=1, bool ceil_mode=False) -> (Tensor, Tensor)
  self: max_pool3d_with_indices_backward(grad, self, kernel_size, stride, padding, dilation, ceil_mode, result1)
  result0: gather(self_t.flatten(-3), -1, result1.flatten(-3)).view_as(result1)
  output_differentiability: [True, False]

- name: max_unpool2d(Tensor self, Tensor indices, int[2] output_size) -> Tensor
  self: max_unpool2d_backward(grad, self, indices, output_size)
  indices: non_differentiable
  result: auto_linear

- name: max_unpool3d(Tensor self, Tensor indices, int[3] output_size, int[3] stride, int[3] padding) -> Tensor
  self: max_unpool3d_backward(grad, self, indices, output_size, stride, padding)
  indices: non_differentiable
  result: auto_linear

- name: convolution(Tensor input, Tensor weight, Tensor? bias, int[] stride, int[] padding, int[] dilation, bool transposed, int[] output_padding, int groups) -> Tensor
  input, weight, bias: "grad.defined() ? convolution_backward(grad, input, weight, bias->sizes(), stride, padding, dilation, transposed, output_padding, groups, grad_input_mask) : std::tuple<Tensor, Tensor, Tensor>()"
  result: convolution_jvp(input_p, input_t, weight_p, weight_t, bias_p, bias_t, stride, padding, dilation, transposed, output_padding, groups)

# TorchScript serializes calls to _convolution so this entry is present until that is changed to use convolution.
# Note that the benchmark, deterministic, cudnn_enabled, and allow_tf32 flags are queried from the global context
# by convolution_backward instead of being passed along from the forward pass.
- name: _convolution(Tensor input, Tensor weight, Tensor? bias, int[] stride, int[] padding, int[] dilation, bool transposed, int[] output_padding, int groups, bool benchmark, bool deterministic, bool cudnn_enabled, bool allow_tf32) -> Tensor
  input, weight, bias: "grad.defined() ? convolution_backward(grad, input, weight, bias->sizes(), stride, padding, dilation, transposed, output_padding, groups, grad_input_mask) : std::tuple<Tensor, Tensor, Tensor>()"
  result: _convolution_jvp(input_p, input_t, weight_p, weight_t, bias_p, bias_t, stride, padding, dilation, transposed, output_padding, groups, benchmark, deterministic, cudnn_enabled, allow_tf32)

- name: convolution_backward(Tensor grad_output, Tensor input, Tensor weight, int[]? bias_sizes, int[] stride, int[] padding, int[] dilation, bool transposed, int[] output_padding, int groups, bool[3] output_mask) -> (Tensor, Tensor, Tensor)
  grad_output, input, weight: _convolution_double_backward(grads[0], grads[1], grads[2], grad_output, weight, input, stride, padding, dilation, transposed, output_padding, groups, grad_input_mask)
  result0: std::get<0>(convolution_backward(grad_output_p, input_p, weight_t, bias_sizes, stride, padding, dilation, transposed, output_padding, groups, {true, false, false})) + std::get<0>(convolution_backward(grad_output_t, input_p, weight_p, bias_sizes, stride, padding, dilation, transposed, output_padding, groups, {true, false, false}))
  result1: std::get<1>(convolution_backward(grad_output_p, input_t, weight_p, bias_sizes, stride, padding, dilation, transposed, output_padding, groups, {false, true, false})) + std::get<1>(convolution_backward(grad_output_t, input_p, weight_p, bias_sizes, stride, padding, dilation, transposed, output_padding, groups, {false, true, false}))
  result2: convolution_backward_jvp_grad_bias(grad_output_t, result2)

- name: convolution_overrideable(Tensor input, Tensor weight, Tensor? bias, int[] stride, int[] padding, int[] dilation, bool transposed, int[] output_padding, int groups) -> Tensor
  input, weight, bias: "grad.defined() ? convolution_backward_overrideable(grad, input, weight, stride, padding, dilation, transposed, output_padding, groups, grad_input_mask) : std::tuple<Tensor, Tensor, Tensor>()"

- name: convolution_backward_overrideable(Tensor grad_output, Tensor input, Tensor weight, int[] stride, int[] padding, int[] dilation, bool transposed, int[] output_padding, int groups, bool[3] output_mask) -> (Tensor grad_input, Tensor grad_weight, Tensor grad_bias)
  grad_output, input, weight: _convolution_double_backward(grads[0], grads[1], grads[2], grad_output, weight, input, stride, padding, dilation, false, output_padding, groups, grad_input_mask)

- name: slow_conv_transpose2d(Tensor self, Tensor weight, int[2] kernel_size, Tensor? bias=None, int[2] stride=1, int[2] padding=0, int[2] output_padding=0, int[2] dilation=1) -> Tensor
  self, weight, bias: "grad.defined() ? convolution_backward(grad, self, weight, bias->sizes(), stride, padding, dilation, true, output_padding, 1, grad_input_mask) : std::tuple<Tensor, Tensor, Tensor>()"

- name: slow_conv_transpose3d(Tensor self, Tensor weight, int[3] kernel_size, Tensor? bias=None, int[3] stride=1, int[3] padding=0, int[3] output_padding=0, int[3] dilation=1) -> Tensor
  self, weight, bias: "grad.defined() ? convolution_backward(grad, self, weight, bias->sizes(), stride, padding, dilation, true, output_padding, 1, grad_input_mask) : std::tuple<Tensor, Tensor, Tensor>()"

- name: _slow_conv2d_forward(Tensor self, Tensor weight, int[2] kernel_size, Tensor? bias, int[2] stride, int[2] padding) -> Tensor
  self, weight, bias: "grad.defined() ? _slow_conv2d_backward(grad, self, weight, kernel_size, stride, padding, grad_input_mask) : std::tuple<Tensor, Tensor, Tensor>()"

- name: _slow_conv2d_backward.output_mask(Tensor grad_output, Tensor self, Tensor weight, int[2] kernel_size, int[2] stride, int[2] padding, bool[3] output_mask) -> (Tensor grad_input, Tensor grad_weight, Tensor grad_bias)
  grad_output, self, weight: _convolution_double_backward(grads[0], grads[1], grads[2], grad_output, weight, self, stride, padding, {{1, 1}}, false, {{0, 0}}, 1, grad_input_mask)

- name: _conv_depthwise2d(Tensor self, Tensor weight, int[2] kernel_size, Tensor? bias, int[2] stride, int[2] padding, int[2] dilation) -> Tensor
  self, weight, bias: "grad.defined() ? convolution_backward(grad.contiguous(), self, weight, bias->sizes(), stride, padding, dilation, /*transposed=*/ false, /*output_padding=*/ {{0, 0}}, /*groups=*/ 1, grad_input_mask) : std::tuple<Tensor, Tensor, Tensor>()"

- name: conv_depthwise3d(Tensor self, Tensor weight, int[3] kernel_size, Tensor? bias, int[3] stride, int[3] padding, int[3] dilation) -> Tensor
  self, weight, bias: "grad.defined() ? convolution_backward(grad.contiguous(), self, weight, bias->sizes(), stride, padding, dilation, /*transposed=*/ false, /*output_padding=*/ {{0, 0, 0}}, /*groups=*/ 1, grad_input_mask) : std::tuple<Tensor, Tensor, Tensor>()"

- name: slow_conv3d_forward(Tensor self, Tensor weight, int[3] kernel_size, Tensor? bias, int[3] stride, int[3] padding) -> Tensor
  self, weight, bias: "grad.defined() ? convolution_backward(grad, self, weight, bias->sizes(), stride, padding, /*dilation=*/ {{1, 1, 1}}, false, /*output_padding=*/ {{0, 0, 0}}, 1, grad_input_mask) : std::tuple<Tensor, Tensor, Tensor>()"

- name: slow_conv_dilated2d(Tensor self, Tensor weight, int[2] kernel_size, Tensor? bias=None, int[2] stride=1, int[2] padding=0, int[2] dilation=1) -> Tensor
  self, weight, bias: "grad.defined() ? convolution_backward(grad, self, weight, bias->sizes(), stride, padding, dilation, false, std::vector<int64_t>(padding.size(), 0), 1, grad_input_mask) : std::tuple<Tensor, Tensor, Tensor>()"

- name: slow_conv_dilated3d(Tensor self, Tensor weight, int[3] kernel_size, Tensor? bias=None, int[3] stride=1, int[3] padding=0, int[3] dilation=1) -> Tensor
  self, weight, bias: "grad.defined() ? convolution_backward(grad, self, weight, bias->sizes(), stride, padding, dilation, false, std::vector<int64_t>(padding.size(), 0), 1, grad_input_mask) : std::tuple<Tensor, Tensor, Tensor>()"

- name: col2im(Tensor self, int[2] output_size, int[2] kernel_size, int[2] dilation, int[2] padding, int[2] stride) -> Tensor
  self: col2im_backward(grad, kernel_size, dilation, padding, stride)
  result: auto_linear

- name: im2col(Tensor self, int[2] kernel_size, int[2] dilation, int[2] padding, int[2] stride) -> Tensor
  self: im2col_backward(grad, {self.size(2), self.size(3)}, kernel_size, dilation, padding, stride)
  result: auto_linear

# NN double backwards support
- name: im2col_backward(Tensor grad_output, int[2] input_size, int[2] kernel_size, int[2] dilation, int[2] padding, int[2] stride) -> Tensor
  grad_output: im2col(grad, kernel_size, dilation, padding, stride)
  result: auto_linear

- name: col2im_backward(Tensor grad_output, int[2] kernel_size, int[2] dilation, int[2] padding, int[2] stride) -> Tensor
  grad_output: col2im(grad, {grad_output.size(2), grad_output.size(3)}, kernel_size, dilation, padding, stride)
  result: auto_linear

- name: _adaptive_avg_pool2d_backward(Tensor grad_output, Tensor self) -> Tensor
  grad_output: _adaptive_avg_pool2d(grad, { grad_output.size(-2), grad_output.size(-1) })
  self: zeros_like(self)
  result: _adaptive_avg_pool2d_backward(grad_output_t, self_p)

- name: _adaptive_avg_pool3d_backward(Tensor grad_output, Tensor self) -> Tensor
  grad_output: _adaptive_avg_pool3d(grad, { grad_output.size(-3), grad_output.size(-2), grad_output.size(-1) })
  self: zeros_like(self)
  result: _adaptive_avg_pool3d_backward(grad_output_t, self_p)

- name: adaptive_max_pool2d_backward(Tensor grad_output, Tensor self, Tensor indices) -> Tensor
  grad_output: max_pool_double_backward(grad, indices, 2)
  self: zeros_like(self)
  result: auto_linear

- name: adaptive_max_pool3d_backward(Tensor grad_output, Tensor self, Tensor indices) -> Tensor
  grad_output: max_pool_double_backward(grad, indices, 3)
  self: zeros_like(self)
  result: auto_linear

- name: avg_pool2d_backward(Tensor grad_output, Tensor self, int[2] kernel_size, int[2] stride, int[2] padding, bool ceil_mode, bool count_include_pad, int? divisor_override) -> Tensor
  grad_output: avg_pool2d(grad, kernel_size, stride, padding, ceil_mode, count_include_pad, divisor_override)
  self: zeros_like(self)
  result: avg_pool2d_backward(grad_output_t, self_p, kernel_size, stride, padding, ceil_mode, count_include_pad, divisor_override)

- name: avg_pool3d_backward(Tensor grad_output, Tensor self, int[3] kernel_size, int[3] stride, int[3] padding, bool ceil_mode, bool count_include_pad, int? divisor_override) -> Tensor
  grad_output: avg_pool3d(grad, kernel_size, stride, padding, ceil_mode, count_include_pad, divisor_override)
  self: zeros_like(self)
  result: avg_pool3d_backward(grad_output_t, self_p, kernel_size, stride, padding, ceil_mode, count_include_pad, divisor_override)

- name: elu_backward(Tensor grad_output, Scalar alpha, Scalar scale, Scalar input_scale, bool is_result, Tensor self_or_result) -> Tensor
  grad_output: elu_backward(grad, alpha, scale, input_scale, is_result, self_or_result)
  self_or_result: elu_double_backward(grad, grad_output, alpha, scale, input_scale, is_result, self_or_result)

- name: fractional_max_pool2d_backward(Tensor grad_output, Tensor self, int[2] kernel_size, int[2] output_size, Tensor indices) -> Tensor
  grad_output: max_pool_double_backward(grad, indices, 2)
  self: zeros_like(self)
  result: auto_linear

- name: fractional_max_pool3d_backward(Tensor grad_output, Tensor self, int[3] kernel_size, int[3] output_size, Tensor indices) -> Tensor
  grad_output: max_pool_double_backward(grad, indices, 3)
  self: zeros_like(self)
  result: auto_linear

- name: glu_backward(Tensor grad_output, Tensor self, int dim) -> Tensor
  grad_output: glu_double_backward_grad_output(grad, self, dim)
  self: glu_double_backward(grad, grad_output, self, dim)

- name: hardtanh_backward(Tensor grad_output, Tensor self, Scalar min_val, Scalar max_val) -> Tensor
  grad_output: hardtanh_backward(grad, self, min_val, max_val)
  self: zeros_like(grad)
  result: at::where((self_p > min_val).logical_and(self_p < max_val), grad_output_t, at::zeros({}, result.options()).expand_as(result))

- name: kl_div_backward(Tensor grad_output, Tensor self, Tensor target, int reduction=Mean, *, bool log_target=False) -> Tensor
  grad_output: kl_div_double_backward_grad_output(grad, self, target, reduction, log_target)
  self: zeros_like(grad)
  target: zeros_like(grad)

- name: l1_loss_backward(Tensor grad_output, Tensor self, Tensor target, int reduction) -> Tensor
  grad_output: l1_loss_double_backward_grad_output(grad, grad_output, self, target, reduction)
  self: l1_loss_double_backward(grad, grad_output, self, target, reduction)
  target: l1_loss_double_backward(grad, grad_output, target, target, reduction)

- name: log_sigmoid_backward(Tensor grad_output, Tensor self, Tensor buffer) -> Tensor
  grad_output: log_sigmoid_backward(grad, self, buffer)
  self: log_sigmoid_double_backward(grad * grad_output, self)

- name: _log_softmax_backward_data(Tensor grad_output, Tensor output, int dim, ScalarType input_dtype) -> Tensor
  grad_output: grad.to(output.dtype()) - (grad.to(output.dtype()) * output.exp()).sum(dim, true)
  output: (-grad_output.sum(dim, true) * output.exp() * grad.to(output.dtype())).to(output.dtype())

- name: leaky_relu_backward(Tensor grad_output, Tensor self, Scalar negative_slope, bool self_is_result) -> Tensor
  # self_is_result is always false here since double backward call is an out-of-place call, self is input itself
  grad_output: leaky_relu_backward(grad, self, negative_slope, false)
  self: zeros_like(grad)

- name: max_pool2d_with_indices_backward(Tensor grad_output, Tensor self, int[2] kernel_size, int[2] stride, int[2] padding, int[2] dilation, bool ceil_mode, Tensor indices) -> Tensor
  grad_output: max_pool_double_backward(grad, indices, 2)
  self: zeros_like(self)
  indices: non_differentiable
  result: auto_linear

- name: max_pool3d_with_indices_backward(Tensor grad_output, Tensor self, int[3] kernel_size, int[3] stride, int[3] padding, int[3] dilation, bool ceil_mode, Tensor indices) -> Tensor
  grad_output: max_pool_double_backward(grad, indices, 3)
  self: zeros_like(self)
  indices: non_differentiable
  result: auto_linear

- name: max_unpool2d_backward(Tensor grad_output, Tensor self, Tensor indices, int[2] output_size) -> Tensor
  grad_output: max_unpool2d(grad, indices, output_size)
  self: zeros_like(self)
  indices: non_differentiable

- name: mse_loss_backward(Tensor grad_output, Tensor self, Tensor target, int reduction) -> Tensor
  grad_output: mse_loss_double_backward_grad_output(grad, grad_output, self, target, reduction)
  self: mse_loss_double_backward(grad * grad_output, self, reduction)
  target: -mse_loss_double_backward(grad * grad_output, target, reduction)

- name: nll_loss_backward(Tensor grad_output, Tensor self, Tensor target, Tensor? weight, int reduction, int ignore_index, Tensor total_weight) -> Tensor
  grad_output: nll_loss(grad, target, weight, reduction, ignore_index)
  self: zeros_like(grad)
  target: non_differentiable

- name: nll_loss2d_backward(Tensor grad_output, Tensor self, Tensor target, Tensor? weight, int reduction, int ignore_index, Tensor total_weight) -> Tensor
  grad_output: nll_loss2d(grad, target, weight, reduction, ignore_index)
  self: zeros_like(grad)
  target: non_differentiable

- name: rrelu_with_noise_backward(Tensor grad_output, Tensor self, Tensor noise, Scalar lower, Scalar upper, bool training, bool self_is_result) -> Tensor
  # self_is_result is always false here since double backward call is an out-of-place call, self is input itself
  grad_output: rrelu_with_noise_backward(grad, self, noise, lower, upper, training, false)
  self: zeros_like(grad)

- name: reflection_pad1d_backward(Tensor grad_output, Tensor self, int[2] padding) -> Tensor
  grad_output: reflection_pad1d(grad, padding)
  self: zeros_like(self)
  result: reflection_pad1d_backward(grad_output_t, self_p, padding)

- name: reflection_pad2d_backward(Tensor grad_output, Tensor self, int[4] padding) -> Tensor
  grad_output: reflection_pad2d(grad, padding)
  self: zeros_like(self)
  result: reflection_pad2d_backward(grad_output_t, self_p, padding)

- name: reflection_pad3d_backward(Tensor grad_output, Tensor self, int[6] padding) -> Tensor
  grad_output: reflection_pad3d(grad, padding)
  self: zeros_like(self)
  result: reflection_pad3d_backward(grad_output_t, self_p, padding)

- name: replication_pad1d_backward(Tensor grad_output, Tensor self, int[2] padding) -> Tensor
  grad_output: replication_pad1d(grad, padding)
  self: zeros_like(self)
  result: replication_pad1d_backward(grad_output_t, self_p, padding)

- name: replication_pad2d_backward(Tensor grad_output, Tensor self, int[4] padding) -> Tensor
  grad_output: replication_pad2d(grad, padding)
  self: zeros_like(self)
  result: replication_pad2d_backward(grad_output_t, self_p, padding)

- name: replication_pad3d_backward(Tensor grad_output, Tensor self, int[6] padding) -> Tensor
  grad_output: replication_pad3d(grad, padding)
  self: zeros_like(self)
  result: replication_pad3d_backward(grad_output_t, self_p, padding)

- name: smooth_l1_loss_backward(Tensor grad_output, Tensor self, Tensor target, int reduction, float beta) -> Tensor
  grad_output: smooth_l1_loss_double_backward_grad_output(grad, grad_output, self, target, reduction, beta)
  self: smooth_l1_loss_double_backward(grad * grad_output, self, target, reduction, beta)
  target: -smooth_l1_loss_double_backward(grad * grad_output, self, target, reduction, beta)

- name: huber_loss_backward(Tensor grad_output, Tensor self, Tensor target, int reduction, float delta) -> Tensor
  grad_output: huber_loss_double_backward_grad_output(grad, grad_output, self, target, reduction, delta)
  self: huber_loss_double_backward(grad * grad_output, self, target, reduction, delta)
  target: -huber_loss_double_backward(grad * grad_output, self, target, reduction, delta)

- name: softplus_backward(Tensor grad_output, Tensor self, Scalar beta, Scalar threshold) -> Tensor
  grad_output: softplus_backward(grad, self, beta, threshold)
  self: softplus_double_backward(grad * grad_output, self, beta, threshold)

- name: _softmax_backward_data(Tensor grad_output, Tensor output, int dim, ScalarType input_dtype) -> Tensor
  grad_output: _softmax_backward_data(grad.to(output.dtype()), output, dim, input_dtype)
  output: softmax_double_backward(grad.to(output.dtype()), grad_output, dim, output).to(output.dtype())

- name: soft_margin_loss_backward(Tensor grad_output, Tensor self, Tensor target, int reduction) -> Tensor
  grad_output: soft_margin_loss_double_backward_grad_output(grad, grad_output, self, target, reduction)
  self: soft_margin_loss_double_backward(grad * grad_output, self, target, reduction)

- name: softshrink_backward(Tensor grad_output, Tensor self, Scalar lambd) -> Tensor
  grad_output: softshrink_backward(grad, self, lambd)
  self: zeros_like(grad)
  result: at::where((self_p > lambd).logical_or(self_p < -lambd), grad_output_t, at::zeros({}, result.options()).expand_as(result))

- name: threshold_backward(Tensor grad_output, Tensor self, Scalar threshold) -> Tensor
  grad_output: threshold_backward(grad, self, threshold)
  self: zeros_like(grad)
  result: zeros_like(self_t) + threshold_backward(grad_output_t, self_p, threshold)

  # NOTE: Not implementing forward AD formulas for backwards of non-vec upsample overloads
  #       because they are only kept for backward compatability
- name: upsample_linear1d_backward(Tensor grad_output, int[1] output_size, int[3] input_size, bool align_corners, float? scales=None) -> Tensor
  grad_output: upsample_linear1d(grad, output_size, align_corners, scales)

- name: upsample_bilinear2d_backward(Tensor grad_output, int[2] output_size, int[4] input_size, bool align_corners, float? scales_h=None, float? scales_w=None) -> Tensor
  grad_output: upsample_bilinear2d(grad, output_size, align_corners, scales_h, scales_w)

- name: _upsample_bilinear2d_aa_backward(Tensor grad_output, int[2] output_size, int[4] input_size, bool align_corners, float? scales_h=None, float? scales_w=None) -> Tensor
  grad_output: _upsample_bilinear2d_aa(grad, output_size, align_corners, scales_h, scales_w)

- name: upsample_bicubic2d_backward(Tensor grad_output, int[2] output_size, int[4] input_size, bool align_corners, float? scales_h=None, float? scales_w=None) -> Tensor
  grad_output: upsample_bicubic2d(grad, output_size, align_corners, scales_h, scales_w)

- name: _upsample_bicubic2d_aa_backward(Tensor grad_output, int[2] output_size, int[4] input_size, bool align_corners, float? scales_h=None, float? scales_w=None) -> Tensor
  grad_output: _upsample_bicubic2d_aa(grad, output_size, align_corners, scales_h, scales_w)

- name: upsample_trilinear3d_backward(Tensor grad_output, int[3] output_size, int[5] input_size, bool align_corners, float? scales_d=None, float? scales_h=None, float? scales_w=None) -> Tensor
  grad_output: upsample_trilinear3d(grad, output_size, align_corners, scales_d, scales_h, scales_w)

- name: upsample_nearest1d_backward(Tensor grad_output, int[1] output_size, int[3] input_size, float? scales=None) -> Tensor
  grad_output: upsample_nearest1d(grad, output_size, scales)

- name: _upsample_nearest_exact1d_backward(Tensor grad_output, int[1] output_size, int[3] input_size, float? scales=None) -> Tensor
  grad_output: _upsample_nearest_exact1d(grad, output_size, scales)

- name: upsample_nearest2d_backward(Tensor grad_output, int[2] output_size, int[4] input_size, float? scales_h=None, float? scales_w=None) -> Tensor
  grad_output: upsample_nearest2d(grad, output_size, scales_h, scales_w)

- name: _upsample_nearest_exact2d_backward(Tensor grad_output, int[2] output_size, int[4] input_size, float? scales_h=None, float? scales_w=None) -> Tensor
  grad_output: _upsample_nearest_exact2d(grad, output_size, scales_h, scales_w)

- name: upsample_nearest3d_backward(Tensor grad_output, int[3] output_size, int[5] input_size, float? scales_d=None, float? scales_h=None, float? scales_w=None) -> Tensor
  grad_output: upsample_nearest3d(grad, output_size, scales_d, scales_h, scales_w)

- name: _upsample_nearest_exact3d_backward(Tensor grad_output, int[3] output_size, int[5] input_size, float? scales_d=None, float? scales_h=None, float? scales_w=None) -> Tensor
  grad_output: _upsample_nearest_exact3d(grad, output_size, scales_d, scales_h, scales_w)

- name: upsample_linear1d_backward.vec(Tensor grad_output, int[]? output_size, int[] input_size, bool align_corners, float[]? scale_factors) -> Tensor
  grad_output: upsample_linear1d(grad, output_size, align_corners, scale_factors)
  result: auto_linear

- name: upsample_bilinear2d_backward.vec(Tensor grad_output, int[]? output_size, int[] input_size, bool align_corners, float[]? scale_factors) -> Tensor
  grad_output: upsample_bilinear2d(grad, output_size, align_corners, scale_factors)
  result: auto_linear

- name: _upsample_bilinear2d_aa_backward.vec(Tensor grad_output, int[]? output_size, int[] input_size, bool align_corners, float[]? scale_factors) -> Tensor
  grad_output: _upsample_bilinear2d_aa(grad, output_size, align_corners, scale_factors)
  result: auto_linear

- name: upsample_trilinear3d_backward.vec(Tensor grad_output, int[]? output_size, int[] input_size, bool align_corners, float[]? scale_factors) -> Tensor
  grad_output: upsample_trilinear3d(grad, output_size, align_corners, scale_factors)
  result: auto_linear

- name: upsample_bicubic2d_backward.vec(Tensor grad_output, int[]? output_size, int[] input_size, bool align_corners, float[]? scale_factors) -> Tensor
  grad_output: upsample_bicubic2d(grad, output_size, align_corners, scale_factors)
  result: auto_linear

- name: _upsample_bicubic2d_aa_backward.vec(Tensor grad_output, int[]? output_size, int[] input_size, bool align_corners, float[]? scale_factors) -> Tensor
  grad_output: _upsample_bicubic2d_aa(grad, output_size, align_corners, scale_factors)

- name: upsample_nearest1d_backward.vec(Tensor grad_output, int[]? output_size, int[] input_size, float[]? scale_factors) -> Tensor
  grad_output: upsample_nearest1d(grad, output_size, scale_factors)
  result: auto_linear

- name: _upsample_nearest_exact1d_backward.vec(Tensor grad_output, int[]? output_size, int[] input_size, float[]? scale_factors) -> Tensor
  grad_output: _upsample_nearest_exact1d(grad, output_size, scale_factors)
  result: auto_linear

- name: upsample_nearest2d_backward.vec(Tensor grad_output, int[]? output_size, int[] input_size, float[]? scale_factors) -> Tensor
  grad_output: upsample_nearest2d(grad, output_size, scale_factors)
  result: auto_linear

- name: _upsample_nearest_exact2d_backward.vec(Tensor grad_output, int[]? output_size, int[] input_size, float[]? scale_factors) -> Tensor
  grad_output: _upsample_nearest_exact2d(grad, output_size, scale_factors)
  result: auto_linear

- name: upsample_nearest3d_backward.vec(Tensor grad_output, int[]? output_size, int[] input_size, float[]? scale_factors) -> Tensor
  grad_output: upsample_nearest3d(grad, output_size, scale_factors)
  result: auto_linear

- name: _upsample_nearest_exact3d_backward.vec(Tensor grad_output, int[]? output_size, int[] input_size, float[]? scale_factors) -> Tensor
  grad_output: _upsample_nearest_exact3d(grad, output_size, scale_factors)
  result: auto_linear

- name: sigmoid_backward(Tensor grad_output, Tensor output) -> Tensor
  grad_output: sigmoid_backward(grad, output.conj())
  output: grad.conj() * grad_output * (-2 * output.conj() + 1)
  result: sigmoid_backward(grad_output_t, output_p) + output_t.conj() * grad_output_p * (-2 * output_p.conj() + 1)

- name: tanh_backward(Tensor grad_output, Tensor output) -> Tensor
  grad_output: tanh_backward(grad, output.conj())
  output: grad.conj() * (-2 * output.conj() * grad_output)
  result: tanh_backward(grad_output_t, output_p) + output_t.conj() * (-2 * output_p.conj() * grad_output_p)

# cudnn
- name: _cudnn_ctc_loss(Tensor log_probs, Tensor targets, int[] input_lengths, int[] target_lengths, int blank, bool deterministic, bool zero_infinity) -> (Tensor, Tensor)
  log_probs: _cudnn_ctc_loss_backward(grad, result0, result1, zero_infinity)

- name: cudnn_convolution_transpose(Tensor self, Tensor weight, int[] padding, int[] output_padding, int[] stride, int[] dilation, int groups, bool benchmark, bool deterministic, bool allow_tf32) -> Tensor
  self, weight: "_cudnn_convolution_backward(self, grad, weight, padding, output_padding, stride, dilation, true, groups, {grad_input_mask[0], grad_input_mask[1]})"

- name: cudnn_convolution(Tensor self, Tensor weight, int[] padding, int[] stride, int[] dilation, int groups, bool benchmark, bool deterministic, bool allow_tf32) -> Tensor
  self, weight: "_cudnn_convolution_backward(self, grad, weight, padding, std::vector<int64_t>(padding.size(), 0), stride, dilation, false, groups, {grad_input_mask[0], grad_input_mask[1]})"

- name: cudnn_grid_sampler(Tensor self, Tensor grid) -> Tensor output
  self, grid: "grad.defined() ? cudnn_grid_sampler_backward(self, grid, grad) : std::tuple<Tensor, Tensor>()"

- name: cudnn_affine_grid_generator(Tensor theta, int N, int C, int H, int W) -> Tensor grid
  theta: cudnn_affine_grid_generator_backward(grad, N, C, H, W)

# NB: Why is the backwards here so complicated?  CuDNN cannot be used to compute
# backward in evaluation mode, because the math for backward in evaluation mode
# is different (since the forward math is different), and CuDNN does not support
# it.  And in any case, you shouldn't be using this bn in evaluation mode,
# because it should be merged into the previous convolution (left for future
# work.)
# NB2: The quotes around the gradient are needed to appease YAML parsing rules.
- name: cudnn_batch_norm(Tensor input, Tensor weight, Tensor? bias, Tensor? running_mean, Tensor? running_var, bool training, float exponential_average_factor, float epsilon) -> (Tensor, Tensor, Tensor, Tensor)
  input, weight, bias: "grad.defined() ? (training ? cudnn_batch_norm_backward(input, grad.contiguous(input.suggest_memory_format()), weight, running_mean, running_var, result1, result2, epsilon, retain_variables ? result3.clone() : result3) : native_batch_norm_backward(grad, input, weight, running_mean, running_var, result1, result2, training, epsilon, grad_input_mask)) : std::tuple<Tensor, Tensor, Tensor>()"
  result0: batch_norm_jvp_saved_var(input_p, input_t, weight_p, weight_t, bias_p, bias_t, running_mean, running_var, result1, result2, training, epsilon)

# HACK: save_mean and save_var are going to be passed in as
# requires_grad variables (even though we'll never backprop through
# them) so we need to prevent the unpacking from triggering an error.
- name: cudnn_batch_norm_backward(Tensor input, Tensor grad_output, Tensor weight, Tensor? running_mean, Tensor? running_var, Tensor? save_mean, Tensor? save_var, float epsilon, Tensor reserveSpace) -> (Tensor, Tensor, Tensor)
  save_mean: not_implemented("cudnn_batch_norm_backward save_mean")
  save_var: not_implemented("cudnn_batch_norm_backward save_var")
  reserveSpace: not_implemented("cudnn_batch_norm_backward reserveSpace")
  input, weight, grad_output: batchnorm_double_backward(input, weight, grads[0], grads[1], grads[2], grad_output, running_mean, running_var, true, epsilon, save_mean, save_var, grad_input_mask)

# nnpack

- name: _nnpack_spatial_convolution(Tensor input, Tensor weight, Tensor? bias, int[2] padding, int[2] stride=1) -> Tensor
  # NNPACK does not support strided convolutions in the backwards path, which is the reason why we are using the closest available function that does here.
  input, weight, bias: "grad.defined() ? convolution_backward(grad, input, weight, bias->sizes(), stride, padding, std::vector<int64_t>(padding.size(), 1), false, std::vector<int64_t>(padding.size(), 0), 1, grad_input_mask) : std::tuple<Tensor, Tensor, Tensor>()"

# Only frst three of _cudnn_rnn outputs can have gradients.
# _cudnn_rnn outputs: (output, hy, cy, reserve, weight_buf)
- name: _cudnn_rnn(Tensor input, Tensor[] weight, int weight_stride0, Tensor? weight_buf, Tensor hx, Tensor? cx, int mode, int hidden_size, int proj_size, int num_layers, bool batch_first, float dropout, bool train, bool bidirectional, int[] batch_sizes, Tensor? dropout_state) -> (Tensor, Tensor, Tensor, Tensor, Tensor)
  dropout_state: non_differentiable
  output_differentiability: [True, True, True, False, False]
  input, hx, cx, weight: "_cudnn_rnn_backward(input, weight, weight_stride0, result4, hx, cx, result0, grads[0], grads[1], grads[2], mode, hidden_size, proj_size, num_layers, batch_first, dropout, train, bidirectional, batch_sizes, dropout_state, retain_variables ? result3.clone() : result3, grad_input_mask)"

- name: _cudnn_rnn_backward(Tensor input, Tensor[] weight, int weight_stride0, Tensor weight_buf, Tensor hx, Tensor? cx, Tensor output, Tensor? grad_output, Tensor? grad_hy, Tensor? grad_cy, int mode, int hidden_size, int proj_size, int num_layers, bool batch_first, float dropout, bool train, bool bidirectional, int[] batch_sizes, Tensor? dropout_state, Tensor reserve, bool[4] output_mask) -> (Tensor, Tensor, Tensor, Tensor[])
  dropout_state: non_differentiable
  input: not_implemented("_cudnn_rnn_backward", kCudnnDoubleBackwardMsg)
  weight: not_implemented_list("_cudnn_rnn_backward", kCudnnDoubleBackwardMsg)
  hx: not_implemented("_cudnn_rnn_backward", kCudnnDoubleBackwardMsg)
  cx: not_implemented("_cudnn_rnn_backward", kCudnnDoubleBackwardMsg)
  output: not_implemented("_cudnn_rnn_backward", kCudnnDoubleBackwardMsg)
  grad_output: not_implemented("_cudnn_rnn_backward", kCudnnDoubleBackwardMsg)
  grad_hy: not_implemented("_cudnn_rnn_backward", kCudnnDoubleBackwardMsg)
  grad_cy: not_implemented("_cudnn_rnn_backward", kCudnnDoubleBackwardMsg)

# miopen

- name: miopen_convolution_transpose(Tensor self, Tensor weight, Tensor? bias, int[] padding, int[] output_padding, int[] stride, int[] dilation, int groups, bool benchmark, bool deterministic) -> Tensor
  self, weight, bias: "grad.defined() ? convolution_backward(grad, self, weight, bias->sizes(), stride, padding, dilation, true, output_padding, groups, grad_input_mask) : std::tuple<Tensor, Tensor, Tensor>()"

- name: miopen_convolution(Tensor self, Tensor weight, Tensor? bias, int[] padding, int[] stride, int[] dilation, int groups, bool benchmark, bool deterministic) -> Tensor
  self, weight, bias: "grad.defined() ? convolution_backward(grad, self, weight, bias->sizes(), stride, padding, dilation, false, std::vector<int64_t>(padding.size(), 0), groups, grad_input_mask) : std::tuple<Tensor, Tensor, Tensor>()"

- name: miopen_depthwise_convolution(Tensor self, Tensor weight, Tensor? bias, int[] padding, int[] stride, int[] dilation, int groups, bool benchmark, bool deterministic) -> Tensor
  self, weight, bias: "grad.defined() ? convolution_backward(grad, self, weight, bias->sizes(), stride, padding, dilation, false, std::vector<int64_t>(padding.size(), 0), groups, grad_input_mask) : std::tuple<Tensor, Tensor, Tensor>()"

- name: miopen_batch_norm(Tensor input, Tensor weight, Tensor? bias, Tensor? running_mean, Tensor? running_var, bool training, float exponential_average_factor, float epsilon) -> (Tensor, Tensor, Tensor)
  input, weight, bias: "grad.defined() ? (training ? miopen_batch_norm_backward(input, grad.contiguous(), weight, running_mean, running_var, result1, result2, epsilon) : native_batch_norm_backward(grad, input, weight, running_mean, running_var, result1, result2, training, epsilon, grad_input_mask)) : std::tuple<Tensor, Tensor, Tensor>()"
  result0: batch_norm_jvp_saved_var(input_p, input_t, weight_p, weight_t, bias_p, bias_t, running_mean, running_var, result1, result2, training, epsilon)

- name: miopen_batch_norm_backward(Tensor input, Tensor grad_output, Tensor weight, Tensor? running_mean, Tensor? running_var, Tensor? save_mean, Tensor? save_var, float epsilon) -> (Tensor, Tensor, Tensor)
  save_mean: not_implemented("miopen_batch_norm_backward save_mean")
  save_var: not_implemented("miopen_batch_norm_backward save_var")
  input, weight, grad_output: batchnorm_double_backward(input, weight, grads[0], grads[1], grads[2], grad_output, running_mean, running_var, true, epsilon, save_mean, save_var, grad_input_mask)

- name: miopen_rnn(Tensor input, Tensor[] weight, int weight_stride0, Tensor hx, Tensor? cx, int mode, int hidden_size, int num_layers, bool batch_first, float dropout, bool train, bool bidirectional, int[] batch_sizes, Tensor? dropout_state) -> (Tensor, Tensor, Tensor, Tensor, Tensor)
  dropout_state: non_differentiable
  output_differentiability: [True, True, True, False, False]
  input, hx, cx, weight: "miopen_rnn_backward(input, weight, weight_stride0, result4, hx, cx, result0, grads[0], grads[1], grads[2], mode, hidden_size, num_layers, batch_first, dropout, train, bidirectional, batch_sizes, dropout_state, retain_variables ? result3.clone() : result3, grad_input_mask)"

- name: miopen_rnn_backward(Tensor input, Tensor[] weight, int weight_stride0, Tensor weight_buf, Tensor hx, Tensor? cx, Tensor output, Tensor? grad_output, Tensor? grad_hy, Tensor? grad_cy, int mode, int hidden_size, int num_layers, bool batch_first, float dropout, bool train, bool bidirectional, int[] batch_sizes, Tensor? dropout_state, Tensor reserve, bool[4] output_mask) -> (Tensor, Tensor, Tensor, Tensor[])
  dropout_state: non_differentiable

# mkldnn
- name: mkldnn_convolution(Tensor self, Tensor weight, Tensor? bias, int[] padding, int[] stride, int[] dilation, int groups) -> Tensor
  self, weight, bias: "grad.defined() ? convolution_backward(grad, self, weight, bias->sizes(), stride, padding, dilation, /*transposed=*/ false, /*output_padding=*/ std::vector<int64_t>(padding.size(), 0), groups, grad_input_mask) : std::tuple<Tensor, Tensor, Tensor>()"

- name: mkldnn_linear(Tensor self, Tensor weight, Tensor? bias=None) -> Tensor
  self, weight, bias: mkldnn_linear_backward(self, grad, weight, grad_input_mask)

- name: mkldnn_max_pool2d(Tensor self, int[2] kernel_size, int[2] stride=[], int[2] padding=0, int[2] dilation=1, bool ceil_mode=False) -> Tensor
  self: mkldnn_max_pool2d_backward(grad, result, self, kernel_size, stride, padding, dilation, ceil_mode)

- name: mkldnn_max_pool3d(Tensor self, int[3] kernel_size, int[3] stride=[], int[3] padding=0, int[3] dilation=1, bool ceil_mode=False) -> Tensor
  self: mkldnn_max_pool3d_backward(grad, result, self, kernel_size, stride, padding, dilation, ceil_mode)

- name: mkldnn_adaptive_avg_pool2d(Tensor self, int[2] output_size) -> Tensor
  self: mkldnn_adaptive_avg_pool2d_backward(grad, self)

- name: _mkldnn_reshape(Tensor self, int[] shape) -> Tensor
  self: grad.reshape(self.sizes())

# fft
- name: _fft_r2c(Tensor self, int[] dim, int normalization, bool onesided) -> Tensor
  self: fft_r2c_backward(grad, dim, normalization, onesided, self.size(dim.back()))

- name: _fft_c2r(Tensor self, int[] dim, int normalization, int last_dim_size) -> Tensor
  self: fft_c2r_backward(grad, dim, normalization)

- name: _fft_c2c(Tensor self, int[] dim, int normalization, bool forward) -> Tensor
  self: _fft_c2c(grad, dim, normalization, !forward)

- name: unbind.int(Tensor(a -> *) self, int dim=0) -> Tensor(a)[]
  self: unbind_backward(grads, dim)
  result: auto_linear

- name: stack(Tensor[] tensors, int dim=0) -> Tensor
  tensors: "grad.defined() ? unbind(grad, dim) : std::vector<Tensor>(tensors.size())"
  result: stack_jvp(tensors, dim)

# fused RNN kernels

# Only frst two of _thnn_fused_lstm_cell outputs can have gradients.
# _thnn_fused_lstm_cell outputs: (hy, cy, workspace)
- name: _thnn_fused_lstm_cell(Tensor input_gates, Tensor hidden_gates, Tensor cx, Tensor? input_bias=None, Tensor? hidden_bias=None) -> (Tensor, Tensor, Tensor)
  output_differentiability: [True, True, False]
  input_gates, hidden_gates, cx, input_bias, hidden_bias: "GradMode::is_enabled() ? _thnn_differentiable_lstm_cell_backward(grads[0], grads[1], input_gates, hidden_gates, input_bias, hidden_bias, cx, result1) : _thnn_fused_lstm_cell_backward(grads[0], grads[1], cx, result1, result2, input_bias.defined())"

- name: _thnn_fused_gru_cell(Tensor input_gates, Tensor hidden_gates, Tensor hx, Tensor? input_bias=None, Tensor? hidden_bias=None) -> (Tensor, Tensor)
  input_gates, hidden_gates, hx, input_bias, hidden_bias: "grad.defined() ? (GradMode::is_enabled() ? _thnn_differentiable_gru_cell_backward(grad, input_gates, hidden_gates, hx, input_bias, hidden_bias) : _thnn_fused_gru_cell_backward(grad, result1, input_bias.defined())) : std::tuple<Tensor, Tensor, Tensor, Tensor, Tensor>()"

# PackedSequence helpers
- name: _pack_padded_sequence(Tensor input, Tensor lengths, bool batch_first) -> (Tensor, Tensor)
  input: _pack_padded_sequence_backward(grad, input.sizes(), result1, batch_first)

# TH wrappers
- name: eq.Scalar(Tensor self, Scalar other) -> Tensor
  output_differentiability: [False]

- name: eq.Tensor(Tensor self, Tensor other) -> Tensor
  output_differentiability: [False]

- name: ge.Scalar(Tensor self, Scalar other) -> Tensor
  output_differentiability: [False]

- name: ge.Tensor(Tensor self, Tensor other) -> Tensor
  output_differentiability: [False]

- name: gt.Scalar(Tensor self, Scalar other) -> Tensor
  output_differentiability: [False]

- name: gt.Tensor(Tensor self, Tensor other) -> Tensor
  output_differentiability: [False]

- name: le.Scalar(Tensor self, Scalar other) -> Tensor
  output_differentiability: [False]

- name: le.Tensor(Tensor self, Tensor other) -> Tensor
  output_differentiability: [False]

- name: lt.Scalar(Tensor self, Scalar other) -> Tensor
  output_differentiability: [False]

- name: lt.Tensor(Tensor self, Tensor other) -> Tensor
  output_differentiability: [False]

- name: ne.Scalar(Tensor self, Scalar other) -> Tensor
  output_differentiability: [False]

- name: ne.Tensor(Tensor self, Tensor other) -> Tensor
  output_differentiability: [False]

- name: multinomial(Tensor self, int num_samples, bool replacement=False, *, Generator? generator=None) -> Tensor
  output_differentiability: [False]

- name: nonzero(Tensor self) -> Tensor
  output_differentiability: [False]

- name: segment_reduce(Tensor data, str reduce, *, Tensor? lengths=None, Tensor? indices=None, int axis=0, bool unsafe=False, Scalar? initial=None) -> Tensor
  data: _segment_reduce_backward(grad, result, data, reduce, lengths)

- name: _pin_memory(Tensor self, Device? device=None) -> Tensor
  self: grad

# Empty factory functions have explicit non-differentiability so that they propagate the class
# when used with a Tensor subclass together with __torch_dispatch__.
# All the other factory functions are composite and call into one of these.
- name: new_empty(Tensor self, int[] size, *, ScalarType? dtype=None, Layout? layout=None, Device? device=None, bool? pin_memory=None) -> Tensor
  self: non_differentiable
  output_differentiability: [False]

- name: new_empty_strided(Tensor self, int[] size, int[] stride, *, ScalarType? dtype=None, Layout? layout=None, Device? device=None, bool? pin_memory=None) -> Tensor
  self: non_differentiable
  output_differentiability: [False]

- name: empty_like(Tensor self, *, ScalarType? dtype=None, Layout? layout=None, Device? device=None, bool? pin_memory=None, MemoryFormat? memory_format=None) -> Tensor
  self: non_differentiable
  output_differentiability: [False]

- name: _new_zeros_with_same_feature_meta(Tensor self, Tensor other, *, int self_num_batch_dims=0) -> Tensor
  self: non_differentiable
  other: non_differentiable
  output_differentiability: [False]

- name: _test_warn_in_autograd(Tensor self) -> Tensor
  self: warn_backwards(grad)

- name: _efficientzerotensor(int[] size, *, ScalarType? dtype=None, Layout? layout=None, Device? device=None, bool? pin_memory=None) -> Tensor
  output_differentiability: [False]<|MERGE_RESOLUTION|>--- conflicted
+++ resolved
@@ -1784,18 +1784,13 @@
 - name: celu_(Tensor(a!) self, Scalar alpha=1.0) -> Tensor(a!)
   self: elu_backward(grad, alpha, 1, 1.0/alpha.toFloat(), /* is_result */ true, result)
 
-<<<<<<< HEAD
 - name: gelu(Tensor self, bool approximate) -> Tensor
   self: gelu_backward(grad, self, approximate)
+  result: auto_element_wise
 
 - name: gelu_backward(Tensor grad_output, Tensor self, bool approximate) -> Tensor
   grad_output: gelu_backward(grad, self, approximate)
   self: gelu_double_backward(grad, grad_output, self, approximate)
-=======
-- name: gelu(Tensor self) -> Tensor
-  self: "GradMode::is_enabled() ? infinitely_differentiable_gelu_backward(grad, self) : gelu_backward(grad, self)"
-  result: auto_element_wise
->>>>>>> 17540c5c
 
 - name: glu(Tensor self, int dim=-1) -> Tensor
   self: glu_backward(grad, self, dim)
