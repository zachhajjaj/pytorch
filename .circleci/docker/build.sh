#!/bin/bash

set -ex

image="$1"
shift

if [ -z "${image}" ]; then
  echo "Usage: $0 IMAGE"
  exit 1
fi

function extract_version_from_image_name() {
  eval export $2=$(echo "${image}" | perl -n -e"/$1(\d+(\.\d+)?(\.\d+)?)/ && print \$1")
  if [ "x${!2}" = x ]; then
    echo "variable '$2' not correctly parsed from image='$image'"
    exit 1
  fi
}

function extract_all_from_image_name() {
  # parts $image into array, splitting on '-'
  keep_IFS="$IFS"
  IFS="-"
  declare -a parts=($image)
  IFS="$keep_IFS"
  unset keep_IFS

  for part in "${parts[@]}"; do
    name=$(echo "${part}" | perl -n -e"/([a-zA-Z]+)\d+(\.\d+)?(\.\d+)?/ && print \$1")
    vername="${name^^}_VERSION"
    # "py" is the odd one out, needs this special case
    if [ "x${name}" = xpy ]; then
      vername=ANACONDA_PYTHON_VERSION
    fi
    # skip non-conforming fields such as "pytorch", "linux" or "xenial" without version string
    if [ -n "${name}" ]; then
      extract_version_from_image_name "${name}" "${vername}"
    fi
  done
}

# Use the same pre-built XLA test image from PyTorch/XLA
if [[ "$image" == *xla* ]]; then
  echo "Using pre-built XLA test image..."
  exit 0
fi

if [[ "$image" == *-xenial* ]]; then
  UBUNTU_VERSION=16.04
elif [[ "$image" == *-artful* ]]; then
  UBUNTU_VERSION=17.10
elif [[ "$image" == *-bionic* ]]; then
  UBUNTU_VERSION=18.04
elif [[ "$image" == *-focal* ]]; then
  UBUNTU_VERSION=20.04
elif [[ "$image" == *ubuntu* ]]; then
  extract_version_from_image_name ubuntu UBUNTU_VERSION
elif [[ "$image" == *centos* ]]; then
  extract_version_from_image_name centos CENTOS_VERSION
fi

if [ -n "${UBUNTU_VERSION}" ]; then
  OS="ubuntu"
elif [ -n "${CENTOS_VERSION}" ]; then
  OS="centos"
else
  echo "Unable to derive operating system base..."
  exit 1
fi

DOCKERFILE="${OS}/Dockerfile"
if [[ "$image" == *cuda* ]]; then
  DOCKERFILE="${OS}-cuda/Dockerfile"
elif [[ "$image" == *rocm* ]]; then
  DOCKERFILE="${OS}-rocm/Dockerfile"
fi

if [[ "$image" == *xenial* ]] || [[ "$image" == *bionic* ]]; then
  CMAKE_VERSION=3.13.5
fi

TRAVIS_DL_URL_PREFIX="https://s3.amazonaws.com/travis-python-archives/binaries/ubuntu/14.04/x86_64"

# It's annoying to rename jobs every time you want to rewrite a
# configuration, so we hardcode everything here rather than do it
# from scratch
case "$image" in
  pytorch-linux-xenial-py3.8)
    ANACONDA_PYTHON_VERSION=3.8
    GCC_VERSION=7
    # Do not install PROTOBUF, DB, and VISION as a test
    ;;
  pytorch-linux-xenial-py3.7-gcc5.4)
    ANACONDA_PYTHON_VERSION=3.7
    GCC_VERSION=5
    PROTOBUF=yes
    DB=yes
    VISION=yes
    KATEX=yes
    ;;
  pytorch-linux-xenial-py3.7-gcc7.2)
    ANACONDA_PYTHON_VERSION=3.7
    GCC_VERSION=7
    # Do not install PROTOBUF, DB, and VISION as a test
    ;;
  pytorch-linux-xenial-py3.7-gcc7)
    ANACONDA_PYTHON_VERSION=3.7
<<<<<<< HEAD
    CMAKE_VERSION=3.16.9  # Required for precompiled header support
=======
>>>>>>> 6ed3db88
    GCC_VERSION=7
    PROTOBUF=yes
    DB=yes
    VISION=yes
    ;;
  pytorch-linux-xenial-cuda10.2-cudnn7-py3-gcc7)
    CUDA_VERSION=10.2
    CUDNN_VERSION=7
    ANACONDA_PYTHON_VERSION=3.7
    GCC_VERSION=7
    PROTOBUF=yes
    DB=yes
    VISION=yes
    KATEX=yes
    ;;
  pytorch-linux-xenial-cuda11.3-cudnn8-py3-gcc7)
    CUDA_VERSION=11.3.0 # Deviating from major.minor to conform to nvidia's Docker image names
    CUDNN_VERSION=8
    TENSORRT_VERSION=8.0.1.6
    ANACONDA_PYTHON_VERSION=3.7
    GCC_VERSION=7
    PROTOBUF=yes
    DB=yes
    VISION=yes
    KATEX=yes
    ;;
  pytorch-linux-bionic-cuda11.3-cudnn8-py3-clang9)
    CUDA_VERSION=11.3.0 # Deviating from major.minor to conform to nvidia's Docker image names
    CUDNN_VERSION=8
    TENSORRT_VERSION=8.0.1.6
    ANACONDA_PYTHON_VERSION=3.7
    CLANG_VERSION=9
    PROTOBUF=yes
    DB=yes
    VISION=yes
    KATEX=yes
    ;;
  pytorch-linux-bionic-cuda11.6-cudnn8-py3-gcc7)
    CUDA_VERSION=11.6.0
    CUDNN_VERSION=8
    ANACONDA_PYTHON_VERSION=3.7
    GCC_VERSION=7
    PROTOBUF=yes
    DB=yes
    VISION=yes
    KATEX=yes
    ;;
  pytorch-linux-xenial-py3-clang5-asan)
    ANACONDA_PYTHON_VERSION=3.7
    CLANG_VERSION=5.0
    PROTOBUF=yes
    DB=yes
    VISION=yes
    ;;
  pytorch-linux-xenial-py3-clang7-asan)
    ANACONDA_PYTHON_VERSION=3.7
    CLANG_VERSION=7
    PROTOBUF=yes
    DB=yes
    VISION=yes
    ;;
  pytorch-linux-xenial-py3-clang7-onnx)
    ANACONDA_PYTHON_VERSION=3.7
    CLANG_VERSION=7
    PROTOBUF=yes
    DB=yes
    VISION=yes
    ;;
  pytorch-linux-xenial-py3-clang5-android-ndk-r19c)
    ANACONDA_PYTHON_VERSION=3.7
    CLANG_VERSION=5.0
    LLVMDEV=yes
    PROTOBUF=yes
    ANDROID=yes
    ANDROID_NDK_VERSION=r19c
    GRADLE_VERSION=6.8.3
    NINJA_VERSION=1.9.0
    ;;
  pytorch-linux-xenial-py3.7-clang7)
    ANACONDA_PYTHON_VERSION=3.7
    CLANG_VERSION=7
    PROTOBUF=yes
    DB=yes
    VISION=yes
    ;;
  pytorch-linux-bionic-py3.7-clang9)
    ANACONDA_PYTHON_VERSION=3.7
    CLANG_VERSION=9
    PROTOBUF=yes
    DB=yes
    VISION=yes
    VULKAN_SDK_VERSION=1.2.162.1
    SWIFTSHADER=yes
    ;;
  pytorch-linux-bionic-py3.8-gcc9)
    ANACONDA_PYTHON_VERSION=3.8
    GCC_VERSION=9
    PROTOBUF=yes
    DB=yes
    VISION=yes
    ;;
  pytorch-linux-bionic-cuda10.2-cudnn7-py3.7-clang9)
    CUDA_VERSION=10.2
    CUDNN_VERSION=7
    ANACONDA_PYTHON_VERSION=3.7
    CLANG_VERSION=9
    PROTOBUF=yes
    DB=yes
    VISION=yes
    ;;
  pytorch-linux-bionic-cuda10.2-cudnn7-py3.9-gcc7)
    CUDA_VERSION=10.2
    CUDNN_VERSION=7
    ANACONDA_PYTHON_VERSION=3.9
    GCC_VERSION=7
    PROTOBUF=yes
    DB=yes
    VISION=yes
    ;;
  pytorch-linux-bionic-rocm5.0-py3.7)
    ANACONDA_PYTHON_VERSION=3.7
    GCC_VERSION=9
    PROTOBUF=yes
    DB=yes
    VISION=yes
    ROCM_VERSION=5.0
    ;;
  pytorch-linux-bionic-rocm5.1-py3.7)
    ANACONDA_PYTHON_VERSION=3.7
    GCC_VERSION=9
    PROTOBUF=yes
    DB=yes
    VISION=yes
    ROCM_VERSION=5.1.1
    ;;
  pytorch-linux-focal-py3.7-gcc7)
    ANACONDA_PYTHON_VERSION=3.7
    CMAKE_VERSION=3.12.4  # To make sure XNNPACK is enabled for the BACKWARDS_COMPAT_TEST used with this image
    GCC_VERSION=7
    PROTOBUF=yes
    DB=yes
    VISION=yes
    KATEX=yes
    ;;
  *)
    # Catch-all for builds that are not hardcoded.
    PROTOBUF=yes
    DB=yes
    VISION=yes
    echo "image '$image' did not match an existing build configuration"
    if [[ "$image" == *py* ]]; then
      extract_version_from_image_name py ANACONDA_PYTHON_VERSION
    fi
    if [[ "$image" == *cuda* ]]; then
      extract_version_from_image_name cuda CUDA_VERSION
      extract_version_from_image_name cudnn CUDNN_VERSION
    fi
    if [[ "$image" == *rocm* ]]; then
      extract_version_from_image_name rocm ROCM_VERSION
    fi
    if [[ "$image" == *gcc* ]]; then
      extract_version_from_image_name gcc GCC_VERSION
    fi
    if [[ "$image" == *clang* ]]; then
      extract_version_from_image_name clang CLANG_VERSION
    fi
    if [[ "$image" == *devtoolset* ]]; then
      extract_version_from_image_name devtoolset DEVTOOLSET_VERSION
    fi
    if [[ "$image" == *glibc* ]]; then
      extract_version_from_image_name glibc GLIBC_VERSION
    fi
    if [[ "$image" == *cmake* ]]; then
      extract_version_from_image_name cmake CMAKE_VERSION
    fi
  ;;
esac

# Set Jenkins UID and GID if running Jenkins
if [ -n "${JENKINS:-}" ]; then
  JENKINS_UID=$(id -u jenkins)
  JENKINS_GID=$(id -g jenkins)
fi

tmp_tag=$(basename "$(mktemp -u)" | tr '[:upper:]' '[:lower:]')

#when using cudnn version 8 install it separately from cuda
if [[ "$image" == *cuda*  && ${OS} == "ubuntu" ]]; then
  IMAGE_NAME="nvidia/cuda:${CUDA_VERSION}-cudnn${CUDNN_VERSION}-devel-ubuntu${UBUNTU_VERSION}"
  if [[ ${CUDNN_VERSION} == 8 ]]; then
    IMAGE_NAME="nvidia/cuda:${CUDA_VERSION}-devel-ubuntu${UBUNTU_VERSION}"
  fi
fi

# Build image
# TODO: build-arg THRIFT is not turned on for any image, remove it once we confirm
# it's no longer needed.
docker build \
       --no-cache \
       --progress=plain \
       --build-arg "TRAVIS_DL_URL_PREFIX=${TRAVIS_DL_URL_PREFIX}" \
       --build-arg "BUILD_ENVIRONMENT=${image}" \
       --build-arg "PROTOBUF=${PROTOBUF:-}" \
       --build-arg "THRIFT=${THRIFT:-}" \
       --build-arg "LLVMDEV=${LLVMDEV:-}" \
       --build-arg "DB=${DB:-}" \
       --build-arg "VISION=${VISION:-}" \
       --build-arg "EC2=${EC2:-}" \
       --build-arg "JENKINS=${JENKINS:-}" \
       --build-arg "JENKINS_UID=${JENKINS_UID:-}" \
       --build-arg "JENKINS_GID=${JENKINS_GID:-}" \
       --build-arg "UBUNTU_VERSION=${UBUNTU_VERSION}" \
       --build-arg "CENTOS_VERSION=${CENTOS_VERSION}" \
       --build-arg "DEVTOOLSET_VERSION=${DEVTOOLSET_VERSION}" \
       --build-arg "GLIBC_VERSION=${GLIBC_VERSION}" \
       --build-arg "CLANG_VERSION=${CLANG_VERSION}" \
       --build-arg "ANACONDA_PYTHON_VERSION=${ANACONDA_PYTHON_VERSION}" \
       --build-arg "GCC_VERSION=${GCC_VERSION}" \
       --build-arg "CUDA_VERSION=${CUDA_VERSION}" \
       --build-arg "CUDNN_VERSION=${CUDNN_VERSION}" \
       --build-arg "TENSORRT_VERSION=${TENSORRT_VERSION}" \
       --build-arg "ANDROID=${ANDROID}" \
       --build-arg "ANDROID_NDK=${ANDROID_NDK_VERSION}" \
       --build-arg "GRADLE_VERSION=${GRADLE_VERSION}" \
       --build-arg "VULKAN_SDK_VERSION=${VULKAN_SDK_VERSION}" \
       --build-arg "SWIFTSHADER=${SWIFTSHADER}" \
       --build-arg "CMAKE_VERSION=${CMAKE_VERSION:-}" \
       --build-arg "NINJA_VERSION=${NINJA_VERSION:-}" \
       --build-arg "KATEX=${KATEX:-}" \
       --build-arg "ROCM_VERSION=${ROCM_VERSION:-}" \
       --build-arg "PYTORCH_ROCM_ARCH=${PYTORCH_ROCM_ARCH:-gfx900;gfx906}" \
       --build-arg "IMAGE_NAME=${IMAGE_NAME}" \
       -f $(dirname ${DOCKERFILE})/Dockerfile \
       -t "$tmp_tag" \
       "$@" \
       .

# NVIDIA dockers for RC releases use tag names like `11.0-cudnn8-devel-ubuntu18.04-rc`,
# for this case we will set UBUNTU_VERSION to `18.04-rc` so that the Dockerfile could
# find the correct image. As a result, here we have to replace the
#   "$UBUNTU_VERSION" == "18.04-rc"
# with
#   "$UBUNTU_VERSION" == "18.04"
UBUNTU_VERSION=$(echo ${UBUNTU_VERSION} | sed 's/-rc$//')

function drun() {
  docker run --rm "$tmp_tag" $*
}

if [[ "$OS" == "ubuntu" ]]; then

  if !(drun lsb_release -a 2>&1 | grep -qF Ubuntu); then
    echo "OS=ubuntu, but:"
    drun lsb_release -a
    exit 1
  fi
  if !(drun lsb_release -a 2>&1 | grep -qF "$UBUNTU_VERSION"); then
    echo "UBUNTU_VERSION=$UBUNTU_VERSION, but:"
    drun lsb_release -a
    exit 1
  fi
fi

if [ -n "$ANACONDA_PYTHON_VERSION" ]; then
  if !(drun python --version 2>&1 | grep -qF "Python $ANACONDA_PYTHON_VERSION"); then
    echo "ANACONDA_PYTHON_VERSION=$ANACONDA_PYTHON_VERSION, but:"
    drun python --version
    exit 1
  fi
fi

if [ -n "$GCC_VERSION" ]; then
  if !(drun gcc --version 2>&1 | grep -q " $GCC_VERSION\\W"); then
    echo "GCC_VERSION=$GCC_VERSION, but:"
    drun gcc --version
    exit 1
  fi
fi

if [ -n "$CLANG_VERSION" ]; then
  if !(drun clang --version 2>&1 | grep -qF "clang version $CLANG_VERSION"); then
    echo "CLANG_VERSION=$CLANG_VERSION, but:"
    drun clang --version
    exit 1
  fi
fi

if [ -n "$KATEX" ]; then
  if !(drun katex --version); then
    echo "KATEX=$KATEX, but:"
    drun katex --version
    exit 1
  fi
fi<|MERGE_RESOLUTION|>--- conflicted
+++ resolved
@@ -106,10 +106,7 @@
     ;;
   pytorch-linux-xenial-py3.7-gcc7)
     ANACONDA_PYTHON_VERSION=3.7
-<<<<<<< HEAD
     CMAKE_VERSION=3.16.9  # Required for precompiled header support
-=======
->>>>>>> 6ed3db88
     GCC_VERSION=7
     PROTOBUF=yes
     DB=yes
