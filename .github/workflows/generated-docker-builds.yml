--- conflicted
+++ resolved
@@ -11,11 +11,7 @@
       - '.circleci/docker/**'
       - '.github/workflows/generated-docker-builds.yml'
   schedule:
-<<<<<<< HEAD
-    - cron: 1 * */7 * *
-=======
     - cron: 1 3 * * 3
->>>>>>> 08d8f817
 concurrency:
   group: docker-builds-${{ github.event.pull_request.number || github.sha }}-${{ github.event_name == 'workflow_dispatch' }}
   cancel-in-progress: true
